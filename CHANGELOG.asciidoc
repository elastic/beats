// Use these for links to issue and pulls. Note issues and pulls redirect one to
// each other on Github, so don't worry too much on using the right prefix.
:issue: https://github.com/elastic/beats/issues/
:pull: https://github.com/elastic/beats/pull/

////////////////////////////////////////////////////////////
// Template, add newest changes here

=== Beats version HEAD
https://github.com/elastic/beats/compare/v7.0.0-alpha2...master[Check the HEAD diff]

==== Breaking changes

*Affecting all Beats*

- Update add_cloud_metadata fields to adjust to ECS. {pull}9265[9265]
- Automaticall cap signed integers to 63bits. {pull}8991[8991]
- Rename beat.timezone to event.timezone. {pull}9458[9458]
- Use _doc as document type. {pull}9056[9056]{pull}9573[9573]
- Update to Golang 1.11.3. {pull}9560[9560]
- Migrate add_docker_metadata fields to ECS.

*Auditbeat*

*Filebeat*

- Modify apache/error dataset to follow ECS. {pull}8963[8963]
- Rename many `traefik.access.*` fields to map to ECS. {pull}9005[9005]

*Heartbeat*

- Remove monitor generator script that was rarely used. {pull}9648[9648]

*Journalbeat*

*Metricbeat*

- Fix MongoDB dashboard that had some incorrect field names from `status` Metricset {pull}9795[9795] {issue}9715[9715]

*Packetbeat*

- Adjust Packetbeat `http` fields to ECS Beta 2 {pull}9645[9645]
  - `http.request.body` moves to `http.request.body.content`
  - `http.response.body` moves to `http.response.body.content`

*Winlogbeat*

*Functionbeat*

==== Bugfixes

*Affecting all Beats*

- Enforce validation for the Central Management access token. {issue}9621[9621]
- Allow to unenroll a Beat from the UI. {issue}9452[9452]

*Auditbeat*

*Filebeat*

<<<<<<< HEAD
- Minor improvements in slowlog Elasticsearch module, including field type change {pull}8416[8416]
- Correctly parse `December` or `Dec` in the Syslog input. {pull}9349[9349]
- Fix installation of haproxy dashboard. {issue}9307[9307] {pull}9313[9313]
- Don't generate incomplete configurations when logs collection is disabled by hints. {pull}9305[9305]
- Stop runners disabled by hints after previously being started. {pull}9305[9305]
- Fix saved objects in filebeat haproxy dashboard. {pull}9417[9417]
- Use `log.source.address` instead of `log.source.ip` for network input sources. {pull}9487[9487]

=======
>>>>>>> afb094c2
*Heartbeat*

- Made monitors.d configuration part of the default config. {pull}9004[9004]

*Journalbeat*

*Metricbeat*

*Packetbeat*

*Winlogbeat*

*Functionbeat*

==== Added

*Affecting all Beats*

- Update field definitions for `http` to ECS Beta 2 {pull}9645[9645]
- Release Jolokia autodiscover as GA. {pull}9706[9706]

*Auditbeat*

- Add system module. {pull}9546[9546]

*Filebeat*

- Added module for parsing Google Santa logs. {pull}9540[9540]
- Added netflow input type that supports NetFlow v1, v5, v6, v7, v8, v9 and IPFIX. {issue}9399[9399]
- Add option to modules.yml file to indicate that a module has been moved {pull}9432[9432].

*Heartbeat*

- Fixed rare issue where TLS connections to endpoints with x509 certificates missing either notBefore or notAfter would cause the check to fail with a stacktrace.  {pull}9566[9566]


*Journalbeat*

*Metricbeat*

- Add `key` metricset to the Redis module. {issue}9582[9582] {pull}9657[9657] {pull}9746[9746]
- Add `socket_summary` metricset to system defaults, removing experimental tag and supporting Windows {pull}9709[9709]

*Packetbeat*

*Functionbeat*

==== Deprecated

*Affecting all Beats*

*Filebeat*

*Heartbeat*

*Journalbeat*

*Metricbeat*

*Packetbeat*

*Winlogbeat*

*Functionbeat*

==== Known Issue


////////////////////////////////////////////////////////////

[[release-notes-7.0.0-alpha2]]
=== Beats version 7.0.0-alpha2
https://github.com/elastic/beats/compare/v7.0.0-alpha1...v7.0.0-alpha2[Check the HEAD diff]

==== Breaking changes

*Affecting all Beats*

- Update add_cloud_metadata fields to adjust to ECS. {pull}9265[9265]
- Automaticall cap signed integers to 63bits. {pull}8991[8991]
- Rename beat.timezone to event.timezone. {pull}9458[9458]
- Use _doc as document type. {pull}9056[9056]
- Removed dashboards and index patterns generation for Kibana 5. {pull}8927[8927]
- On systems with systemd, the Beats log is now written to journald by default rather than file. To revert this behaviour override BEAT_LOG_OPTS with an empty value. {pull}8942[8942].

*Auditbeat*

- Remove warning for deprecated option: "filters". {pull}9002[9002]

*Filebeat*

- Allow beats to blacklist certain part of the configuration while using Central Management. {pull}9099[9099]
- Remove warnings for deprecated options: "spool_size", "publish_async", "idle_timeout". {pull}9002[9002]
- Rename many `haproxy.*` fields to map to ECS. {pull}9117[9117]
- Rename many `iis.access.*` fields to map to ECS. {pull}9084[9084]
- IIS module's user agent string is no longer encoded (`+` replaced with spaces). {pull}9084[9084]
- Rename many `system.syslog.*` fields to map to ECS. {pull}9135[9135]
- Rename many `nginx.access.*` fields to map to ECS. {pull}9081[9081]
- Rename many `system.auth.*` fields to map to ECS. {pull}9138[9138]
- Rename many `apache2.access.*` fields to map to ECS. {pull}9245[9245]

*Metricbeat*

- Allow beats to blacklist certain part of the configuration while using Central Management. {pull}9099[9099]
- Remove warning for deprecated option: "filters". {pull}9002[9002]

*Packetbeat*

- Renamed the flow event fields to follow Elastic Common Schema. {pull}9121[9121]
- Renamed several client and server fields. IP, port, and process metadata are
  now contained under the client and server namespaces. {issue}9303[9303]

*Functionbeat*

- The CLI will now log CloudFormation Stack events. {issue}8912[8912]
- Function concurrency is now set to 5 instead of unreserved. {pull}8992[8992]

==== Bugfixes

*Affecting all Beats*

- Propagate Sync error when running SafeFileRotate. {pull}9069[9069]
- Fix autodiscover configurations stopping when metadata is missing. {pull}8851[8851]
- Log events at the debug level when dropped by encoding problems. {pull}9251[9251]
- Refresh host metadata in add_host_metadata. {pull}9359[9359]
- When collecting swap metrics for beats telemetry or system metricbeat module handle cases of free swap being bigger than total swap by assuming no swap is being used. {issue}6271[6271] {pull}9383[9383]
- Adding logging traces at debug level when the pipeline client receives the following events: onFilteredOut, onDroppedOnPublish. {pull}9016[9016]
- Ignore non index fields in default_field for Elasticsearch. {pull}9549[9549]
- Update Kibana index pattern attributes for objects that are disabled. {pull}9644[9644]
- Enforce validation for the Central Management access token. {issue}9621[9621]
- Update to Golang 1.11.4. {pull}9627[9627]

*Auditbeat*

*Filebeat*

- Correctly parse `December` or `Dec` in the Syslog input. {pull}9349[9349]
- Fix installation of haproxy dashboard. {issue}9307[9307] {pull}9313[9313]
- Don't generate incomplete configurations when logs collection is disabled by hints. {pull}9305[9305]
- Stop runners disabled by hints after previously being started. {pull}9305[9305]
- Fix saved objects in filebeat haproxy dashboard. {pull}9417[9417]
- Use `log.source.address` instead of `log.source.ip` for network input sources. {pull}9487[9487]
- Rename many `redis.log.*` fields to map to ECS. {pull}9315[9315]
- Rename many `icinga.*` fields to map to ECS. {pull}9294[9294]
- Rename many `postgresql.log.*` fields to map to ECS. {pull}9303[9303]
- Rename many `kafka.log.*` fields to map to ECS. {pull}9297[9297]
- Add `convert_timezone` option to Logstash module to convert dates to UTC. {issue}9756[9756] {pull}9797[9797]

*Metricbeat*

- Fix issue preventing diskio metrics collection for idle disks. {issue}9124[9124] {pull}9125[9125]
- Fix panic on docker healthcheck collection on dockers without healthchecks. {pull}9171[9171]
- Fix issue with not collecting Elasticsearch cross-cluster replication stats correctly. {pull}9179[9179]
- The `node.name` field in the `elasticsearch/node` metricset now correctly reports the Elasticsarch node name. Previously this field was incorrectly reporting the node ID instead. {pull}9209[9209]

*Packetbeat*

- Fix issue with process monitor associating traffic to the wrong process. {issue}9151[9151] {pull}9443[9443]

==== Added

*Affecting all Beats*

- Unify dashboard exporter tools. {pull}9097[9097]
- Add cache.ttl to add_host_metadata. {pull}9359[9359]
- Add support for index lifecycle management (beta). {pull}7963[7963]
- Always include Pod UID as part of Pod metadata. {pull}9517[9517]
- Autodiscovery no longer requires that the `condition` field be set. If left unset all configs will be matched. {pull}9029[9029]
- Add geo fields to `add_host_metadata` processor. {pull}9392[9392]

*Filebeat*

- Added the `redirect_stderr` option that allows panics to be logged to log files. {pull}8430[8430]
- Added `detect_null_bytes` selector to detect null bytes from a io.reader. {pull}9210[9210]
- Added `syslog_host` variable to HAProxy module to allow syslog listener to bind to configured host. {pull}9366[9366]
- Added support on Traefik for Common Log Format and Combined Log Format mixed which is the default Traefik format {issue}8015[8015] {issue}6111[6111] {pull}8768[8768].
- Add support for multi-core thread_id in postgresql module {issue}9156[9156] {pull}9482[9482]

*Heartbeat*

- Add last monitor status to dashboard table. Further break out monitors in dashboard table by monitor.ip. {pull}9022[9022]
- Add central management support. {pull}9254[9254]

*Journalbeat*

- Add cursor_seek_fallback option. {pull}9234[9234]

*Metricbeat*

- Add settings to disable docker and cgroup cpu metrics per core. {issue}9187[9187] {pull}9194[9194] {pull}9589[9589]
- The `elasticsearch/node` metricset now reports the Elasticsearch cluster UUID. {pull}8771[8771]
- Add service.type field to Metricbeat. {pull}8965[8965]
- Support GET requests in Jolokia module. {issue}8566[8566] {pull}9226[9226]
- Add freebsd support for the uptime metricset. {pull}9413[9413]
- Add `host.os.name` field to add_host_metadata processor. {issue}8948[8948] {pull}9405[9405]
- Add more TCP statuses to `socket_summary` metricset. {pull}9430[9430]
- Remove experimental tag from ceph metricsets. {pull}9708[9708]
- Add MS SQL module to X-Pack {pull}9414[9414

==== Deprecated

*Metricbeat*

- event.duration is now in nano and not microseconds anymore. {pull}8941[8941]

[[release-notes-7.0.0-alpha1]]
=== Beats version 7.0.0-alpha1
https://github.com/elastic/beats/compare/v6.5.0...v7.0.0-alpha1[View commits]

==== Breaking changes

*Affecting all Beats*

- Dissect syntax change, use * instead of ? when working with field reference. {issue}8054[8054]

*Auditbeat*

- Use `initial_scan` action for new paths. {pull}7954[7954]
- Rename beat.name to agent.type, beat.hostname to agent.hostname, beat.version to agent.version.
- Rename `source.hostname` to `source.domain` in the auditd module. {pull}9027[9027]

*Filebeat*

- Rename `fileset.name` to `event.name`. {pull}8879[8879]
- Rename `fileset.module` to `event.module`. {pull}8879[8879]
- Rename source to log.file.path and log.source.ip {pull}8902[8902]
- Remove the deprecated `prospector(s)` option in the configuration use `input(s)` instead. {pull}8909[8909]
- Rename `offset` to `log.offset`. {pull}8923[8923]
- Rename `source_ecs` to `source` in the Filebeat Suricata module. {pull}8983[8983]

==== Bugfixes

*Affecting all Beats*

- Fixed `-d` CLI flag by trimming spaces from selectors. {pull}7864[7864]
- Fixed Support `add_docker_metadata` in Windows by identifying systems' path separator. {issue}7797[7797]
- Do not panic when no tokenizer string is configured for a dissect processor. {issue}8895[8895]
- Start autodiscover consumers before producers. {pull}7926[7926]

*Filebeat*

- Fixed a memory leak when harvesters are closed. {pull}7820[7820]
- Fix improperly set config for CRI Flag in Docker Input {pull}8899[8899]
- Just enabling the `elasticsearch` fileset and starting Filebeat no longer causes an error. {pull}8891[8891]
- Fix macOS default log path for elasticsearch module based on homebrew paths. {pul}8939[8939]

*Heartbeat*

- Heartbeat now always downloads the entire body of HTTP endpoints, even if no checks against the body content are declared. This fixes an issue where timing metrics would be incorrect in scenarios where the body wasn't used since the connection would be closed soon after the headers were sent, but before the entire body was. {pull}8894[8894]
- `Host` header can now be overridden for HTTP requests sent by Heartbeat monitors. {pull}9148[9516]

*Metricbeat*

- Fix golang.heap.gc.cpu_fraction type from long to float in Golang module. {pull}7789[7789]
- Add missing namespace field in http server metricset {pull}7890[7890]
- Fix race condition when enriching events with kubernetes metadata. {issue}9055[9055] {issue}9067[9067]

*Packetbeat*

- Fixed the mysql missing transactions if monitoring a connection from the start. {pull}8173[8173]


==== Added

*Affecting all Beats*

- Add field `host.os.kernel` to the add_host_metadata processor and to the
  internal monitoring data. {issue}7807[7807]
- Add debug check to logp.Logger {pull}7965[7965]
- Count HTTP 429 responses in the elasticsearch output {pull}8056[8056]
- Allow Bus to buffer events in case listeners are not configured. {pull}8527[8527]
- Dissect will now flag event on parsing error. {pull}8751[8751]
- add_cloud_metadata initialization is performed asynchronously to avoid delays on startup. {pull}8845[8845]
- Add DeDot method in add_docker_metadata processor in libbeat. {issue}9350[9350] {pull}9505[9505]

*Filebeat*

- Make inputsource generic taking bufio.SplitFunc as input {pull}7746[7746]
- Add custom unpack to log hints config to avoid env resolution {pull}7710[7710]
- Make docker input check if container strings are empty {pull}7960[7960]
- Keep unparsed user agent information in user_agent.original. {pull}8537[8537]
- Allow to force CRI format parsing for better performance {pull}8424[8424]

*Heartbeat*

- Add automatic config file reloading. {pull}8023[8023]

*Journalbeat*

- Add the ability to check against JSON HTTP bodies with conditions. {pull}8667[8667]

*Metricbeat*

- Add metrics about cache size to memcached module {pull}7740[7740]
- Add experimental socket summary metricset to system module {pull}6782[6782]
- Collect custom cluster `display_name` in `elasticsearch/cluster_stats` metricset. {pull}8445[8445]
- Test etcd module with etcd 3.3. {pull}9068[9068]
- All `elasticsearch` metricsets now have module-level `cluster.id` and `cluster.name` fields. {pull}8770[8770] {pull}8771[8771] {pull}9164[9164] {pull}9165[9165] {pull}9166[9166] {pull}9168[9168]
- All `elasticsearch` node-level metricsets now have `node.id` and `node.name` fields. {pull}9168[9168] {pull}9209[9209]

*Packetbeat*

- Add support to decode HTTP bodies compressed with `gzip` and `deflate`. {pull}7915[7915]
- Added support to calculate certificates' fingerprints (MD5, SHA-1, SHA-256). {issue}8180[8180]
- Support new TLS version negotiation introduced in TLS 1.3. {issue}8647[8647].

[[release-notes-6.5.4]]
=== Beats version 6.5.4
https://github.com/elastic/beats/compare/v6.5.3...v6.5.4[View commits]

==== Bugfixes

*Affecting all Beats*

- Update Golang to 1.10.6. This fixes an issue in remote certificate validation CVE-2018-16875. {pull}9563[9563]

*Filebeat*

- Fix saved objects in filebeat haproxy dashboard. {pull}9417[9417]
- Fixed a memory leak when harvesters are closed. {pull}7820[7820]

==== Added

*Filebeat*

- Added support on Traefik for Common Log Format and Combined Log Format mixed which is the default Traefik format {issue}8015[8015] {issue}6111[6111] {pull}8768[8768].


[[release-notes-6.5.3]]
=== Beats version 6.5.3
https://github.com/elastic/beats/compare/v6.5.2...v6.5.3[View commits]

==== Bugfixes

*Affecting all Beats*

- Log events at the debug level when dropped by encoding problems. {pull}9251[9251]

*Filebeat*

- Correctly parse `December` or `Dec` in the Syslog input. {pull}9349[9349]
- Don't generate incomplete configurations when logs collection is disabled by hints. {pull}9305[9305]
- Stop runners disabled by hints after previously being started. {pull}9305[9305]
- Fix installation of haproxy dashboard. {issue}9307[9307] {pull}9313[9313]

[[release-notes-6.5.2]]
=== Beats version 6.5.2
https://github.com/elastic/beats/compare/v6.5.1...v6.5.2[View commits]

==== Bugfixes

*Affecting all Beats*

- Propagate Sync error when running SafeFileRotate. {pull}9069[9069]

*Metricbeat*

- Fix panic on docker healthcheck collection on dockers without healthchecks. {pull}9171[9171]
- Fix issue preventing diskio metrics collection for idle disks. {issue}9124[9124] {pull}9125[9125]

[[release-notes-6.5.1]]
=== Beats version 6.5.1
https://github.com/elastic/beats/compare/v6.5.0...v6.5.1[View commits]

==== Bugfixes

*Affecting all Beats*
- Fix windows binaries not having an enroll command. {issue}9096[9096] {pull}8836[8836]

*Journalbeat*
- Fix journalbeat sometimes hanging if output is unavailable. {pull}9106[9106]

*Metricbeat*
- Fix race condition when enriching events with kubernetes metadata. {issue}9055[9055] {issue}9067[9067]

==== Added

*Journalbeat*
- Add minimal kibana dashboard. {pull}9106[9106]


[[release-notes-6.5.0]]
=== Beats version 6.5.0
https://github.com/elastic/beats/compare/v6.4.0...v6.5.0[View commits]

==== Bugfixes

*Affecting all Beats*

- Fixed `add_host_metadata` not initializing correctly on Windows. {issue}7715[7715]
- Fixed missing file unlock in spool file on Windows, so file can be reopened and locked. {pull}7859[7859]
- Fix spool file opening/creation failing due to file locking on Windows. {pull}7859[7859]
- Fix size of maximum mmaped read area in spool file on Windows. {pull}7859[7859]
- Fix potential data loss on OS X in spool file by using fcntl with F_FULLFSYNC. {pull}7859[7859]
- Improve fsync on linux, by assuming the kernel resets error flags of failed writes. {pull}7859[7859]
- Remove unix-like permission checks on Windows, so files can be opened. {issue}7849[7849]
- Replace index patterns in TSVB visualizations. {pull}7929[7929]
- Deregister pipeline loader callback when inputsRunner is stopped. {pull}[7893][7893]
- Add backoff support to x-pack monitoring outputs. {issue}7966[7966]
- Removed execute permissions systemd unit file. {pull}7873[7873]
- Fix a race condition with the `add_host_metadata` and the event serialization. {pull}8223[8223] {pull}8653[8653]
- Enforce that data used by k8s or docker doesn't use any reference. {pull}8240[8240]
- Switch to different UUID lib due to to non-random generated UUIDs. {pull}8485[8485]
- Fix race condition when publishing monitoring data. {pull}8646[8646]
- Fix bug in loading dashboards from zip file. {issue}8051[8051]
- Fix in-cluster kubernetes configuration on IPv6. {pull}8754[8754]
- The export config subcommand should not display real value for field reference. {pull}8769[8769]
- The setup command will not fail if no dashboard is available to import. {pull}8977[8977]
- Fix central management configurations reload when a configuration is removed in Kibana. {issue}9010[9010]

*Auditbeat*

- Fixed a crash in the file_integrity module under Linux. {issue}7753[7753]
- Fixed the RPM by designating the config file as configuration data in the RPM spec. {issue}8075[8075]
- Fixed a concurrent map write panic in the auditd module. {pull}8158[8158]
- Fixed a data race in the file_integrity module. {issue}8009[8009]
- Fixed a deadlock in the file_integrity module. {pull}8027[8027]

*Filebeat*

- Fix date format in Mongodb Ingest pipeline. {pull}7974[7974]
- Fixed a docker input error due to the offset update bug in partial log join.{pull}8177[8177]
- Update CRI format to support partial/full tags. {pull}8265[8265]
- Fix some errors happening when stopping syslog input. {pull}8347[8347]
- Fix RFC3339 timezone and nanoseconds parsing with the syslog input. {pull}8346[8346]
- Mark the TCP and UDP input as GA. {pull}8125[8125]
- Support multiline logs in logstash/log fileset of Filebeat. {pull}8562[8562]
- Support different timestamp format in postgresql module. {issue}9494[9494] {pull}9650[9650]

*Heartbeat*

- Fixed bug where HTTP responses with larger bodies would incorrectly report connection errors. {pull}8660[8660]

*Metricbeat*

- Fix golang.heap.gc.cpu_fraction type from long to float in Golang module. {pull}7789[7789]
- Fixed the RPM by designating the modules.d config files as configuration data in the RPM spec. {issue}8075[8075]
- Fixed the location of the modules.d dir in Deb and RPM packages. {issue}8104[8104]
- Add docker diskio stats on Windows. {issue}6815[6815] {pull}8126[8126]
- Fix incorrect type conversion of average response time in Haproxy dashboards {pull}8404[8404]
- Added io disk read and write times to system module {issue}8473[8473] {pull}8508[8508]
- Avoid mapping issues in kubernetes module. {pull}8487[8487]
- Recover metrics for old apache versions removed by mistake on #6450. {pull}7871[7871]
- Fix dropwizard module parsing of metric names. {issue}8365[8365] {pull}6385[8385]
- Fix issue that would prevent kafka module to find a proper broker when port is not set {pull}8613[8613]
- Fix range colors in multiple visualizations. {issue}8633[8633] {pull}8634[8634]
- Fix incorrect header parsing on http metricbeat module {issue}8564[8564] {pull}8585[8585]
- Fixed a panic when the kvm module cannot establish a connection to libvirtd. {issue}7792[7792].

*Packetbeat*

- Fixed a seccomp related error where the `fcntl64` syscall was not permitted
  on 32-bit Linux and the sniffer failed to start. {issue}7839[7839]
- Added missing `cmdline` and `client_cmdline` fields to index template. {pull}8258[8258]

==== Added

*Affecting all Beats*

- Added time-based log rotation. {pull}8349[8349]
- Add backoff on error support to redis output. {pull}7781[7781]
- Allow for cloud-id to specify a custom port. This makes cloud-id work in ECE contexts. {pull}7887[7887]
- Add support to grow or shrink an existing spool file between restarts. {pull}7859[7859]
- Make kubernetes autodiscover ignore events with empty container IDs {pull}7971[7971]
- Implement CheckConfig in RunnerFactory to make autodiscover check configs {pull}7961[7961]
- Add DNS processor with support for performing reverse lookups on IP addresses. {issue}7770[7770]
- Support for Kafka 2.0.0 in kafka output {pull}8399[8399]
- Add setting `setup.kibana.space.id` to support Kibana Spaces {pull}7942[7942]
- Better tracking of number of open file descriptors. {pull}7986[7986]
- Report number of open file handles on Windows. {pull}8329[8329]
- Added the `add_process_metadata` processor to enrich events with process information. {pull}6789[6789]
- Add Beats Central Management {pull}8559[8559]
- Report configured queue type. {pull}8091[8091]
- Enable `host` and `cloud` metadata processors by default. {pull}8596[8596]

*Filebeat*

- Add tag "truncated" to "log.flags" if incoming line is longer than configured limit. {pull}7991[7991]
- Add haproxy module. {pull}8014[8014]
- Add tag "multiline" to "log.flags" if event consists of multiple lines. {pull}7997[7997]
- Release `docker` input as GA. {pull}8328[8328]
- Keep unparsed user agent information in user_agent.original. {pull}7823[7832]
- Added default and TCP parsing formats to HAproxy module {issue}8311[8311] {pull}8637[8637]
- Add Suricata IDS/IDP/NSM module. {issue}8153[8153] {pull}8693[8693]
- Support for Kafka 2.0.0 {pull}8853[8853]

*Heartbeat*

- Heartbeat is marked as GA.
- Add automatic config file reloading. {pull}8023[8023]
- Added autodiscovery support {pull}8415[8415]
- Added support for extra TLS/x509 metadata. {pull}7944[7944]
- Added stats and state metrics for number of monitors and endpoints started. {pull}8621[8621]
- Add last monitor status to dashboard table. Further break out monitors in dashboard table by monitor.ip. {pull}9022[9022]

*Journalbeat*

- Add journalbeat. {pull}8703[8703]

*Metricbeat*

- Add `replstatus` metricset to MongoDB module {pull}7604[7604]
- Add experimental socket summary metricset to system module {pull}6782[6782]
- Move common kafka fields (broker, topic and partition.id) to the module level to facilitate events correlation {pull}7767[7767]
- Add fields for memory fragmentation, memory allocator stats, copy on write, master-slave status, and active defragmentation to `info` metricset of Redis module. {pull}7695[7695]
- Increase ignore_above for system.process.cmdline to 2048. {pull}8101[8100]
- Add support to renamed fields planned for redis 5.0. {pull}8167[8167]
- Allow TCP helper to support delimiters and graphite module to accept multiple metrics in a single payload. {pull}8278[8278]
- Added 'died' PID state to process_system metricset on system module {pull}8275[8275]
- Add `metrics` metricset to MongoDB module. {pull}7611[7611]
- Added `ccr` metricset to Elasticsearch module. {pull}8335[8335]
- Support for Kafka 2.0.0 {pull}8399[8399]
- Added support for query params in configuration {issue}8286[8286] {pull}8292[8292]
- Add container image for docker metricsets. {issue}8214[8214] {pull}8438[8438]
- Precalculate composed id fields for kafka dashboards. {pull}8504[8504]
- Add support for `full` status page output for php-fpm module as a separate metricset called `process`. {pull}8394[8394]
- Add Kafka dashboard. {pull}8457[8457]
- Release Kafka module as GA. {pull}8854[8854]

*Packetbeat*

- Added DHCP protocol support. {pull}7647[7647]

*Functionbeat*

- Initial version of Functionbeat. {pull}8678[8678]

==== Deprecated

*Heartbeat*

- watch.poll_file is now deprecated and superceded by automatic config file reloading.

*Metricbeat*

- Redis `info` `replication.master_offset` has been deprecated in favor of `replication.master.offset`.{pull}7695[7695]
- Redis `info` clients fields `longest_output_list` and `biggest_input_buf` have been renamed to `max_output_buffer` and `max_input_buffer` based on the names they will have in Redis 5.0, both fields will coexist during a time with the same value {pull}8167[8167].
- Move common kafka fields (broker, topic and partition.id) to the module level {pull}7767[7767].



[[release-notes-6.4.3]]
=== Beats version 6.4.3
https://github.com/elastic/beats/compare/v6.4.2...v6.4.3[View commits]

==== Bugfixes

*Affecting all Beats*

- Fix a race condition with the `add_host_metadata` and the event serialization. {pull}8223[8223] {pull}8653[8653]
- Fix race condition when publishing monitoring data. {pull}8646[8646]
- Fix bug in loading dashboards from zip file. {issue}8051[8051]
- The export config subcommand should not display real value for field reference. {pull}8769[8769]

*Filebeat*

- Fix typo in Filebeat IIS Kibana visualization. {pull}8604[8604]

*Metricbeat*

- Recover metrics for old Apache versions removed by mistake on #6450. {pull}7871[7871]
- Avoid mapping issues in Kubernetes module. {pull}8487[8487]
- Fixed a panic when the KVM module cannot establish a connection to libvirtd. {issue}7792[7792]


[[release-notes-6.4.2]]
=== Beats version 6.4.2
https://github.com/elastic/beats/compare/v6.4.1...v6.4.2[View commits]

==== Bugfixes

*Filebeat*

- Fix some errors happening when stopping syslog input. {pull}8347[8347]
- Fix RFC3339 timezone and nanoseconds parsing with the syslog input. {pull}8346[8346]

*Metricbeat*

- Fix incorrect type conversion of average response time in Haproxy dashboards {pull}8404[8404]
- Fix dropwizard module parsing of metric names. {issue}8365[8365] {pull}6385[8385]

[[release-notes-6.4.1]]
=== Beats version 6.4.1
https://github.com/elastic/beats/compare/v6.4.0...v6.4.1[View commits]

==== Bugfixes

*Affecting all Beats*

- Add backoff support to x-pack monitoring outputs. {issue}7966[7966]
- Removed execute permissions systemd unit file. {pull}7873[7873]
- Fix a race condition with the `add_host_metadata` and the event serialization. {pull}8223[8223]
- Enforce that data used by k8s or docker doesn't use any reference. {pull}8240[8240]
- Implement CheckConfig in RunnerFactory to make autodiscover check configs {pull}7961[7961]
- Make kubernetes autodiscover ignore events with empty container IDs {pull}7971[7971]

*Auditbeat*

- Fixed a concurrent map write panic in the auditd module. {pull}8158[8158]
- Fixed the RPM by designating the config file as configuration data in the RPM spec. {issue}8075[8075]

*Filebeat*

- Fixed a docker input error due to the offset update bug in partial log join.{pull}8177[8177]
- Update CRI format to support partial/full tags. {pull}8265[8265]

*Metricbeat*

- Fixed the location of the modules.d dir in Deb and RPM packages. {issue}8104[8104]
- Fixed the RPM by designating the modules.d config files as configuration data in the RPM spec. {issue}8075[8075]
- Fix golang.heap.gc.cpu_fraction type from long to float in Golang module. {pull}7789[7789]

*Packetbeat*

- Added missing `cmdline` and `client_cmdline` fields to index template. {pull}8258[8258]

[[release-notes-6.4.0]]
=== Beats version 6.4.0
https://github.com/elastic/beats/compare/v6.3.1...v6.4.0[View commits]

==== Known issue

Due to a packaging mistake, the `modules.d` configuration directory is
installed in the wrong path in the Metricbeat DEB and RPM packages.  This issue
results in an empty list when you run `metricbeat modules list` and failures
when you try to enable or disable modules. To work around this issue, run the
following command:

[source,sh]
-----------
sudo cp -r /usr/share/metricbeat/modules.d /etc/metricbeat/
-----------

This issue affects all new installations on DEB and RPM. Upgrades will run, but
use old configurations defined in the `modules.d` directory from the previous
installation.

The issue will be fixed in the 6.4.1 release.

==== Breaking changes

*Affecting all Beats*

- Set default kafka version to 1.0.0 in kafka output. Older versions are still supported by configuring the `version` setting. Minimally supported version is 0.11 (older versions might work, but are untested). {pull}7025[7025]

*Heartbeat*

- Rename http.response.status to http.response.status_code to align with ECS. {pull}7274[7274]
- Remove `type` field as not needed. {pull}7307[7307]

*Metricbeat*

- Fixed typo in values for `state_container` `status.phase`, from `terminate` to `terminated`. {pull}6916[6916]
- RabbitMQ management plugin path is now configured at the module level instead of having to do it in each of the metricsets. New `management_path_prefix` option should be used now {pull}7074[7074]
- RabbitMQ node metricset only collects metrics of the instance it connects to, `node.collect: cluster` can be used to collect all nodes as before. {issue}6556[6556] {pull}6971[6971]
- Change http/server metricset to put events by default under http.server and prefix config options with server.. {pull}7100[7100]
- Disable dedotting in docker module configuration. This will change the out-of-the-box behaviour, but not the one of already configured instances. {pull}7485[7485]
- Fix typo in etcd/self metricset fields from *.bandwithrate to *.bandwidthrate. {pull}7456[7456]
- Changed the definition of the `system.cpu.total.pct` and `system.cpu.total.norm.cou` fields to exclude the IOWait time. {pull}7691[7691]

==== Bugfixes

*Affecting all Beats*

- Error out on invalid Autodiscover template conditions settings. {pull}7200[7200]
- Allow to override the `ignore_above` option when defining new field with the type keyword. {pull}7238[7238]
- Fix a panic on the Dissect processor when we have data remaining after the last delimiter. {pull}7449[7449]
- When we fail to build a Kubernetes' indexer or matcher we produce a warning but we don't add them to the execution. {pull}7466[7466]
- Fix default value for logging.files.keepfiles. It was being set to 0 and now
  it's set to the documented value of 7. {issue}7494[7494]
- Retain compatibility with older Docker server versions. {issue}7542[7542]
- Fix errors unpacking configs modified via CLI by ignoring `-E key=value` pairs with missing value. {pull}7599[7599]

*Auditbeat*

- Allow `auditbeat setup` to run without requiring elevated privileges for the audit client. {issue}7111[7111]
- Fix goroutine leak that occurred when the auditd module was stopped. {pull}7163[7163]

*Filebeat*

- Fix a data race between stopping and starting of the harvesters. {issue}#6879[6879]
- Fix an issue when parsing ISO8601 dates with timezone definition {issue}7367[7367]
- Fix Grok pattern of MongoDB module. {pull}7568[7568]
- Fix registry duplicates and log resending on upgrade. {issue}7634[7634]

*Metricbeat*

- Fix Windows service metricset when using a 32-bit binary on a 64-bit OS. {pull}7294[7294]
- Do not report Metricbeat container host as hostname in Kubernetes deployment. {issue}7199[7199]
- Ensure metadata updates don't replace existing pod metrics. {pull}7573[7573]
- Fix kubernetes pct fields reporting. {pull}7677[7677]
- Add support for new `kube_node_status_condition` in Kubernetes `state_node`. {pull}7699[7699]

==== Added

*Affecting all Beats*

- Add dissect processor. {pull}6925[6925]
- Add IP-addresses and MAC-addresses to add_host_metadata. {pull}6878[6878]
- Added a seccomp (secure computing) filter on Linux that whitelists the
  necessary system calls used by each Beat. {issue}5213[5213]
- Ship fields.yml as part of the binary {pull}4834[4834]
- Added options to dev-tools/cmd/dashboards/export_dashboard.go: -indexPattern to include index-pattern in output, -quiet to be quiet. {pull}7101[7101]
- Add Indexer indexing by pod uid. Enable pod uid metadata gathering in add_kubernetes_metadata. Extended Matcher log_path matching to support volume mounts {pull}7072[7072]
- Add default_fields to Elasticsearch template when connecting to Elasticsearch >= 7.0. {pull}7015[7015]
- Add support for loading a template.json file directly instead of using fields.yml. {pull}7039[7039]
- Add support for keyword multifields in field.yml. {pull}7131[7131]
- Add experimental Jolokia Discovery autodiscover provider. {pull}7141[7141]
- Add owner object info to Kubernetes metadata. {pull}7231[7231]
- Add Beat export dashboard command. {pull}7239[7239]
- Add support for docker autodiscover to monitor containers on host network {pull}6708[6708]
- Add ability to define input configuration as stringified JSON for autodiscover. {pull}7372[7372]
- Add processor definition support for hints builder {pull}7386[7386]
- Add support to disable html escaping in outputs. {pull}7445[7445]
- Refactor error handing in schema.Apply(). {pull}7335[7335]
- Add additional types to Kubernetes metadata {pull}7457[7457]
- Add module state reporting for Beats Monitoring. {pull}7075[7075]
- Release the `rename` processor as GA. {pull}7656[7656]
- Add support for Openstack Nova in `add_cloud_metadata` processor. {pull}7663[7663]
- Add support to set Beats services to automatic-delayed start on Windows. {pull}8720[8711]

*Auditbeat*

- Added XXH64 hash option for file integrity checks. {pull}7311[7311]
- Added the `show auditd-rules` and `show auditd-status` commands to show kernel rules and status. {pull}7114[7114]
- Add Kubernetes specs for auditbeat file integrity monitoring {pull}7642[7642]

*Filebeat*

- Add Kibana module with log fileset. {pull}7052[7052]
- Support MySQL 5.7.19 by mysql/slowlog {pull}6969[6969]
- Correctly join partial log lines when using `docker` input. {pull}6967[6967]
- Add support for TLS with client authentication to the TCP input {pull}7056[7056]
- Converted part of pipeline from treafik/access metricSet to dissect to improve efficiency. {pull}7209[7209]
- Add GC fileset to the Elasticsearch module. {pull}7305[7305]
- Add Audit log fileset to the Elasticsearch module. {pull}7365[7365]
- Add Slow log fileset to the Elasticsearch module. {pull}7473[7473]
- Add deprecation fileset to the Elasticsearch module. {pull}7474[7474]
- Add `convert_timezone` option to Kafka module to convert dates to UTC. {issue}7546[7546] {pull}7578[7578]
- Add patterns for kafka 1.1 logs. {pull}7608[7608]
- Move debug messages in tcp input source {pull}7712[7712]

*Metricbeat*

- Add experimental Elasticsearch index metricset. {pull}6881[6881]
- Add dashboards and visualizations for haproxy metrics. {pull}6934[6934]
- Add Jolokia agent in proxy mode. {pull}6475[6475]
- Add message rates to the RabbitMQ queue metricset {issue}6442[6442] {pull}6606[6606]
- Add exchanges metricset to the RabbitMQ module {issue}6442[6442] {pull}6607[6607]
- Add Elasticsearch index_summary metricset. {pull}6918[6918]
- Add shard metricset to Elasticsearch module. {pull}7006[7006]
- Add apiserver metricset to Kubernetes module. {pull}7059[7059]
- Add maxmemory to redis info metricset. {pull}7127[7127]
- Set guest as default user in RabbitMQ module. {pull}7107[7107]
- Add postgresql statement metricset. {issue}7048[7048] {pull}7060[7060]
- Update `state_container` metricset to support latest `kube-state-metrics` version. {pull}7216[7216]
- Add TLS support to MongoDB module. {pull}7401[7401]
- Added Traefik module with health metricset. {pull}7413[7413]
- Add Elasticsearch ml_job metricsets. {pull}7196[7196]
- Add support for bearer token files to HTTP helper. {pull}7527[7527]
- Add Elasticsearch index recovery metricset. {pull}7225[7225]
- Add `locks`, `global_locks`, `oplatencies` and `process` fields to `status` metricset of MongoDB module. {pull}7613[7613]
- Run Kafka integration tests on version 1.1.0 {pull}7616[7616]
- Release raid and socket metricset from system module as GA. {pull}7658[7658]
- Release elasticsearch module and all its metricsets as beta. {pull}7662[7662]
- Release munin and traefik module as beta. {pull}7660[7660]
- Add envoyproxy module. {pull}7569[7569]
- Release prometheus collector metricset as GA. {pull}7660[7660]
- Add Elasticsearch `cluster_stats` metricset. {pull}7638[7638]
- Added `basepath` setting for HTTP-based metricsets {pull}7700[7700]

*Packetbeat*

- The process monitor now reports the command-line for all processes, under Linux and Windows. {pull}7135[7135]
- Updated the TLS protocol parser with new cipher suites added to TLS 1.3. {issue}7455[7455]
- Flows are enriched with process information using the process monitor. {pull}7507[7507]
- Added UDP support to process monitor. {pull}7571[7571]

==== Deprecated

*Metricbeat*

- Kubernetes `state_container` `cpu.limit.nanocores` and `cpu.request.nanocores` have been
deprecated in favor of `cpu.*.cores`. {pull}6916[6916]

[[release-notes-6.3.1]]
=== Beats version 6.3.1
https://github.com/elastic/beats/compare/v6.3.0...v6.3.1[View commits]

==== Bugfixes

*Affecting all Beats*

- Allow index-pattern only setup when setup.dashboards.only_index=true. {pull}7285[7285]
- Preserve the event when source matching fails in `add_docker_metadata`. {pull}7133[7133]
- Negotiate Docker API version from our client instead of using a hardcoded one. {pull}7165[7165]
- Fix duplicating dynamic_fields in template when overwriting the template. {pull}7352[7352]

*Auditbeat*

- Fixed parsing of AppArmor audit messages. {pull}6978[6978]

*Filebeat*

- Comply with PostgreSQL database name format {pull}7198[7198]
- Optimize PostgreSQL ingest pipeline to use anchored regexp and merge multiple regexp into a single expression. {pull}7269[7269]
- Keep different registry entry per container stream to avoid wrong offsets. {issue}7281[7281]
- Fix offset field pointing at end of a line. {issue}6514[6514]
- Commit registry writes to stable storage to avoid corrupt registry files. {issue}6792[6792]

*Metricbeat*

- Fix field mapping for the system process CPU ticks fields. {pull}7230[7230]
- Ensure canonical naming for JMX beans is disabled in Jolokia module. {pull}7047[7047]
- Fix Jolokia attribute mapping when using wildcards and MBean names with multiple properties. {pull}7321[7321]

*Packetbeat*

- Fix an out of bounds access in HTTP parser caused by malformed request. {pull}6997[6997]
- Fix missing type for `http.response.body` field. {pull}7169[7169]

==== Added

*Auditbeat*

- Added caching of UID and GID values to auditd module. {pull}6978[6978]
- Updated syscall tables for Linux 4.16. {pull}6978[6978]
- Added better error messages for when the auditd module fails due to the
  Linux kernel not supporting auditing (CONFIG_AUDIT=n). {pull}7012[7012]

*Metricbeat*

- Collect accumulated docker network metrics and mark old ones as deprecated. {pull}7253[7253]



[[release-notes-6.3.0]]
=== Beats version 6.3.0
https://github.com/elastic/beats/compare/v6.2.3...v6.3.0[View commits]

==== Breaking changes

*Affecting all Beats*

- De dot keys of labels and annotations in kubernetes meta processors to prevent collisions. {pull}6203[6203]
- Rename `beat.cpu.*.time metrics` to `beat.cpu.*.time.ms`. {pull}6449[6449]
- Add `host.name` field to all events, to avoid mapping conflicts. This could be breaking Logstash configs if you rely on the `host` field being a string. {pull}7051[7051]

*Filebeat*

- Add validation for Stdin, when Filebeat is configured with Stdin and any other inputs, Filebeat
  will now refuse to start. {pull}6463[6463]
- Mark `system.syslog.message` and `system.auth.message` as `text` instead of `keyword`. {pull}6589[6589]

*Metricbeat*

- De dot keys in kubernetes/event metricset to prevent collisions. {pull}6203[6203]
- Add config option for windows/perfmon metricset to ignore non existent counters. {pull}6432[6432]
- Refactor docker CPU calculations to be more consistent with `docker stats`. {pull}6608[6608]
- Update logstash.node_stats metricset to write data under `logstash.node.stats.*`. {pull}6714[6714]

==== Bugfixes

*Affecting all Beats*

- Fix panic when Events containing a float32 value are normalized. {pull}6129[6129]
- Fix `setup.dashboards.always_kibana` when using Kibana 5.6. {issue}6090[6090]
- Fix for Kafka logger. {pull}6430[6430]
- Remove double slashes in Windows service script. {pull}6491[6491]
- Ensure Kubernetes labels/annotations don't break mapping {pull}6490[6490]
- Ensure that the dashboard zip files can't contain files outside of the kibana directory. {pull}6921[6921]
- Fix map overwrite panics by cloning shared structs before doing the update. {pull}6947[6947]
- Fix delays on autodiscovery events handling caused by blocking runner stops. {pull}7170[7170]
- Do not emit Kubernetes autodiscover events for Pods without IP address. {pull}7235[7235]
- Fix self metrics when containerized {pull}6641[6641]

*Auditbeat*

- Add hex decoding for the name field in audit path records. {pull}6687[6687]
- Fixed a deadlock in the file_integrity module under Windows. {issue}6864[6864]
- Fixed parsing of AppArmor audit messages. {pull}6978[6978]
- Allow `auditbeat setup` to run without requiring elevated privileges for the audit client. {issue}7111[7111]
- Fix goroutine leak that occurred when the auditd module was stopped. {pull}7163[7163]

*Filebeat*

- Fix panic when log prospector configuration fails to load. {issue}6800[6800]
- Fix memory leak in log prospector when files cannot be read. {issue}6797[6797]
- Add raw JSON to message field when JSON parsing fails. {issue}6516[6516]
- Commit registry writes to stable storage to avoid corrupt registry files. {pull}6877[6877]
- Fix a parsing issue in the syslog input for RFC3339 timestamp and time with nanoseconds. {pull}7046[7046]
- Fix an issue with an overflowing wait group when using the TCP input. {issue}7202[7202]

*Heartbeat*

- Fix race due to updates of shared a map, that was not supposed to be shared between multiple go-routines. {issue}6616[6616]

*Metricbeat*

- Fix the default configuration for Logstash to include the default port. {pull}6279[6279]
- Fix dealing with new process status codes in Linux kernel 4.14+. {pull}6306[6306]
- Add filtering option by exact device names in system.diskio. `diskio.include_devices`. {pull}6085[6085]
- Add connections metricset to RabbitMQ module {pull}6548[6548]
- Fix panic in http dependent modules when invalid config was used. {pull}6205[6205]
- Fix system.filesystem.used.pct value to match what df reports. {issue}5494[5494]
- Fix namespace disambiguation in Kubernetes state_* metricsets. {issue}6281[6281]
- Fix Windows perfmon metricset so that it sends metrics when an error occurs. {pull}6542[6542]
- Fix Kubernetes calculated fields store. {pull}6564{6564}
- Exclude bind mounts in fsstat and filesystem metricsets. {pull}6819[6819]
- Don't stop Metricbeat if aerospike server is down. {pull}6874[6874]
- disk reads and write count metrics in RabbitMQ queue metricset made optional. {issue}6876[6876]
- Add mapping for docker metrics per cpu. {pull}6843[6843]

*Winlogbeat*

- Fixed a crash under Windows 2003 and XP when an event had less insert strings than required by its format string. {pull}6247[6247]

==== Added

*Affecting all Beats*

- Update Golang 1.9.4 {pull}6326[6326]
- Add the ability to log to the Windows Event Log. {pull}5913[5913]
- The node name can be discovered automatically by machine-id matching when beat deployed outside Kubernetes cluster. {pull}6146[6146]
- Panics will be written to the logger before exiting. {pull}6199[6199]
- Add builder support for autodiscover and annotations builder {pull}6408[6408]
- Add plugin support for autodiscover builders, providers {pull}6457[6457]
- Preserve runtime from container statuses in Kubernetes autodiscover {pull}6456[6456]
- Experimental feature setup.template.append_fields added. {pull}6024[6024]
- Add appender support to autodiscover {pull}6469[6469]
- Add add_host_metadata processor {pull}5968[5968]
- Retry configuration to load dashboards if Kibana is not reachable when the beat starts. {pull}6560[6560]
- Add `has_fields` conditional to filter events based on the existence of all the given fields. {issue}6285[6285] {pull}6653[6653]
- Add support for spooling to disk to the beats event publishing pipeline. {pull}6581[6581]
- Added logging of system info at Beat startup. {issue}5946[5946]
- Do not log errors if X-Pack Monitoring is enabled but Elastisearch X-Pack is not. {pull}6627[6627]
- Add rename processor. {pull}6292[6292]
- Allow override of dynamic template `match_mapping_type` for fields with object_type. {pull}6691[6691]

*Filebeat*

- Add IIS module to parse access log and error log. {pull}6127[6127]
- Renaming of the prospector type to the input type and all prospectors are now moved to the input
  folder, to maintain backward compatibility type aliasing was used to map the old type to the new
  one. This change also affect YAML configuration. {pull}6078[6078]
- Addition of the TCP input {pull}6700[6700]
- Add option to convert the timestamps to UTC in the system module. {pull}5647[5647]
- Add Logstash module support for main log and the slow log, support the plain text or structured JSON format {pull}5481[5481]
- Add stream filtering when using `docker` prospector. {pull}6057[6057]
- Add support for CRI logs format. {issue}5630[5630]
- Add json.ignore_decoding_error config to not log json decoding erors. {issue}6547[6547]
- Make registry file permission configurable. {pull}6455[6455]
- Add MongoDB module. {pull}6283[6238]
- Add Ingest pipeline loading to setup. {pull}6814[6814]
- Add support of log_format combined to NGINX access logs. {pull}6858[6858]
- Release config reloading feature as GA.
- Add support human friendly size for the UDP input. {pull}6886[6886]
- Add Syslog input to ingest RFC3164 Events via TCP and UDP {pull}6842[6842]
- Remove the undefined `username` option from the Redis input and clarify the documentation. {pull}6662[6662]

*Heartbeat*

- Made the URL field of Heartbeat aggregateable. {pull}6263[6263]
- Use `match.Matcher` for checking Heartbeat response bodies with regular expressions. {pull}6539[6539]

*Metricbeat*

- Support apache status pages for versions older than 2.4.16. {pull}6450[6450]
- Add support for huge pages on Linux. {pull}6436[6436]
- Support to optionally 'de dot' keys in http/json metricset to prevent collisions. {pull}5970[5970]
- Add graphite protocol metricbeat module. {pull}4734[4734]
- Add http server metricset to support push metrics via http. {pull}4770[4770]
- Make config object public for graphite and http server {pull}4820[4820]
- Add system uptime metricset. {issue}4848[4848]
- Add experimental `queue` metricset to RabbitMQ module. {pull}4788[4788]
- Add additional php-fpm pool status kpis for Metricbeat module {pull}5287[5287]
- Add etcd module. {issue}4970[4970]
- Add ip address of docker containers to event. {pull}5379[5379]
- Add ceph osd tree information to metricbeat {pull}5498[5498]
- Add ceph osd_df to metricbeat {pull}5606[5606]
- Add basic Logstash module. {pull}5540[5540]
- Add dashboard for Windows service metricset. {pull}5603[5603]
- Add pct calculated fields for Pod and container CPU and memory usages. {pull}6158[6158]
- Add statefulset support to Kubernetes module. {pull}6236[6236]
- Refactor prometheus endpoint parsing to look similar to upstream prometheus {pull}6332[6332]
- Making the http/json metricset GA. {pull}6471[6471]
- Add support for array in http/json metricset. {pull}6480[6480]
- Making the jolokia/jmx module GA. {pull}6143[6143]
- Making the MongoDB module GA. {pull}6554[6554]
- Allow to disable labels `dedot` in Docker module, in favor of a safe way to keep dots. {pull}6490[6490]
- Add experimental module to collect metrics from munin nodes. {pull}6517[6517]
- Add support for wildcards and explicit metrics grouping in jolokia/jmx. {pull}6462[6462]
- Set `collector` as default metricset in Prometheus module. {pull}6636[6636] {pull}6747[6747]
- Set `mntr` as default metricset in Zookeeper module. {pull}6674[6674]
- Set default metricsets in vSphere module. {pull}6676[6676]
- Set `status` as default metricset in Apache module. {pull}6673[6673]
- Set `namespace` as default metricset in Aerospike module. {pull}6669[6669]
- Set `service` as default metricset in Windows module. {pull}6675[6675]
- Set all metricsets as default metricsets in uwsgi module. {pull}6688[6688]
- Allow autodiscover to monitor unexposed ports {pull}6727[6727]
- Mark kubernetes.event metricset as beta. {pull}6715[6715]
- Set all metricsets as default metricsets in couchbase module. {pull}6683[6683]
- Mark uwsgi module and metricset as beta. {pull}6717[6717]
- Mark Golang module and metricsets as beta. {pull}6711[6711]
- Mark system.raid metricset as beta. {pull}6710[6710]
- Mark http.server metricset as beta. {pull}6712[6712]
- Mark metricbeat logstash module and metricsets as beta. {pull}6713[6713]
- Set all metricsets as default metricsets in Ceph module. {pull}6676[6676]
- Set `container`, `cpu`, `diskio`, `healthcheck`, `info`, `memory` and `network` in docker module as default. {pull}6718[6718]
- Set `cpu`, `load`, `memory`, `network`, `process` and `process_summary` as default metricsets in system module. {pull}6689[6689]
- Set `collector` as default metricset in Dropwizard module. {pull}6669[6669]
- Set `info` and `keyspace` as default metricsets in redis module. {pull}6742[6742]
- Set `connection` as default metricset in rabbitmq module. {pull}6743[6743]
- Set all metricsets as default metricsets in Elasticsearch module. {pull}6755[6755]
- Set all metricsets as default metricsets in Etcd module. {pull}6756[6756]
- Set server metricsets as default in Graphite module. {pull}6757[6757]
- Set all metricsets as default metricsets in HAProxy module. {pull}6758[6758]
- Set all metricsets as default metricsets in Kafka module. {pull}6759[6759]
- Set all metricsets as default metricsets in postgresql module. {pull}6761[6761]
- Set status metricsets as default in Kibana module. {pull}6762[6762]
- Set all metricsets as default metricsets in Logstash module. {pull}6763[6763]
- Set `container`, `node`, `pod`, `system`, `volume` as default in Kubernetes module. {pull} 6764[6764]
- Set `stats` as default in memcached module. {pull}6765[6765]
- Set all metricsets as default metricsets in Mongodb module. {pull}6766[6766]
- Set `pool` as default metricset for php_fpm module. {pull}6768[6768]
- Set `status` as default metricset for mysql module. {pull} 6769[6769]
- Set `stubstatus` as default metricset for nginx module. {pull}6770[6770]
- Added support for haproxy 1.7 and 1.8. {pull}6793[6793]
- Add accumulated I/O stats to diskio in the line of `docker stats`. {pull}6701[6701]
- Ignore virtual filesystem types by default in system module. {pull}6819[6819]
- Release config reloading feature as GA. {pull}6891[6891]
- Kubernetes deployment: Add ServiceAccount config to system metricbeat. {pull}6824[6824]
- Kubernetes deployment: Add DNS Policy to system metricbeat. {pull}6656[6656]

*Packetbeat*

- Add support for condition on bool type {issue}5659[5659] {pull}5954[5954]
- Fix high memory usage on HTTP body if body is not published. {pull}6680[6680]
- Allow to capture the HTTP request or response bodies independently. {pull}6784[6784]
- HTTP publishes an Error event for unmatched requests or responses. {pull}6794[6794]

*Winlogbeat*

- Use bookmarks to persist the last published event. {pull}6150[6150]

[[release-notes-6.2.3]]
=== Beats version 6.2.3
https://github.com/elastic/beats/compare/v6.2.2...v6.2.3[View commits]

==== Breaking changes

*Affecting all Beats*

- Fix conditions checking on autodiscover Docker labels. {pull}6412[6412]

==== Bugfixes

*Affecting all Beats*

- Avoid panic errors when processing nil Pod events in add_kubernetes_metadata. {issue}6372[6372]
- Fix infinite failure on Kubernetes watch {pull}6504[6504]

*Metricbeat*

- Fix Kubernetes overview dashboard views for non default time ranges. {issue}6395{6395}


[[release-notes-6.2.2]]
=== Beats version 6.2.2
https://github.com/elastic/beats/compare/v6.2.1...v6.2.2[View commits]

==== Bugfixes

*Affecting all Beats*

- Add logging when monitoring cannot connect to Elasticsearch. {pull}6365[6365]
- Fix infinite loop when event unmarshal fails in Kubernetes pod watcher. {pull}6353[6353]

*Filebeat*

- Fix a conversion issue for time related fields in the Logstash module for the slowlog
  fileset. {issue}6317[6317]

[[release-notes-6.2.1]]
=== Beats version 6.2.1
https://github.com/elastic/beats/compare/v6.2.0...v6.2.1[View commits]

No changes in this release.

[[release-notes-6.2.0]]
=== Beats version 6.2.0
https://github.com/elastic/beats/compare/v6.1.3...v6.2.0[View commits]

==== Breaking changes

*Affecting all Beats*

- The log format may differ due to logging library changes. {pull}5901[5901]
- The default value for pipelining is reduced to 2 to avoid high memory in the Logstash beats input. {pull}6250[6250]

*Auditbeat*

- Split the audit.kernel and audit.file metricsets into their own modules
  named auditd and file_integrity, respectively. This change requires
  existing users to update their config. {issue}5422[5422]
- Renamed file_integrity module fields. {issue}5423[5423] {pull}5995[5995]
- Renamed auditd module fields. {issue}5423[5423] {pull}6080[6080]

*Metricbeat*

- Rename `golang.heap.system.optained` field to `golang.heap.system.obtained`. {issue}5703[5703]
- De dot keys in jolokia/jmx metricset to prevent collisions. {pull}5957[5957]

==== Bugfixes

*Auditbeat*

- Fixed an issue where the proctitle value was being truncated. {pull}6080[6080]
- Fixed an issue where values were incorrectly interpreted as hex data. {pull}6080[6080]
- Fixed parsing of the `key` value when multiple keys are present. {pull}6080[6080]
- Fix possible resource leak if file_integrity module is used with config
  reloading on Windows or Linux. {pull}6198[6198]

*Filebeat*

- Fix variable name for `convert_timezone` in the system module. {pull}5936[5936]

*Metricbeat*

- Fix error `datastore '*' not found` in Vsphere module. {issue}4879[4879]
- Fix error `NotAuthenticated` in Vsphere module. {issue}4673[4673]
- Fix mongodb session consistency mode to allow command execution on secondary nodes. {issue}4689[4689]
- Fix kubernetes `state_pod` `status.phase` so that the active phase is returned instead of `unknown`. {pull}5980[5980]
- Fix error collecting network_names in Vsphere module. {pull}5962[5962]
- Fix process cgroup memory metrics for memsw, kmem, and kmem_tcp. {issue}6033[6033]
- Fix kafka OffsetFetch request missing topic and partition parameters. {pull}5880[5880]

*Packetbeat*

- Fix mysql SQL parser to trim `\r` from Windows Server `SELECT\r\n\t1`. {pull}5572[5572]


==== Added

*Affecting all Beats*

- Adding a local keystore to allow user to obfuscate password {pull}5687[5687]
- Add autodiscover for kubernetes. {pull}6055[6055]
- Add Beats metrics reporting to Xpack. {issue}3422[3422]
- Update the command line library cobra and add support for zsh completion {pull}5761[5761]
- Update to Golang 1.9.2
- Moved `ip_port` indexer for `add_kubernetes_metadata` to all beats. {pull}5707[5707]
- `ip_port` indexer now index both IP and IP:port pairs. {pull}5721[5721]
- Add the ability to write structured logs. {pull}5901[5901]
- Use structured logging for the metrics that are periodically logged via the
  `logging.metrics` feature. {pull}5915[5915]
- Improve Elasticsearch output metrics to count number of dropped and duplicate (if event ID is given) events. {pull}5811[5811]
- Add the ability for the add_docker_metadata process to enrich based on process ID. {pull}6100[6100]
- The `add_docker_metadata` and `add_kubernetes_metadata` processors are now GA, instead of Beta. {pull}6105[6105]
- Update go-ucfg library to support top level key reference and cyclic key reference for the
  keystore {pull}6098[6098]

*Auditbeat*

- Auditbeat is marked as GA, no longer Beta. {issue}5432[5432]
- Add support for BLAKE2b hash algorithms to the file integrity module. {pull}5926[5926]
- Add support for recursive file watches. {pull}5575[5575] {pull}5833[5833]

*Filebeat*

- Add Osquery module. {pull}5971[5971]
- Add stream filtering when using `docker` prospector. {pull}6057[6057]

*Metricbeat*

- Add ceph osd_df to metricbeat {pull}5606[5606]
- Add field network_names of hosts and virtual machines. {issue}5646[5646]
- Add experimental system/raid metricset. {pull}5642[5642]
- Add a dashboard for the Nginx module. {pull}5991[5991]
- Add experimental mongodb/collstats metricset. {pull}5852[5852]
- Update the MySQL dashboard to use the Time Series Visual Builder. {pull}5996[5996]
- Add experimental uwsgi module. {pull}6006[6006]
- Docker and Kubernetes modules are now GA, instead of Beta. {pull}6105[6105]
- Support haproxy stats gathering using http (additionally to tcp socket). {pull}5819[5819]
- Support to optionally 'de dot' keys in http/json metricset to prevent collisions. {pull}5957[5957]

*Packetbeat*

- Configure good defaults for `add_kubernetes_metadata`. {pull}5707[5707]

[[release-notes-6.1.3]]
=== Beats version 6.1.3
https://github.com/elastic/beats/compare/v6.1.2...v6.1.3[View commits]

No changes in this release.

[[release-notes-6.1.2]]
=== Beats version 6.1.2
https://github.com/elastic/beats/compare/v6.1.1...v6.1.2[View commits]

==== Bugfixes

*Auditbeat*

- Add an error check to the file integrity scanner to prevent a panic when
  there is an error reading file info via lstat. {issue}6005[6005]

==== Added

*Filebeat*

- Switch to docker prospector in sample manifests for Kubernetes deployment {pull}5963[5963]

[[release-notes-6.1.1]]
=== Beats version 6.1.1
https://github.com/elastic/beats/compare/v6.1.0...v6.1.1[View commits]

No changes in this release.

[[release-notes-6.1.0]]
=== Beats version 6.1.0
https://github.com/elastic/beats/compare/v6.0.1...v6.1.0[View commits]

==== Breaking changes

*Auditbeat*

- Changed `audit.file.path` to be a multi-field so that path is searchable. {pull}5625[5625]

*Metricbeat*

- Rename `heap_init` field to `heap.init` in the Elasticsearch module. {pull}5320[5320]
- Rename `http.response.status_code` field to `http.response.code` in the HTTP module. {pull}5521[5521]

==== Bugfixes

*Affecting all Beats*

- Remove ID() from Runner interface {issue}5153[5153]
- Correctly send configured `Host` header to the remote server. {issue}4842[4842]
- Change add_kubernetes_metadata to attempt detection of namespace. {pull}5482[5482]
- Avoid double slash when join url and path {pull}5517[5517]
- Fix console color output for Windows. {issue}5611[5611]
- Fix logstash output debug message. {pull}5799{5799]
- Fix isolation of modules when merging local and global field settings. {issue}5795[5795]
- Report ephemeral ID and uptime in monitoring events on all platforms {pull}6501[6501]

*Filebeat*

- Add support for adding string tags {pull}5395[5395]
- Fix race condition when limiting the number of harvesters running in parallel {issue}5458[5458]
- Fix relative paths in the prospector definitions. {pull}5443[5443]
- Fix `recursive_globe.enabled` option. {pull}5443[5443]

*Metricbeat*

- Change field type of http header from nested to object {pull}5258[5258]
- Fix the fetching of process information when some data is missing under MacOS X. {issue}5337[5337]
- Change `MySQL active connections` visualization title to `MySQL total connections`. {issue}4812[4812]
- Fix `ProcState` on Linux and FreeBSD when process names contain parentheses. {pull}5775[5775]
- Fix incorrect `Mem.Used` calculation under linux. {pull}5775[5775]
- Fix `open_file_descriptor_count` and `max_file_descriptor_count` lost in zookeeper module {pull}5902[5902]
- Fix system process metricset for kernel processes. {issue}5700[5700]
- Change kubernetes.node.cpu.allocatable.cores to float. {pull}6130[6130]

*Packetbeat*

- Fix http status phrase parsing not allow spaces. {pull}5312[5312]
- Fix http parse to allow to parse get request with space in the URI. {pull}5495[5495]
- Fix mysql SQL parser to trim `\r` from Windows Server `SELECT\r\n\t1`. {pull}5572[5572]
- Fix corruption when parsing repeated headers in an HTTP request or response. {pull}6325[6325]
- Fix panic when parsing partial AMQP messages. {pull}6384[6384]
- Fix out of bounds access to slice in MongoDB parser. {pull}6256[6256]
- Fix sniffer hanging on exit under Linux. {pull}6535[6535]
- Fix bounds check error in http parser causing a panic. {pull}6750[6750]

*Winlogbeat*

- Fix the registry file. It was not correctly storing event log names, and
  upon restart it would begin reading at the start of each event log. {issue}5813[5813]
- Fix config validation to allow `event_logs.processors`. [pull]6217[6217]

==== Added

*Affecting all Beats*

- Support dashboard loading without Elasticsearch {pull}5653[5653]
- Changed the hashbang used in the beat helper script from `/bin/bash` to `/usr/bin/env bash`. {pull}5051[5051]
- Changed beat helper script to use `exec` when running the beat. {pull}5051[5051]
- Fix reloader error message to only print on actual error {pull}5066[5066]
- Add support for enabling TLS renegotiation. {issue}4386[4386]
- Add Azure VM support for add_cloud_metadata processor {pull}5355[5355]
- Add `output.file.permission` config option. {pull}4638[4638]
- Refactor add_kubernetes_metadata to support autodiscovery {pull}5434[5434]
- Improve custom flag handling and CLI flags usage message. {pull}5543[5543]
- Add number_of_routing_shards config set to 30 {pull}5570[5570]
- Set log level for kafka output. {pull}5397[5397]
- Move TCP UDP start up into `server.Start()` {pull}4903[4903]
- Update to Golang 1.9.2

*Auditbeat*

- Add support for SHA3 hash algorithms to the file integrity module. {issue}5345[5345]
- Add dashboards for Linux audit framework events (overview, executions, sockets). {pull}5516[5516]

*Filebeat*

- Add PostgreSQL module with slowlog support. {pull}4763[4763]
- Add Kafka log module. {pull}4885[4885]
- Add support for `/var/log/containers/` log path in `add_kubernetes_metadata` processor. {pull}4981[4981]
- Remove error log from runnerfactory as error is returned by API. {pull}5085[5085]
- Add experimental Docker `json-file` prospector . {pull}5402[5402]
- Add experimental Docker autodiscover functionality. {pull}5245[5245]
- Add option to convert the timestamps to UTC in the system module. {pull}5647[5647]
- Add Logstash module support for main log and the slow log, support the plain text or structured JSON format {pull}5481[5481]

*Metricbeat*

- Add graphite protocol metricbeat module. {pull}4734[4734]
- Add http server metricset to support push metrics via http. {pull}4770[4770]
- Make config object public for graphite and http server {pull}4820[4820]
- Add system uptime metricset. {issue}4848[4848]
- Add experimental `queue` metricset to RabbitMQ module. {pull}4788[4788]
- Add additional php-fpm pool status kpis for Metricbeat module {pull}5287[5287]
- Add etcd module. {issue}4970[4970]
- Add ip address of docker containers to event. {pull}5379[5379]
- Add ceph osd tree information to Metricbeat {pull}5498[5498]
- Add basic Logstash module. {pull}5540[5540]
- Add dashboard for Windows service metricset. {pull}5603[5603]
- Add experimental Docker autodiscover functionality. {pull}5245[5245]
- Add Windows service metricset in the windows module. {pull}5332[5332]
- Update gosigar to v0.6.0. {pull}5775[5775]

*Packetbeat*

- Add support for decoding the TLS envelopes. {pull}5476[5476]
- HTTP parses successfully on empty status phrase. {issue}6176[6176]
- HTTP parser supports broken status line. {pull}6631[6631]

[[release-notes-6.0.1]]
=== Beats version 6.0.1
https://github.com/elastic/beats/compare/v6.0.0...v6.0.1[View commits]

==== Bugfixes

*Affecting all Beats*

- Fix documentation links in README.md files. {pull}5710[5710]
- Fix `add_docker_metadata` dropping some containers. {pull}5788[5788]

*Heartbeat*

- Fix the "HTTP up status" visualization. {pull}5564[5564]

*Metricbeat*

- Fix map overwrite in docker diskio module. {issue}5582[5582]
- Fix connection leak in mongodb module. {issue}5688[5688]
- Fix the include top N processes feature for cases where there are fewer
  processes than N. {pull}5729[5729]


include::libbeat/docs/release-notes/6.0.0.asciidoc[]

[[release-notes-6.0.0-ga]]
=== Beats version 6.0.0-GA
https://github.com/elastic/beats/compare/v6.0.0-rc2...v6.0.0[View commits]

The list below covers the changes between 6.0.0-rc2 and 6.0.0 GA only.

==== Bugfixes

*Filebeat*

- Fix machine learning jobs setup for dynamic modules. {pull}5509[5509]

*Packetbeat*

- Fix missing length check in the PostgreSQL module. {pull}5457[5457]
- Fix panic in ACK handler if event is dropped on blocked queue {issue}5524[5524]

==== Added

*Filebeat*

- Add Kubernetes manifests to deploy Filebeat. {pull}5349[5349]
- Add container short ID matching to add_docker_metadata. {pull}6172[6172]

*Metricbeat*

- Add Kubernetes manifests to deploy Metricbeat. {pull}5349[5349]


[[release-notes-6.0.0-rc2]]
=== Beats version 6.0.0-rc2
https://github.com/elastic/beats/compare/v6.0.0-rc1...v6.0.0-rc2[View commits]

==== Breaking changes

*Packetbeat*

- Remove not-working `runoptions.uid` and `runoptions.gid` options in Packetbeat. {pull}5261[5261]

==== Bugfixes

*Affecting all Beats*

- Fix data race accessing watched containers. {issue}5147[5147]
- Do not require template if index change and template disabled {pull}5319[5319]
- Fix missing ACK in redis output. {issue}5404[5404]

*Filebeat*

- Fix default paths for redis 4.0.1 logs on macOS {pull}5173[5173]
- Fix Filebeat not starting if command line and modules configs are used together. {issue}5376[5376]
- Fix double `@timestamp` field when JSON decoding was used. {pull}5436[5436]

*Metricbeat*

- Use `beat.name` instead of `beat.hostname` in the Host Overview dashboard. {pull}5340[5340]
- Fix the loading of 5.x dashboards. {issue}5277[5277]

==== Added

*Metricbeat*

- Auto-select a hostname (based on the host on which the Beat is running) in the Host Overview dashboard. {pull}5340[5340]

==== Deprecated

*Filebeat*

- The `filebeat.config_dir` option is deprecated. Use `filebeat.config.prospector` options instead. {pull}5321[5321]

[[release-notes-6.0.0-rc1]]
=== Beats version 6.0.0-rc1
https://github.com/elastic/beats/compare/v6.0.0-beta2...v6.0.0-rc1[View commits]

==== Bugfixes

*Affecting all Beats*

- Fix the `/usr/bin/beatname` script to accept `-d "*"` as a parameter. {issue}5040[5040]
- Combine `fields.yml` properties when they are defined in different sources. {issue}5075[5075]
- Keep Docker & Kubernetes pod metadata after container dies while they are needed by processors. {pull}5084[5084]
- Fix `fields.yml` lookup when using `export template` with a custom `path.config` param. {issue}5089[5089]
- Remove runner creation from every reload check {pull}5141[5141]
- Fix add_kubernetes_metadata matcher registry lookup. {pull}5159[5159]

*Metricbeat*

- Fix a memory allocation issue where more memory was allocated than needed in the windows-perfmon metricset. {issue}5035[5035]
- Don't start metricbeat if external modules config is wrong and reload is disabled {pull}5053[5053]
- The MongoDB module now connects on each fetch, to avoid stopping the whole Metricbeat instance if MongoDB is not up when starting. {pull}5120[5120]
- Fix kubernetes events module to be able to index time fields properly. {issue}5093[5093]
- Fixed `cmd_set` and `cmd_get` being mixed in the Memcache module. {pull}5189[5189]


==== Added

*Affecting all Beats*

- Enable flush timeout by default. {pull}5150[5150]
- Add @metadata.version to events send to Logstash. {pull}5166[5166]

*Auditbeat*

- Changed the number of shards in the default configuration to 3. {issue}5095[5095]
- Add support for receiving audit events using a multicast socket. {issue}4850[4850]

*Filebeat*

- Changed the number of shards in the default configuration to 3. {issue}5095[5095]
- Don't start filebeat if external modules/prospectors config is wrong and reload is disabled {pull}5053[5053]
- Add `filebeat.registry_flush` setting, to delay the registry updates. {pull}5146[5146]

*Heartbeat*

- Changed the number of shards in the default configuration to 1. {issue}5095[5095]

*Packetbeat*

- Changed the number of shards in the default configuration to 3. {issue}5095[5095]

*Winlogbeat*

- Changed the number of shards in the default configuration to 3. {issue}5095[5095]

[[release-notes-6.0.0-beta2]]
=== Beats version 6.0.0-beta2
https://github.com/elastic/beats/compare/v6.0.0-beta1...v6.0.0-beta2[View commits]

==== Breaking changes

*Affecting all Beats*

- The log directory (`path.log`) for Windows services is now set to `C:\ProgramData\[beatname]\logs`. {issue}4764[4764]
- The _all field is disabled in Elasticsearch 6.0. This means that searching by individual
  words only work on text fields. {issue}4901[4901]
- Fail if removed setting output.X.flush_interval is explicitly configured.
- Rename the `/usr/bin/beatname.sh` script (e.g. `metricbeat.sh`) to `/usr/bin/beatname`. {pull}4933[4933]
- Beat does not start if elasticsearch index pattern was modified but not the template name and pattern. {issue}4769[4769]
- Fail if removed setting output.X.flush_interval is explicitly configured. {pull}4880[4880]

==== Bugfixes

*Affecting all Beats*

- Register kubernetes `field_format` matcher and remove logger in `Encode` API {pull}4888[4888]
- Fix go plugins not loaded when beat starts {pull}4799[4799]
- Add support for `initContainers` in `add_kubernetes_metadata` processor. {issue}4825[4825]
- Eliminate deprecated _default_ mapping in 6.x {pull}4864[4864]
- Fix pod name indexer to use both namespace, pod name to frame index key {pull}4775[4775]

*Filebeat*

- Fix issue where the `fileset.module` could have the wrong value. {issue}4761[4761]

*Heartbeat*

- Fix monitor.name being empty by default. {issue}4852[4852]
- Fix wrong event timestamps. {issue}4851[4851]

*Metricbeat*

- Added missing mongodb configuration file to the `modules.d` folder. {pull}4870[4870]
- Fix wrong MySQL CRUD queries timelion visualization {pull}4857[4857]
- Add new metrics to CPU metricset {pull}4969[4969]

*Packetbeat*

- Update flow timestamp on each packet being received. {issue}4895[4895]

==== Added

*Affecting all Beats*

- Add setting to enable/disable the slow start in logstash output. {pull}4972[4972]
- Update init scripts to use the `test config` subcommand instead of the deprecated `-configtest` flag. {issue}4600[4600]
- Get by default the credentials for connecting to Kibana from the Elasticsearch output configuration. {pull}4867[4867]
- Added `cloud.id` and `cloud.auth` settings, for simplifying using Beats with the Elastic Cloud. {issue}4959[4959]
- Add lz4 compression support to kafka output. {pull}4977[4977]
- Add newer kafka versions to kafka output. {pull}4977[4977]
- Configure the index name when loading the dashboards and the index pattern. {pull}4949[4949]

*Metricbeat*

- Add `filesystem.ignore_types` to system module for ignoring filesystem types. {issue}4685[4685]
- Add support to exclude labels from kubernetes pod metadata. {pull}4757[4757]

[[release-notes-6.0.0-beta1]]
=== Beats version 6.0.0-beta1
https://github.com/elastic/beats/compare/v6.0.0-alpha2...v6.0.0-beta1[View commits]

==== Breaking changes

*Affecting all Beats*

- Rename `kubernetes` processor to `add_kubernetes_metadata`. {pull}4473[4473]
- Rename `*.full.yml` config files to `*.reference.yml`. {pull}4563[4563]
- The `scripts/import_dashboards` is removed from packages. Use the `setup` command instead. {pull}4586[4586]
- Change format of the saved kibana dashboards to have a single JSON file for each dashboard {pull}4413[4413]
- Rename `configtest` command to `test config`. {pull}4590[4590]
- Remove setting `queue_size` and `bulk_queue_size`. {pull}4650[4650]
- Remove setting `dashboard.snapshot` and `dashboard.snapshot_url`. They are no longer needed because the
  dashboards are included in the packages by default. {pull}4675[4675]
- Beats can no longer be launched from Windows Explorer (GUI), command line is required. {pull}4420[4420]

*Auditbeat*

- Changed file metricset config to make `file.paths` a list instead of a dictionary. {pull}4796[4796]

*Heartbeat*

- Renamed the heartbeat RPM/DEB name to `heartbeat-elastic`. {pull}4601[4601]

*Metricbeat*

- Change all `system.cpu.*.pct` metrics to be scaled by the number of CPU cores.
  This will make the CPU usage percentages from the system cpu metricset consistent
  with the system process metricset. The documentation for these metrics already
  stated that on multi-core systems the percentages could be greater than 100%. {pull}4544[4544]
- Remove filters setting from metricbeat modules. {pull}4699[4699]
- Added `type` field to filesystem metrics. {pull}4717[4717]

*Packetbeat*

- Remove the already unsupported `pf_ring` sniffer option. {pull}4608[4608]

==== Bugfixes

*Affecting all Beats*

- Don't stop with error loading the ES template if the ES output is not enabled. {pull}4436[4436]
- Fix race condition in internal logging rotator. {pull}4519[4519]
- Normalize all times to UTC to ensure proper index naming. {issue}4569[4569]
- Fix issue with loading dashboards to ES 6.0 when .kibana index did not already exist. {issue}4659[4659]

*Auditbeat*

- Fix `file.max_file_size` config option for the audit file metricset. {pull}4796[4796]

*Filebeat*

- Fix issue where the `fileset.module` could have the wrong value. {issue}4761[4761]

*Metricbeat*

- Fix issue affecting Windows services timing out at startup. {pull}4491[4491]
- Fix incorrect docker.diskio.total metric calculation. {pull}4507[4507]
- Vsphere module: used memory field corrected. {issue}4461[4461]

*Packetbeat*

- Enabled /proc/net/tcp6 scanning and fixed ip v6 parsing. {pull}4442[4442]

*Winlogbeat*

- Removed validation of top-level config keys. This behavior was inconsistent with other Beats
  and caused maintainability issues. {pull}4657[4657]

==== Added

*Affecting all Beats*

- New cli subcommands interface. {pull}4420[4420]
- Allow source path matching in `add_docker_metadata` processor. {pull}4495[4495]
- Add support for analyzers and multifields in fields.yml. {pull}4574[4574]
- Add support for JSON logging. {pull}4523[4523]
- Add `test output` command, to test Elasticsearch and Logstash output settings. {pull}4590[4590]
- Introduce configurable event queue settings: queue.mem.events, queue.mem.flush.min_events and queue.mem.flush.timeout. {pull}4650[4650]
- Enable pipelining in Logstash output by default. {pull}4650[4650]
- Added 'result' field to Elasticsearch QueryResult struct for compatibility with 6.x Index and Delete API responses. {issue]4661[4661]
- The sample dashboards are now included in the Beats packages. {pull}4675[4675]
- Add `pattern` option to be used in the fields.yml to specify the pattern for a number field. {pull}4731[4731]

*Auditbeat*

- Added `file.hash_types` config option for controlling the hash types. {pull}4796[4796]
- Added the ability to specify byte unit suffixes to `file.max_file_size`. {pull}4796[4796]

*Filebeat*

- Add experimental Redis module. {pull}4441[4441]
- Nginx module: use the first not-private IP address as the remote_ip. {pull}4417[4417]
- Load Ingest Node pipelines when the Elasticsearch connection is established, instead of only once at startup. {pull}4479[4479]
- Add support for loading Xpack Machine Learning configurations from the modules, and added sample configurations for the Nginx module. {pull}4506[4506] {pull}4609[4609]

- Add udp prospector type. {pull}4452[4452]
- Enabled Cgo which means libc is dynamically compiled. {pull}4546[4546]
- Add Beta module config reloading mechanism {pull}4566[4566]
- Remove spooler and publisher components and settings. {pull}4644[4644]

*Heartbeat*

- Enabled Cgo which means libc is dynamically compiled. {pull}4546[4546]

*Metricbeat*

- Add random startup delay to each metricset to avoid the thundering herd problem. {issue}4010[4010]
- Add the ability to configure audit rules to the kernel module. {pull}4482[4482]
- Add the ability to configure kernel's audit failure mode. {pull}4516[4516]
- Add experimental Aerospike module. {pull}4560[4560]
- Vsphere module: collect custom fields from virtual machines. {issue}4464[4464]
- Add `test modules` command, to test modules expected output. {pull}4656[4656]
- Add `processors` setting to metricbeat modules. {pull}4699[4699]
- Support `npipe` protocol (Windows) in Docker module. {pull}4751[4751]

*Winlogbeat*

- Add the ability to use LevelRaw if Level isn't populated in the event XML. {pull}4257[4257]

*Auditbeat*

- Add file integrity metricset to the audit module. {pull}4486[4486]

[[release-notes-6.0.0-alpha2]]
=== Beats version 6.0.0-alpha2
https://github.com/elastic/beats/compare/v6.0.0-alpha1...v6.0.0-alpha2[View commits]

==== Breaking changes

*Filebeat*

- Rename `input_type` field to `prospector.type` {pull}4294[4294]
- The `@metadata.type` field, added by the Logstash output, is now hardcoded to `doc` and will be removed in future versions. {pull}4331[4331].

==== Bugfixes

*Affecting all Beats*

- Fix importing the dashboards when the limit for max open files is too low. {issue}4244[4244]
- Fix configuration documentation for kubernetes processor {pull}4313[4313]
- Fix misspelling in `add_locale` configuration option for abbreviation.

*Filebeat*

- Fix race condition on harvester stopping with reloading enabled. {issue}3779[3779]
- Fix recursive glob config parsing and resolution across restarts. {pull}4269[4269]
- Allow string characters in user agent patch version (NGINX and Apache) {pull}4415[4415]
- Fix grok pattern in filebeat module system/auth without hostname. {pull}4224[4224]

*Metricbeat*

- Set correct format for percent fields in memory module. {pull}4619[4619]
- Fix a debug statement that said a module wrapper had stopped when it hadn't. {pull}4264[4264]
- Use MemAvailable value from /proc/meminfo on Linux 3.14. {pull}4316[4316]
- Fix panic when events were dropped by filters. {issue}4327[4327]
- Add filtering to system filesystem metricset to remove relative mountpoints like those
  from Linux network namespaces. {pull}4370[4370]
- Remove unnecessary print statement in schema apis. {pull}4355[4355]
- Fix type of field `haproxy.stat.check.health.last`. {issue}4407[4407]

*Packetbeat*
- Enable memcache filtering only if a port is specified in the config file. {issue}4335[4335]
- Enable memcache filtering only if a port is specified in the config file. {issue}4335[4335]

==== Added

*Affecting all Beats*

- Upgraded to Golang 1.8.3. {pull}4401[4401]
- Added the possibility to set Elasticsearch mapping template settings from the Beat configuration file. {pull}4284[4284] {pull}4317[4317]
- Add a variable to the SysV init scripts to make it easier to change the user. {pull}4340[4340]
- Add the option to write the generated Elasticsearch mapping template into a file. {pull}4323[4323]
- Add `instance_name` in GCE add_cloud_metadata processor. {pull}4414[4414]
- Add `add_docker_metadata` processor. {pull}4352[4352]
- Add `logging.files` `permissions` option. {pull}4295[4295]

*Filebeat*
- Added ability to sort harvested files. {pull}4374[4374]
- Add experimental Redis slow log prospector type. {pull}4180[4180]

*Metricbeat*

- Add macOS implementation of the system diskio metricset. {issue}4144[4144]
- Add process_summary metricset that records high level metrics about processes. {pull}4231[4231]
- Add `kube-state-metrics` based metrics to `kubernetes` module {pull}4253[4253]
- Add debug logging to Jolokia JMX metricset. {pull}4341[4341]
- Add events metricset for kubernetes metricbeat module {pull}4315[4315]
- Change Metricbeat default configuration file to be better optimized for most users. {pull}4329[4329]
- Add experimental RabbitMQ module. {pull}4394[4394]
- Add Kibana dashboard for the Kubernetes modules. {pull}4138[4138]

*Packetbeat*

*Winlogbeat*

==== Deprecated

*Affecting all Beats*

- The `@metadata.type` field, added by the Logstash output, is deprecated, hardcoded to `doc` and will be removed in future versions. {pull}4331[4331].

*Filebeat*

- Deprecate `input_type` prospector config. Use `type` config option instead. {pull}4294[4294]

==== Known Issue

- If the Elasticsearch output is not enabled, but `setup.template` options are
  present (like it's the case in the default Metricbeat configuration), the
  Beat stops with an error: "Template loading requested but the Elasticsearch
  output is not configured/enabled". To avoid this error, disable the template
  loading explicitly `setup.template.enabled: false`.

[[release-notes-6.0.0-alpha1]]
=== Beats version 6.0.0-alpha1
https://github.com/elastic/beats/compare/v5.4.0...v6.0.0-alpha1[View commits]

==== Breaking changes

*Affecting all Beats*

- Introduce beat version in the Elasticsearch index and mapping template {pull}3527[3527]
- Usage of field `_type` is now ignored and hardcoded to `doc`. {pull}3757[3757]
- Change vendor manager from glide to govendor. {pull}3851[3851]
- Rename `error` field to `error.message`. {pull}3987[3987]
- Change `dashboards.*` config options to `setup.dashboards.*`. {pull}3921[3921]
- Change `outputs.elasticsearch.template.* to `setup.template.*` {pull}4080[4080]

*Filebeat*

- Remove code to convert states from 1.x. {pull}3767[3767]
- Remove deprecated config options `force_close_files` and `close_older`. {pull}3768[3768]
- Change `clean_removed` behaviour to also remove states for files which cannot be found anymore under the same name. {pull}3827[3827]
- Remove `document_type` config option. Use `fields` instead. {pull}4204[4204]
- Move `json_error` under `error.message` and `error.key`. {pull}4167[4167]

*Packetbeat*

- Remove deprecated `geoip`. {pull}3766[3766]
- Replace `waitstop` command line argument by `shutdown_timeout` in configuration file. {pull}3588[3588]

*Winlogbeat*

- Remove metrics endpoint. Replaced by http endpoint in libbeat (see #3717). {pull}3901[3901]

==== Bugfixes

*Affecting all Beats*

- Add `_id`, `_type`, `_index` and `_score` fields in the generated index pattern. {pull}3282[3282]

*Filebeat*

- Fix the Mysql slowlog parsing of IP addresses. {pull}4183[4183]
- Fix issue that new prospector was not reloaded on conflict {pull}4128[4128]

*Heartbeat*

- Use IP type of elasticsearch for ip field. {pull}3926[3926]

*Metricbeat*

- Support `common.Time` in `mapstriface.toTime()` {pull}3812[3812]
- Fix MongoDB `dbstats` fields mapping. {pull}4025[4025]
- Fixing prometheus collector to aggregate metrics based on metric family. {pull}4075[4075]
- Fixing multiEventFetch error reporting when no events are returned {pull}4153[4153]

==== Added

*Affecting all Beats*

- Initialize a beats UUID from file on startup. {pull}3615[3615]
- Add new `add_locale` processor to export the local timezone with an event. {pull}3902[3902]
- Add http endpoint. {pull}3717[3717]
- Updated to Go 1.8.1. {pull}4033[4033]
- Add kubernetes processor {pull}3888[3888]
- Add support for `include_labels` and `include_annotations` in kubernetes processor {pull}4043[4043]
- Support new `index_patterns` field when loading templates for Elasticsearch >= 6.0 {pull}4056[4056]
- Adding goimports support to make check and fmt {pull}4114[4114]
- Make kubernetes indexers/matchers pluggable {pull}4151[4151]
- Abstracting pod interface in kubernetes plugin to enable easier vendoring {pull}4152[4152]

*Filebeat*

- Restructure `input.Event` to be inline with `outputs.Data` {pull}3823[3823]
- Add base for supporting prospector level processors {pull}3853[3853]
- Add `filebeat.config.path` as replacement for `config_dir`. {pull}4051[4051]
- Add a `recursive_glob.enabled` setting to expand `**` in patterns. {pull}3980[3980]
- Add Icinga module. {pull}3904[3904]
- Add ability to parse nginx logs exposing the X-Forwarded-For header instead of the remote address.

*Heartbeat*

- Event format and field naming changes in Heartbeat and sample Dashboard. {pull}4091[4091]

*Metricbeat*

- Add experimental metricset `perfmon` to Windows module. {pull}3758[3758]
- Add memcached module with stats metricset. {pull}3693[3693]
- Add the `process.cmdline.cache.enabled` config option to the System Process Metricset. {pull}3891[3891]
- Add new MetricSet interfaces for developers (`Closer`, `ReportingFetcher`, and `PushMetricSet`). {pull}3908[3908]
- Add kubelet module {pull}3916[3916]
- Add dropwizard module {pull}4022[4022]
- Adding query APIs for metricsets and modules from metricbeat registry {pull}4102[4102]
- Fixing nil pointer on prometheus collector when http response is nil {pull}4119[4119]
- Add http module with json metricset. {pull}4092[4092]
- Add the option to the system module to include only the first top N processes by CPU and memory. {pull}4127[4127].
- Add experimental Vsphere module. {pull}4028[4028]
- Add experimental Elasticsearch module. {pull}3903[3903]
- Add experimental Kibana module. {pull}3895[3895]
- Move elasticsearch metricset node_stats under node.stats namespace. {pull}4142[4142]
- Make IP port indexer constructor public {pull}4434[4434]

*Packetbeat*

- Add `fields` and `fields_under_root` to Packetbeat protocols configurations. {pull}3518[3518]
- Add list style Packetbeat protocols configurations. This change supports specifying multiple configurations of the same protocol analyzer. {pull}3518[3518]

*Winlogbeat*

==== Deprecated

*Affecting all Beats*

- Usage of field `_type` is deprecated. It should not be used in queries or dashboards. {pull}3409[3409]

*Packetbeat*

- Deprecate dictionary style protocols configuration. {pull}3518[3518]

*Winlogbeat*

==== Known Issue

*Filebeat*

- Prospector reloading only works properly with new files. {pull}3546[3546]


[[release-notes-5.6.14]]
=== Beats version 5.6.14
https://github.com/elastic/beats/compare/v5.6.13...v5.6.14[View commits]

No changes in this version.

[[release-notes-5.6.13]]
=== Beats version 5.6.13
https://github.com/elastic/beats/compare/v5.6.12...v5.6.13[View commits]

No changes in this version.

[[release-notes-5.6.12]]
=== Beats version 5.6.12
https://github.com/elastic/beats/compare/v5.6.11...v5.6.12[View commits]

No changes in this version.

[[release-notes-5.6.11]]
=== Beats version 5.6.11
https://github.com/elastic/beats/compare/v5.6.10...v5.6.11[View commits]

No changes in this version.

[[release-notes-5.6.10]]
=== Beats version 5.6.10
https://github.com/elastic/beats/compare/v5.6.9...v5.6.10[View commits]

==== Bugfixes

*Packetbeat*

- Fix an out of bounds access in HTTP parser caused by malformed request. {pull}6997[6997]

[[release-notes-5.6.9]]
=== Beats version 5.6.9
https://github.com/elastic/beats/compare/v5.6.8...v5.6.9[View commits]

==== Bugfixes

*Affecting all Beats*

- Fix a type issue when specifying certicate authority when using the `import_dashboards` command. {pull}6678[6678]

*Packetbeat*

- Fix http status phrase parsing not allow spaces. {pull}5312[5312]
- Fix http parse to allow to parse get request with space in the URI. {pull}5495[5495]
- Fix mysql SQL parser to trim `\r` from Windows Server `SELECT\r\n\t1`. {pull}5572[5572]
- Fix corruption when parsing repeated headers in an HTTP request or response. {pull}6325[6325]
- Fix panic when parsing partial AMQP messages. {pull}6384[6384]
- Fix out of bounds access to slice in MongoDB parser. {pull}6256[6256]
- Fix sniffer hanging on exit under Linux. {pull}6535[6535]
- Fix bounds check error in http parser causing a panic. {pull}6750[6750]
- HTTP parses successfully on empty status phrase. {issue}6176[6176]
- HTTP parser supports broken status line. {pull}6631[6631]


[[release-notes-5.6.8]]
=== Beats version 5.6.8
https://github.com/elastic/beats/compare/v5.6.7...v5.6.8[View commits]

==== Bugfixes

*Winlogbeat*

- Fixed a crash under Windows 2003 and XP when an event had less insert strings than required by its format string. {pull}6247[6247]


[[release-notes-5.6.7]]
=== Beats version 5.6.7
https://github.com/elastic/beats/compare/v5.6.6...v5.6.7[View commits]

No changes in this release.


[[release-notes-5.6.6]]
=== Beats version 5.6.6
https://github.com/elastic/beats/compare/v5.6.5...v5.6.6[View commits]

No changes in this release.


[[release-notes-5.6.5]]
=== Beats version 5.6.5
https://github.com/elastic/beats/compare/v5.6.4...v5.6.5[View commits]

==== Bugfixes

*Affecting all Beats*

- Fix duplicate batches of events in retry queue. {pull}5520[5520]

*Metricbeat*

- Clarify meaning of percentages reported by system core metricset. {pull}5565[5565]
- Fix map overwrite in docker diskio module. {issue}5582[5582]

[[release-notes-5.6.4]]
=== Beats version 5.6.4
https://github.com/elastic/beats/compare/v5.6.3...v5.6.4[View commits]

==== Bugfixes

*Affecting all Beats*

- Fix race condition in internal logging rotator. {pull}4519[4519]

*Packetbeat*

- Fix missing length check in the PostgreSQL module. {pull}5457[5457]

==== Added

*Affecting all Beats*

- Add support for enabling TLS renegotiation. {issue}4386[4386]
- Add setting to enable/disable the slow start in logstash output. {pull}5400[5400]

[[release-notes-5.6.3]]
=== Beats version 5.6.3
https://github.com/elastic/beats/compare/v5.6.2...v5.6.3[View commits]

No changes in this release.

[[release-notes-5.6.2]]
=== Beats version 5.6.2
https://github.com/elastic/beats/compare/v5.6.1...v5.6.2[View commits]

No changes in this release.

[[release-notes-5.6.1]]
=== Beats version 5.6.1
https://github.com/elastic/beats/compare/v5.6.0...v5.6.1[View commits]

No changes in this release.

[[release-notes-5.6.0]]
=== Beats version 5.6.0
https://github.com/elastic/beats/compare/v5.5.3...v5.6.0[View commits]

==== Breaking changes

*Affecting all Beats*

- The _all.norms setting in the Elasticsearch template is no longer disabled.
  This increases the storage size with one byte per document, but allows for a
  better upgrade experience to 6.0. {issue}4901[4901]


==== Bugfixes

*Filebeat*

- Fix issue where the `fileset.module` could have the wrong value. {issue}4761[4761]

*Packetbeat*

- Update flow timestamp on each packet being received. {issue}4895[4895]

*Metricbeat*

- Fix a debug statement that said a module wrapper had stopped when it hadn't. {pull}4264[4264]
- Use MemAvailable value from /proc/meminfo on Linux 3.14. {pull}4316[4316]
- Fix panic when events were dropped by filters. {issue}4327[4327]

==== Added

*Affecting all Beats*

- Add option to the import_dashboards script to load the dashboards via Kibana API. {pull}4682[4682]

*Filebeat*

- Add support for loading Xpack Machine Learning configurations from the modules, and added sample configurations for the Nginx module. {pull}4506[4506] {pull}4609[4609]
-  Add ability to parse nginx logs exposing the X-Forwarded-For header instead of the remote address. {pull}4351[4351]

*Metricbeat*

- Add `filesystem.ignore_types` to system module for ignoring filesystem types. {issue}4685[4685]

==== Deprecated

*Affecting all Beats*

- Loading more than one output is deprecated and will be removed in 6.0. {pull}4907[4907]

[[release-notes-5.5.3]]
=== Beats version 5.5.3
https://github.com/elastic/beats/compare/v5.5.2...v5.5.3[View commits]

No changes in this release.

[[release-notes-5.5.2]]
=== Beats version 5.5.2
https://github.com/elastic/beats/compare/v5.5.1...v5.5.2[View commits]

No changes in this release.
[[release-notes-5.5.1]]
=== Beats version 5.5.1
https://github.com/elastic/beats/compare/v5.5.0...v5.5.1[View commits]

==== Bugfixes

*Affecting all Beats*

- Normalize all times to UTC to ensure proper index naming. {issue}4569[4569]

[[release-notes-5.5.0]]
=== Beats version 5.5.0
https://github.com/elastic/beats/compare/v5.4.2...v5.5.0[View commits]

==== Breaking changes

*Affecting all Beats*

- Usage of field `_type` is now ignored and hardcoded to `doc`. {pull}3757[3757]

*Metricbeat*
- Change all `system.cpu.*.pct` metrics to be scaled by the number of CPU cores.
  This will make the CPU usage percentages from the system cpu metricset consistent
  with the system process metricset. The documentation for these metrics already
  stated that on multi-core systems the percentages could be greater than 100%. {pull}4544[4544]

==== Bugfixes

*Affecting all Beats*

- Fix console output. {pull}4045[4045]

*Filebeat*

- Allow string characters in user agent patch version (NGINX and Apache) {pull}4415[4415]

*Metricbeat*

- Fix type of field `haproxy.stat.check.health.last`. {issue}4407[4407]

*Packetbeat*

- Fix `packetbeat.interface` options that contain underscores (e.g. `with_vlans` or `bpf_filter`). {pull}4378[4378]
- Enabled /proc/net/tcp6 scanning and fixed ip v6 parsing. {pull}4442[4442]

==== Deprecated

*Filebeat*

- Deprecate `document_type` prospector config option as _type is removed in elasticsearch 6.0. Use fields instead. {pull}4225[4225]

*Winlogbeat*

- Deprecated metrics endpoint. It is superseded by a libbeat feature that can serve metrics on an HTTP endpoint. {pull}4145[4145]

[[release-notes-5.4.2]]
=== Beats version 5.4.2
https://github.com/elastic/beats/compare/v5.4.1...v5.4.2[View commits]

==== Bugfixes

*Affecting all Beats*

- Removed empty sections from the template files, causing indexing errors for array objects. {pull}4488[4488]

*Metricbeat*

- Fix issue affecting Windows services timing out at startup. {pull}4491[4491]
- Add filtering to system filesystem metricset to remove relative mountpoints like those
  from Linux network namespaces. {pull}4370[4370]

*Packetbeat*

- Clean configured geoip.paths before attempting to open the database. {pull}4306[4306]

[[release-notes-5.4.1]]
=== Beats version 5.4.1
https://github.com/elastic/beats/compare/v5.4.0...v5.4.1[View commits]

==== Bugfixes

*Affecting all Beats*

- Fix importing the dashboards when the limit for max open files is too low. {issue}4244[4244]
- Fix console output. {pull}4045[4045]

*Filebeat*

- Fix issue that new prospector was not reloaded on conflict. {pull}4128[4128]
- Fix grok pattern in filebeat module system/auth without hostname. {pull}4224[4224]
- Fix the Mysql slowlog parsing of IP addresses. {pull}4183[4183]

==== Added

*Affecting all Beats*

- Binaries upgraded to Go 1.7.6 which contains security fixes. {pull}4400[4400]

*Winlogbeat*

- Add the ability to use LevelRaw if Level isn't populated in the event XML. {pull}4257[4257]

[[release-notes-5.4.0]]
=== Beats version 5.4.0
https://github.com/elastic/beats/compare/v5.3.2...v5.4.0[View commits]

==== Bugfixes

*Affecting all Beats*

- Improve error message when downloading the dashboards fails. {pull}3805[3805]
- Fix potential Elasticsearch output URL parsing error if protocol scheme is missing. {pull}3671[3671]
- Downgrade Elasticsearch per batch item failure log to debug level. {issue}3953[3953]
- Make `@timestamp` accessible from format strings. {pull}3721[3721]

*Filebeat*

- Allow log lines without a program name in the Syslog fileset. {pull}3944[3944]
- Don't stop Filebeat when modules are used with the Logstash output. {pull}3929[3929]

*Metricbeat*

- Fixing panic on the Prometheus collector when label has a comma. {pull}3947[3947]
- Make system process metricset honor the `cpu_ticks` config option. {issue}3590[3590]

*Winlogbeat*

- Fix null terminators include in raw XML string when include_xml is enabled. {pull}3943[3943]

==== Added

*Affecting all Beats*

- Update index mappings to support future Elasticsearch 6.X. {pull}3778[3778]

*Filebeat*

- Add auditd module for reading audit logs on Linux. {pull}3750[3750] {pull}3941[3941]
- Add fileset for the Linux authorization logs. {pull}3669[3669]

*Heartbeat*

- Add default ports in HTTP monitor. {pull}3924[3924]

*Metricbeat*

- Add beta Jolokia module. {pull}3844[3844]
- Add dashboard for the MySQL module. {pull}3716[3716]
- Module configuration reloading is now beta instead of experimental. {pull}3841[3841]
- Marked http fields from the HAProxy module optional to improve compatibility with 1.5. {pull}3788[3788]
- Add support for custom HTTP headers and TLS for the Metricbeat modules. {pull}3945[3945]

*Packetbeat*

- Add DNS dashboard for an overview the DNS traffic. {pull}3883[3883]
- Add DNS Tunneling dashboard to highlight domains with large numbers of subdomains or high data volume. {pull}3884[3884]

[[release-notes-5.3.2]]
=== Beats version 5.3.2
https://github.com/elastic/beats/compare/v5.3.1...v5.3.2[View commits]

==== Bugfixes

*Filebeat*

- Properly shut down crawler in case one prospector is misconfigured. {pull}4037[4037]
- Fix panic in JSON decoding code if the input line is "null". {pull}4042[4042]


[[release-notes-5.3.1]]
=== Beats version 5.3.1
https://github.com/elastic/beats/compare/v5.3.0...v5.3.1[View commits]

==== Bugfixes

*Affecting all Beats*

- Fix panic when testing regex-AST to match against date patterns. {issue}3889[3889]
- Fix panic due to race condition in kafka output. {pull}4098[4098]

*Filebeat*

- Fix modules default file permissions. {pull}3879[3879]
- Allow `-` in Apache access log byte count. {pull}3863[3863]

*Metricbeat*

- Avoid errors when some Apache status fields are missing. {issue}3074[3074]


[[release-notes-5.3.0]]
=== Beats version 5.3.0
https://github.com/elastic/beats/compare/v5.2.2...v5.3.0[View commits]

==== Breaking changes

*Affecting all Beats*

- Configuration files must be owned by the user running the Beat or by root, and they must not be writable by others. {pull}3544[3544] {pull}3689[3689]
- Change Beat generator. Use `$GOPATH/src/github.com/elastic/beats/script/generate.py` to generate a beat. {pull}3452[3452]

*Filebeat*

- Always use absolute path for event and registry. This can lead to issues when relative paths were used before. {pull}3328[3328]

*Metricbeat*

- Linux cgroup metrics are now enabled by default for the system process metricset. The configuration option for the feature was renamed from `cgroups` to `process.cgroups.enabled`. {pull}3519[3519]
- Change field names `couchbase.node.couch.*.actual_disk_size.*` to `couchbase.node.couch.*.disk_size.*` {pull}3545[3545]

==== Bugfixes

*Affecting all Beats*

- Add `_id`, `_type`, `_index` and `_score` fields in the generated index pattern. {pull}3282[3282]

*Filebeat*
- Always use absolute path for event and registry. {pull}3328[3328]
- Raise an exception in case there is a syntax error in one of the configuration files available under
  filebeat.config_dir. {pull}3573[3573]
- Fix empty registry file on machine crash. {issue}3537[3537]

*Metricbeat*

- Add error handling to system process metricset for when Linux cgroups are missing from the kernel. {pull}3692[3692]
- Add labels to the Docker healthcheck metricset output. {pull}3707[3707]

*Winlogbeat*

- Fix handling of empty strings in event_data. {pull}3705[3705]

==== Added

*Affecting all Beats*

- Files created by Beats (logs, registry, file output) will have 0600 permissions. {pull}3387[3387].
- RPM/deb packages will now install the config file with 0600 permissions. {pull}3382[3382]
- Add the option to pass custom HTTP headers to the Elasticsearch output. {pull}3400[3400]
- Unify `regexp` and `contains` conditionals, for both to support array of strings and convert numbers to strings if required. {pull}3469[3469]
- Add the option to load the sample dashboards during the Beat startup phase. {pull}3506[3506]
- Disabled date detection in Elasticsearch index templates. Date fields must be explicitly defined in index templates. {pull}3528[3528]
- Using environment variables in the configuration file is now GA, instead of experimental. {pull}3525[3525]

*Filebeat*

- Add Filebeat modules for system, apache2, mysql, and nginx. {issue}3159[3159]
- Add the `pipeline` config option at the prospector level, for configuring the Ingest Node pipeline ID. {pull}3433[3433]
- Update regular expressions used for matching file names or lines (multiline, include/exclude functionality) to new matchers improving performance of simple string matches. {pull}3469[3469]
- The `symlinks` and `harvester_limit` settings are now GA, instead of experimental. {pull}3525[3525]
- close_timeout is also applied when the output is blocking. {pull}3511[3511]
- Improve handling of different path variants on Windows. {pull}3781[3781]
- Add multiline.flush_pattern option, for specifying the 'end' of a multiline pattern {pull}4019[4019]

*Heartbeat*

- Add `tags`, `fields` and `fields_under_root` in monitors configuration. {pull}3623[3623]

*Metricbeat*

- Add experimental dbstats metricset to MongoDB module. {pull}3228[3228]
- Use persistent, direct connections to the configured nodes for MongoDB module. {pull}3228[3228]
- Add dynamic configuration reloading for modules. {pull}3281[3281]
- Add docker health metricset {pull}3357[3357]
- Add docker image metricset {pull}3467[3467]
- System module uses new matchers for white-listing processes. {pull}3469[3469]
- Add Beta CEPH module with health metricset. {pull}3311[3311]
- Add Beta php_fpm module with pool metricset. {pull}3415[3415]
- The Docker, Kafka, and Prometheus modules are now Beta, instead of experimental. {pull}3525[3525]
- The HAProxy module is now GA, instead of experimental. {pull}3525[3525]
- Add the ability to collect the environment variables from system processes. {pull}3337[3337]

==== Deprecated

*Affecting all Beats*

- Usage of field `_type` is deprecated. It should not be used in queries or dashboards. {pull}3409[3409]

*Filebeat*

- The experimental `publish_async` option is now deprecated and is planned to be removed in 6.0. {pull}3525[3525]


[[release-notes-5.2.2]]
=== Beats version 5.2.2
https://github.com/elastic/beats/compare/v5.2.1...v5.2.2[View commits]

*Metricbeat*

- Fix bug docker module hanging when docker container killed. {issue}3610[3610]
- Set timeout to period instead of 1s by default as documented. {pull}3612[3612]

[[release-notes-5.2.1]]
=== Beats version 5.2.1
https://github.com/elastic/beats/compare/v5.2.0...v5.2.1[View commits]

==== Bugfixes

*Metricbeat*

- Fix go routine leak in docker module. {pull}3492[3492]

*Packetbeat*

- Fix error in the NFS sample dashboard. {pull}3548[3548]

*Winlogbeat*

- Fix error in the Winlogbeat sample dashboard. {pull}3548[3548]

[[release-notes-5.2.0]]
=== Beats version 5.2.0
https://github.com/elastic/beats/compare/v5.1.2...v5.2.0[View commits]

==== Bugfixes

*Affecting all Beats*

- Fix overwriting explicit empty config sections. {issue}2918[2918]

*Filebeat*

- Fix alignment issue were Filebeat compiled with Go 1.7.4 was crashing on 32 bits system. {issue}3273[3273]

*Metricbeat*

- Fix service times-out at startup. {pull}3056[3056]
- Kafka module case sensitive host name matching. {pull}3193[3193]
- Fix interface conversion panic in couchbase module {pull}3272[3272]

*Packetbeat*

- Fix issue where some Cassandra visualizations were showing data from all protocols. {issue}3314[3314]

==== Added

*Affecting all Beats*

- Add support for passing list and dictionary settings via -E flag.
- Support for parsing list and dictionary setting from environment variables.
- Added new flags to import_dashboards (-cacert, -cert, -key, -insecure). {pull}3139[3139] {pull}3163[3163]
- The limit for the number of fields is increased via the mapping template. {pull}3275[3275]
- Updated to Go 1.7.4. {pull}3277[3277]
- Added a NOTICE file containing the notices and licenses of the dependencies. {pull}3334[3334].

*Heartbeat*

- First release, containing monitors for ICMP, TCP, and HTTP.

*Filebeat*

- Add enabled config option to prospectors. {pull}3157[3157]
- Add target option for decoded_json_field. {pull}3169[3169]

*Metricbeat*

- Kafka module broker matching enhancements. {pull}3129[3129]
- Add a couchbase module with metricsets for node, cluster and bucket. {pull}3081[3081]
- Export number of cores for CPU module. {pull}3192[3192]
- Experimental Prometheus module. {pull}3202[3202]
- Add system socket module that reports all TCP sockets. {pull}3246[3246]
- Kafka consumer groups metricset. {pull}3240[3240]
- Add jolokia module with dynamic jmx metricset. {pull}3570[3570]

*Winlogbeat*

- Reduced amount of memory allocated while reading event log records. {pull}3113[3113] {pull}3118[3118]

[[release-notes-5.1.2]]
=== Beats version 5.1.2
https://github.com/elastic/beats/compare/v5.1.1...v5.1.2[View commits]

==== Bugfixes

*Filebeat*

- Fix registry migration issue from old states where files were only harvested after second restart. {pull}3322[3322]

*Packetbeat*

- Fix error on importing dashboards due to colons in the Cassandra dashboard. {issue}3140[3140]
- Fix error on importing dashboards due to the wrong type for the geo_point fields. {pull}3147[3147]

*Winlogbeat*

- Fix for "The array bounds are invalid" error when reading large events. {issue}3076[3076]

[[release-notes-5.1.1]]
=== Beats version 5.1.1
https://github.com/elastic/beats/compare/v5.0.2...v5.1.1[View commits]

==== Breaking changes

*Metricbeat*

- Change data structure of experimental haproxy module. {pull}3003[3003]

*Filebeat*

- If a file is falling under `ignore_older` during startup, offset is now set to end of file instead of 0.
  With the previous logic the whole file was sent in case a line was added and it was inconsistent with
  files which were harvested previously. {pull}2907[2907]
- `tail_files` is now only applied on the first scan and not for all new files. {pull}2932[2932]

==== Bugfixes

*Affecting all Beats*

- Fix empty benign errors logged by processor actions. {pull}3046[3046]

*Metricbeat*

- Calculate the fsstat values per mounting point, and not filesystem. {pull}2777[2777]

==== Added

*Affecting all Beats*

- Add add_cloud_metadata processor for collecting cloud provider metadata. {pull}2728[2728]
- Added decode_json_fields processor for decoding fields containing JSON strings. {pull}2605[2605]
- Add Tencent Cloud provider for add_cloud_metadata processor. {pull}4023[4023]
- Add Alibaba Cloud provider for add_cloud_metadata processor. {pull}4111[4111]

*Metricbeat*

- Add experimental Docker module. Provided by Ingensi and @douaejeouit based on dockbeat.
- Add a sample Redis Kibana dashboard. {pull}2916[2916]
- Add support for MongoDB 3.4 and WiredTiger metrics. {pull}2999[2999]
- Add experimental kafka module with partition metricset. {pull}2969[2969]
- Add raw config option for mysql/status metricset. {pull}3001[3001]
- Add command fields for mysql/status metricset. {pull}3251[3251]

*Filebeat*

- Add command line option `-once` to run Filebeat only once and then close. {pull}2456[2456]
- Only load matching states into prospector to improve state handling {pull}2840[2840]
- Reset all states ttl on startup to make sure it is overwritten by new config {pull}2840[2840]
- Persist all states for files which fall under `ignore_older` to have consistent behaviour {pull}2859[2859]
- Improve shutdown behaviour with large number of files. {pull}3035[3035]

*Winlogbeat*

- Add `event_logs.batch_read_size` configuration option. {pull}2641[2641]

[[release-notes-5.1.0]]
=== Beats version 5.1.0 (skipped)

Version 5.1.0 doesn't exist because, for a short period of time, the Elastic
Yum and Apt repositories included unreleased binaries labeled 5.1.0. To avoid
confusion and upgrade issues for the people that have installed these without
realizing, we decided to skip the 5.1.0 version and release 5.1.1 instead.

[[release-notes-5.0.2]]
=== Beats version 5.0.2
https://github.com/elastic/beats/compare/v5.0.1...v5.0.2[View commits]

==== Bugfixes

*Metricbeat*

- Fix the `password` option in the MongoDB module. {pull}2995[2995]


[[release-notes-5.0.1]]
=== Beats version 5.0.1
https://github.com/elastic/beats/compare/v5.0.0...v5.0.1[View commits]

==== Bugfixes

*Metricbeat*

- Fix `system.process.start_time` on Windows. {pull}2848[2848]
- Fix `system.process.ppid` on Windows. {issue}2860[2860]
- Fix system process metricset for Windows XP and 2003. `cmdline` will be unavailable. {issue}1704[1704]
- Fix access denied issues in system process metricset by enabling SeDebugPrivilege on Windows. {issue}1897[1897]
- Fix system diskio metricset for Windows XP and 2003. {issue}2885[2885]

*Packetbeat*

- Fix 'index out of bounds' bug in Packetbeat DNS protocol plugin. {issue}2872[2872]

*Filebeat*

- Fix registry cleanup issue when files falling under ignore_older after restart. {issue}2818[2818]


==== Added

*Metricbeat*

- Add username and password config options to the PostgreSQL module. {pull}2889[2890]
- Add username and password config options to the MongoDB module. {pull}2889[2889]
- Add system core metricset for Windows. {pull}2883[2883]

*Packetbeat*

- Define `client_geoip.location` as geo_point in the mappings to be used by the GeoIP processor in the Ingest Node pipeline.
  {pull}2795[2795]

*Filebeat*

- Stop Filebeat on registrar loading error. {pull}2868[2868]


include::libbeat/docs/release-notes/5.0.0.asciidoc[]

[[release-notes-5.0.0-ga]]
=== Beats version 5.0.0-GA
https://github.com/elastic/beats/compare/v5.0.0-rc1...v5.0.0[View commits]

The list below covers the changes between 5.0.0-rc1 and 5.0.0 GA only.

==== Bugfixes

*Affecting all Beats*

- Fix kafka output re-trying batches with too large events. {issue}2735[2735]
- Fix kafka output protocol error if `version: 0.10` is configured. {issue}2651[2651]
- Fix kafka output connection closed by broker on SASL/PLAIN. {issue}2717[2717]

*Metricbeat*

- Fix high CPU usage on macOS when encountering processes with long command lines. {issue}2747[2747]
- Fix high value of `system.memory.actual.free` and `system.memory.actual.used`. {issue}2653[2653]
- Change several `OpenProcess` calls on Windows to request the lowest possible access privilege.  {issue}1897[1897]
- Fix system.memory.actual.free high value on Windows. {issue}2653[2653]

*Filebeat*

- Fix issue when clean_removed and clean_inactive were used together that states were not directly removed from the registry.
- Fix issue where upgrading a 1.x registry file resulted in duplicate state entries. {pull}2792[2792]

==== Added

*Affecting all Beats*

- Add beat.version fields to all events.

[[release-notes-5.0.0-rc1]]
=== Beats version 5.0.0-rc1
https://github.com/elastic/beats/compare/v5.0.0-beta1...v5.0.0-rc1[View commits]

==== Breaking changes

*Affecting all Beats*

- A dynamic mapping rule is added to the default Elasticsearch template to treat strings as keywords by default. {pull}2688[2688]

==== Bugfixes

*Affecting all Beats*

- Make sure Beats sent always float values when they are defined as float by sending 5.00000 instead of 5. {pull}2627[2627]
- Fix ignoring all fields from drop_fields in case the first field is unknown. {pull}2685[2685]
- Fix dynamic configuration int/uint to float type conversion. {pull}2698[2698]
- Fix primitive types conversion if values are read from environment variables. {pull}2698[2698]

*Metricbeat*

- Fix default configuration file on Windows to not enabled the `load` metricset. {pull}2632[2632]

*Packetbeat*

- Fix the `bpf_filter` setting. {issue}2660[2660]

*Filebeat*

- Fix input buffer on encoding problem. {pull}2416[2416]

==== Deprecated

*Affecting all Beats*

- Setting `port` has been deprecated in Redis and Logstash outputs. {pull}2620[2620]


[[release-notes-5.0.0-beta1]]
=== Beats version 5.0.0-beta1
https://github.com/elastic/beats/compare/v5.0.0-alpha5...v5.0.0-beta1[View commits]

==== Breaking changes

*Affecting all Beats*

- Change Elasticsearch output index configuration to be based on format strings. If index has been configured, no date will be appended anymore to the index name. {pull}2119[2119]
- Replace `output.kafka.use_type` by `output.kafka.topic` accepting a format string. {pull}2188[2188]
- If the path specified by the `-c` flag is not absolute and `-path.config` is not specified, it
  is considered relative to the current working directory. {pull}2245[2245]
- rename `tls` configurations section to `ssl`. {pull}2330[2330]
- rename `certificate_key` configuration to `key`. {pull}2330[2330]
- replace `tls.insecure` with `ssl.verification_mode` setting. {pull}2330[2330]
- replace `tls.min/max_version` with `ssl.supported_protocols` setting requiring full protocol name. {pull}2330[2330]

*Metricbeat*

- Change field type system.process.cpu.start_time from keyword to date. {issue}1565[1565]
- redis/info metricset fields were renamed up according to the naming conventions.

*Packetbeat*

- Group HTTP fields under `http.request` and `http.response` {pull}2167[2167]
- Export `http.request.body` and `http.response.body` when configured under `include_body_for` {pull}2167[2167]
- Move `ignore_outgoing` config to `packetbeat.ignore_outgoing` {pull}2393[2393]

*Filebeat*

- Set close_inactive default to 5 minutes (was 1 hour before)
- Set clean_removed and close_removed to true by default

==== Bugfixes

*Affecting all Beats*

- Fix logstash output handles error twice when asynchronous sending fails. {pull}2441[2441]
- Fix Elasticsearch structured error response parsing error. {issue}2229[2229]
- Fixed the run script to allow the overriding of the configuration file. {issue}2171[2171]
- Fix logstash output crash if no hosts are configured. {issue}2325[2325]
- Fix array value support in -E CLI flag. {pull}2521[2521]
- Fix merging array values if -c CLI flag is used multiple times. {pull}2521[2521]
- Fix beats failing to start due to invalid duplicate key error in configuration file. {pull}2521[2521]
- Fix panic on non writable logging directory. {pull}2571[2571]

*Metricbeat*

- Fix module filters to work properly with drop_event filter. {issue}2249[2249]

*Packetbeat*

- Fix mapping for some Packetbeat flow metrics that were not marked as being longs. {issue}2177[2177]
- Fix handling of messages larger than the maximum message size (10MB). {pull}2470[2470]

*Filebeat*

- Fix processor failure in Filebeat when using regex, contain, or equals with the message field. {issue}2178[2178]
- Fix async publisher sending empty events {pull}2455[2455]
- Fix potential issue with multiple harvester per file on large file numbers or slow output {pull}2541[2541]

*Winlogbeat*

- Fix corrupt registry file that occurs on power loss by disabling file write caching. {issue}2313[2313]

==== Added

*Affecting all Beats*

- Add script to generate the Kibana index-pattern from fields.yml. {pull}2122[2122]
- Enhance Redis output key selection based on format string. {pull}2169[2169]
- Configurable Redis `keys` using filters and format strings. {pull}2169[2169]
- Add format string support to `output.kafka.topic`. {pull}2188[2188]
- Add `output.kafka.topics` for more advanced kafka topic selection per event. {pull}2188[2188]
- Add support for Kafka 0.10. {pull}2190[2190]
- Add SASL/PLAIN authentication support to kafka output. {pull}2190[2190]
- Make Kafka metadata update configurable. {pull}2190[2190]
- Add Kafka version setting (optional) enabling kafka broker version support. {pull}2190[2190]
- Add Kafka message timestamp if at least version 0.10 is configured. {pull}2190[2190]
- Add configurable Kafka event key setting. {pull}2284[2284]
- Add settings for configuring the kafka partitioning strategy. {pull}2284[2284]
- Add partitioner settings `reachable_only` to ignore partitions not reachable by network. {pull}2284[2284]
- Enhance contains condition to work on fields that are arrays of strings. {issue}2237[2237]
- Lookup the configuration file relative to the `-path.config` CLI flag. {pull}2245[2245]
- Re-write import_dashboards.sh in Golang. {pull}2155[2155]
- Update to Go 1.7. {pull}2306[2306]
- Log total non-zero internal metrics on shutdown. {pull}2349[2349]
- Add support for encrypted private key files by introducing `ssl.key_passphrase` setting. {pull}2330[2330]
- Add experimental symlink support with `symlinks` config {pull}2478[2478]
- Improve validation of registry file on startup.

*Metricbeat*

- Use the new scaled_float Elasticsearch type for the percentage values. {pull}2156[2156]
- Add experimental cgroup metrics to the system/process MetricSet. {pull}2184[2184]
- Added a PostgreSQL module. {pull}2253[2253]
- Improve mapping by converting half_float to scaled_float and integers to long. {pull}2430[2430]
- Add experimental haproxy module. {pull}2384[2384]
- Add Kibana dashboard for cgroups data {pull}2555[2555]

*Packetbeat*

- Add Cassandra protocol analyzer to Packetbeat. {pull}1959[1959]
- Match connections with IPv6 addresses to processes {pull}2254[2254]
- Add IP address to -devices command output {pull}2327[2327]
- Add configuration option for the maximum message size. Used to be hard-coded to 10 MB. {pull}2470[2470]

*Filebeat*

- Introduce close_timeout harvester options {issue}1926[1926]
- Strip BOM from first message in case of BOM files {issue}2351[2351]
- Add harvester_limit option {pull}2417[2417]

==== Deprecated

*Affecting all Beats*

- Topology map is deprecated. This applies to the settings: refresh_topology_freq, topology_expire, save_topology, host_topology, password_topology, db_topology.


[[release-notes-5.0.0-alpha5]]
=== Beats version 5.0.0-alpha5
https://github.com/elastic/beats/compare/v5.0.0-alpha4...v5.0.0-alpha5[View commits]

==== Breaking changes

*Affecting all Beats*

- Rename the `filters` section to `processors`. {pull}1944[1944]
- Introduce the condition with `when` in the processor configuration. {pull}1949[1949]
- The Elasticsearch template is now loaded by default. {pull}1993[1993]
- The Redis output `index` setting is renamed to `key`. `index` still works but it's deprecated. {pull}2077[2077]
- The undocumented file output `index` setting was removed. Use `filename` instead. {pull}2077[2077]

*Metricbeat*

- Create a separate metricSet for load under the system module and remove load information from CPU stats. {pull}2101[2101]
- Add `system.load.norm.1`, `system.load.norm.5` and `system.load.norm.15`. {pull}2101[2101]
- Add threads fields to mysql module. {pull}2484[2484]

*Packetbeat*

- Set `enabled` ` in `packetbeat.protocols.icmp` configuration to `true` by default. {pull}1988[1988]

==== Bugfixes

*Affecting all Beats*

- Fix sync publisher `PublishEvents` return value if client is closed concurrently. {pull}2046[2046]

*Metricbeat*

- Do not send zero values when no value was present in the source. {issue}1972[1972]

*Filebeat*

- Fix potential data loss between Filebeat restarts, reporting unpublished lines as published. {issue}2041[2041]
- Fix open file handler issue. {issue}2028[2028] {pull}2020[2020]
- Fix filtering of JSON events when using integers in conditions. {issue}2038[2038]

*Winlogbeat*

- Fix potential data loss between Winlogbeat restarts, reporting unpublished lines as published. {issue}2041[2041]

==== Added

*Affecting all Beats*

- Periodically log internal metrics. {pull}1955[1955]
- Add enabled setting to all output modules. {pull}1987[1987]
- Command line flag `-c` can be used multiple times. {pull}1985[1985]
- Add OR/AND/NOT to the condition associated with the processors. {pull}1983[1983]
- Add `-E` CLI flag for overwriting single config options via command line. {pull}1986[1986]
- Choose the mapping template file based on the Elasticsearch version. {pull}1993[1993]
- Check stdout being available when console output is configured. {issue}2035[2035]

*Metricbeat*

- Add pgid field to process information. {pull} 2021[2021]

*Packetbeat*

- Add enabled setting to Packetbeat protocols. {pull}1988[1988]
- Add enabled setting to Packetbeat network flows configuration. {pull}1988[1988]

*Filebeat*

- Introduce `close_removed` and `close_renamed` harvester options. {issue}1600[1600]
- Introduce `close_eof` harvester option. {issue}1600[1600]
- Add `clean_removed` and `clean_inactive` config option. {issue}1600[1600]

==== Deprecated

*Filebeat*

- Deprecate `close_older` option and replace it with `close_inactive`. {issue}2051[2051]
- Deprecate `force_close_files` option and replace it with `close_removed` and `close_renamed`. {issue}1600[1600]

[[release-notes-5.0.0-alpha4]]
=== Beats version 5.0.0-alpha4
https://github.com/elastic/beats/compare/v5.0.0-alpha3...v5.0.0-alpha4[View commits]

==== Breaking changes

*Affecting all Beats*

- The topology_expire option of the Elasticsearch output was removed. {pull}1907[1907]

*Filebeat*

- Stop following symlink. Symlinks are now ignored: {pull}1686[1686]

==== Bugfixes

*Affecting all Beats*

- Reset backoff factor on partial ACK. {issue}1803[1803]
- Fix beats load balancer deadlock if max_retries: -1 or publish_async is enabled in filebeat. {issue}1829[1829]
- Fix logstash output with pipelining mode enabled not reconnecting. {issue}1876[1876]
- Empty configuration sections become merge-able with variables containing full path. {pull}1900[1900]
- Fix error message about required fields missing not printing the missing field name. {pull}1900[1900]

*Metricbeat*

- Fix the CPU values returned for each core. {issue}1863[1863]

*Packetbeat*

- Add missing nil-check to memcached GapInStream handler. {issue}1162[1162]
- Fix NFSv4 Operation returning the first found first-class operation available in compound requests. {pull}1821[1821]
- Fix TCP overlapping segments not being handled correctly. {pull}1898[1898]

*Winlogbeat*

- Fix issue with rendering forwarded event log records. {pull}1891[1891]

==== Added

*Affecting all Beats*

- Improve error message if compiling regular expression from config files fails. {pull}1900[1900]
- Compression support in the Elasticsearch output. {pull}1835[1835]

*Metricbeat*

- Add MongoDB module. {pull}1837[1837]


[[release-notes-5.0.0-alpha3]]
=== Beats version 5.0.0-alpha3
https://github.com/elastic/beats/compare/v5.0.0-alpha2...v5.0.0-alpha3[View commits]

==== Breaking changes

*Affecting all Beats*

- All configuration settings under `shipper:` are moved to be top level configuration settings. I.e.
  `shipper.name:` becomes `name:` in the configuration file. {pull}1570[1570]

*Topbeat*

- Topbeat is replaced by Metricbeat.

*Filebeat*

- The state for files which fall under ignore_older is not stored anymore. This has the consequence, that if a file which fell under ignore_older is updated, the whole file will be crawled.

==== Bugfixes

*Winlogbeat*

- Adding missing argument to the "Stop processing" log message. {pull}1590[1590]

==== Added

*Affecting all Beats*

- Add conditions to generic filtering. {pull}1623[1623]

*Metricbeat*

- First public release, containing the following modules: apache, mysql, nginx, redis, system, and zookeeper.

*Filebeat*

- The registry format was changed to an array instead of dict. The migration to the new format will happen automatically at the first startup. {pull}1703[1703]

==== Deprecated

*Affecting all Beats*

- The support for doing GeoIP lookups is deprecated and will be removed in version 6.0. {pull}1601[1601]


[[release-notes-5.0.0-alpha2]]
=== Beats version 5.0.0-alpha2
https://github.com/elastic/beats/compare/v5.0.0-alpha1...v5.0.0-alpha2[View commits]

==== Breaking changes

*Affecting all Beats*

- On DEB/RPM installations, the binary files are now found under `/usr/share/{{beat_name}}/bin`, not in `/usr/bin`. {pull}1385[1385]
- The logs are written by default to self rotating files, instead of syslog. {pull}1371[1371]
- Remove deprecated `host` option from elasticsearch, logstash and redis outputs. {pull}1474[1474]

*Packetbeat*

- Configuration of redis topology support changed. {pull}1353[1353]
- Move all Packetbeat configuration options under the packetbeat namespace {issue}1417[1417]

*Filebeat*

- Default location for the registry file was changed to be `data/registry` from the binary directory,
  rather than `.filebeat` in the current working directory. This affects installations for zip/tar.gz/source,
  the location for DEB and RPM packages stays the same. {pull}1373[1373]

==== Bugfixes

*Affecting all Beats*

- Drain response buffers when pipelining is used by Redis output. {pull}1353[1353]
- Unterminated environment variable expressions in config files will now cause an error {pull}1389[1389]
- Fix issue with the automatic template loading when Elasticsearch is not available on Beat start. {issue}1321[1321]
- Fix bug affecting -cpuprofile, -memprofile, and -httpprof CLI flags {pull}1415[1415]
- Fix race when multiple outputs access the same event with logstash output manipulating event {issue}1410[1410] {pull}1428[1428]
- Seed random number generator using crypto.rand package. {pull}1503{1503]
- Fix beats hanging in -configtest {issue}1213[1213]
- Fix kafka log message output {pull}1516[1516]

*Filebeat*

- Improvements in registrar dealing with file rotation. {pull}1281[1281]
- Fix issue with JSON decoding where `@timestamp` or `type` keys with the wrong type could cause Filebeat
  to crash. {issue}1378[1378]
- Fix issue with JSON decoding where values having `null` as values could crash Filebeat. {issue}1466[1466]
- Multiline reader normalizing newline to use `\n`. {pull}1552[1552]

*Winlogbeat*

- Fix panic when reading messages larger than 32K characters on Windows XP and 2003. {pull}1498[1498]
- Fix panic that occurs when reading a large events on Windows Vista and newer. {pull}1499[1499]

==== Added

*Affecting all Beats*

- Add support for TLS to Redis output. {pull}1353[1353]
- Add SOCKS5 proxy support to Redis output. {pull}1353[1353]
- Failover and load balancing support in redis output. {pull}1353[1353]
- Multiple-worker per host support for redis output. {pull}1353[1353]
- Added ability to escape `${x}` in config files to avoid environment variable expansion {pull}1389[1389]
- Configuration options and CLI flags for setting the home, data and config paths. {pull}1373[1373]
- Configuration options and CLI flags for setting the default logs path. {pull}1437[1437]
- Update to Go 1.6.2 {pull}1447[1447]
- Add Elasticsearch template files compatible with Elasticsearch 2.x. {pull}1501[1501]
- Add scripts for managing the dashboards of a single Beat {pull}1359[1359]

*Packetbeat*

- Fix compile issues for OpenBSD. {pull}1347[1347]

*Topbeat*

- Updated elastic/gosigar version so Topbeat can compile on OpenBSD. {pull}1403[1403]


[[release-notes-5.0.0-alpha1]]
=== Beats version 5.0.0-alpha1
https://github.com/elastic/beats/compare/v1.2.0...v5.0.0-alpha1[View commits]

==== Breaking changes

*libbeat*

- Run function to start a Beat now returns an error instead of directly exiting. {pull}771[771]
- The method signature of HandleFlags() was changed to allow returning an error {pull}1249[1249]
- Require braces for environment variable expansion in config files {pull}1304[1304]

*Packetbeat*

- Rename output fields in the dns package. Former flag `recursion_allowed` becomes `recursion_available`. {pull}803[803]
  Former SOA field `ttl` becomes `minimum`. {pull}803[803]
- The fully qualified domain names which are part of output fields values of the dns package now terminate with a dot. {pull}803[803]
- Remove the count field from the exported event {pull}1210[1210]

*Topbeat*

- Rename `proc.cpu.user_p` with `proc.cpu.total_p` as it includes CPU time spent in kernel space {pull}631[631]
- Remove `count` field from the exported fields {pull}1207[1207]
- Rename `input` top level config option to `topbeat`

*Filebeat*

- Scalar values in used in the `fields` configuration setting are no longer automatically converted to strings. {pull}1092[1092]
- Count field was removed from event as not used in filebeat {issue}778[778]

*Winlogbeat*

- The `message_inserts` field was replaced with the `event_data` field {issue}1053[1053]
- The `category` field was renamed to `task` to better align with the Windows Event Log API naming {issue}1053[1053]
- Remove the count field from the exported event {pull}1218[1218]


==== Bugfixes

*Affecting all Beats*

- Logstash output will not retry events that are not JSON-encodable {pull}927[927]

*Packetbeat*

- Create a proper BPF filter when ICMP is the only enabled protocol {issue}757[757]
- Check column length in pgsql parser. {issue}565[565]
- Harden pgsql parser. {issue}565[565]

*Topbeat*

- Fix issue with `cpu.system_p` being greater than 1 on Windows {pull}1128[1128]

*Filebeat*

- Stop filebeat if started without any prospectors defined or empty prospectors {pull}644[644] {pull}647[647]
- Improve shutdown of crawler and prospector to wait for clean completion {pull}720[720]
- Omit `fields` from Filebeat events when null {issue}899[899]

*Winlogbeat*

==== Added

*Affecting all Beats*

- Update builds to Golang version 1.6
- Add option to Elasticsearch output to pass http parameters in index operations {issue}805[805]
- Improve Logstash and Elasticsearch backoff behavior. {pull}927[927]
- Add experimental Kafka output. {pull}942[942]
- Add config file option to configure GOMAXPROCS. {pull}969[969]
- Improve shutdown handling in libbeat. {pull}1075[1075]
- Add `fields` and `fields_under_root` options under the `shipper` configuration {pull}1092[1092]
- Add the ability to use a SOCKS5 proxy with the Logstash output {issue}823[823]
- The `-configtest` flag will now print "Config OK" to stdout on success {pull}1249[1249]

*Packetbeat*

- Change the DNS library used throughout the dns package to github.com/miekg/dns. {pull}803[803]
- Add support for NFS v3 and v4. {pull}1231[1231]
- Add support for EDNS and DNSSEC. {pull}1292[1292]

*Topbeat*

- Add `username` to processes {pull}845[845]

*Filebeat*

- Add the ability to set a list of tags for each prospector {pull}1092[1092]
- Add JSON decoding support {pull}1143[1143]


*Winlogbeat*

- Add caching of event metadata handles and the system render context for the wineventlog API {pull}888[888]
- Improve config validation by checking for unknown top-level YAML keys. {pull}1100[1100]
- Add the ability to set tags, fields, and fields_under_root as options for each event log {pull}1092[1092]
- Add additional data to the events published by Winlogbeat. The new fields are `activity_id`,
`event_data`, `keywords`, `opcode`, `process_id`, `provider_guid`, `related_activity_id`,
`task`, `thread_id`, `user_data`, and `version`. {issue}1053[1053]
- Add `event_id`, `level`, and `provider` configuration options for filtering events {pull}1218[1218]
- Add `include_xml` configuration option for including the raw XML with the event {pull}1218[1218]

==== Known issues
* All Beats can hang or panic on shutdown if the next server in the pipeline (e.g. Elasticsearch or Logstash) is
  not reachable. {issue}1319[1319]
* When running the Beats as a service on Windows, you need to manually load the Elasticsearch mapping
  template. {issue}1315[1315]
* The ES template automatic load doesn't work if Elasticsearch is not available when the Beat is starting. {issue}1321[1321]

[[release-notes-1.3.1]]
=== Beats version 1.3.1
https://github.com/elastic/beats/compare/v1.3.0...v1.3.1[View commits]

==== Bugfixes

*Filebeat*

- Fix a concurrent bug on filebeat startup with a large number of prospectors defined. {pull}2509[2509]

*Packetbeat*

- Fix description for the -I CLI flag. {pull}2480[2480]

*Winlogbeat*

- Fix corrupt registry file that occurs on power loss by disabling file write caching. {issue}2313[2313]

[[release-notes-1.3.0]]
=== Beats version 1.3.0
https://github.com/elastic/beats/compare/v1.2.3...v1.3.0[View commits]

==== Deprecated

*Filebeat*

- Undocumented support for following symlinks is deprecated. Filebeat will not follow symlinks in version 5.0. {pull}1767[1767]

==== Bugfixes

*Affecting all Beats*

- Fix beats load balancer deadlock if `max_retries: -1` or `publish_async` is enabled in filebeat. {issue}1829[1829]
- Fix output modes backoff counter reset. {issue}1803[1803] {pull}1814[1814] {pull}1818[1818]
- Set logstash output default bulk_max_size to 2048. {issue}1662[1662]
- Seed random number generator using crypto.rand package. {pull}1503[1503]
- Check stdout being available when console output is configured. {issue}2063[2063]

*Packetbeat*

- Add missing nil-check to memcached GapInStream handler. {issue}1162[1162]
- Fix NFSv4 Operation returning the first found first-class operation available in compound requests. {pull}1821[1821]
- Fix TCP overlapping segments not being handled correctly. {pull}1917[1917]

==== Added

*Affecting all Beats*

- Updated to Go 1.7


[[release-notes-1.2.3]]
=== Beats version 1.2.3
https://github.com/elastic/beats/compare/v1.2.2...v1.2.3[View commits]

==== Bugfixes

*Topbeat*

- Fix high CPU usage when using filtering under Windows. {pull}1598[1598]

*Filebeat*

- Fix rotation issue with ignore_older. {issue}1528[1528]

*Winlogbeat*

- Fix panic when reading messages larger than 32K characters on Windows XP and 2003. {pull}1498[1498]

==== Added

*Filebeat*

- Prevent file opening for files which reached ignore_older. {pull}1649[1649]


[[release-notes-1.2.2]]
=== Beats version 1.2.2
https://github.com/elastic/beats/compare/v1.2.0...v1.2.2[View commits]

==== Bugfixes

*Affecting all Beats*

- Fix race when multiple outputs access the same event with Logstash output manipulating event. {issue}1410[1410]
- Fix go-daemon (supervisor used in init scripts) hanging when executed over SSH. {issue}1394[1394]

*Filebeat*

- Improvements in registrar dealing with file rotation. {issue}1281[1281]


[[release-notes-1.2.1]]
=== Beats version 1.2.1
https://github.com/elastic/beats/compare/v1.2.0...v1.2.1[View commits]

==== Breaking changes

*Affecting all Beats*

- Require braces for environment variable expansion in config files {pull}1304[1304]
- Removed deprecation warning for the Redis output. {pull}1282[1282]

*Topbeat*

- Fixed name of the setting `stats.proc` to `stats.process` in the default configuration file. {pull}1343[1343]
- Fix issue with cpu.system_p being greater than 1 on Windows {pull}1128[1128]

==== Added

*Topbeat*

- Add username to processes {pull}845[845]


[[release-notes-1.2.0]]
=== Beats version 1.2.0
https://github.com/elastic/beats/compare/v1.1.2...v1.2.0[View commits]

==== Breaking changes

*Filebeat*

- Default config for ignore_older is now infinite instead of 24h, means ignore_older is disabled by default. Use close_older to only close file handlers.

==== Bugfixes

*Packetbeat*

- Split real_ip_header value when it contains multiple IPs {pull}1241[1241]

*Winlogbeat*

- Fix invalid `event_id` on Windows XP and Windows 2003 {pull}1227[1227]

==== Added

*Affecting all Beats*

- Add ability to override configuration settings using environment variables {issue}114[114]
- Libbeat now always exits through a single exit method for proper cleanup and control {pull}736[736]
- Add ability to create Elasticsearch mapping on startup {pull}639[639]

*Topbeat*

- Add the command line used to start processes {issue}533[533]

*Filebeat*

- Add close_older configuration option to complete ignore_older https://github.com/elastic/filebeat/issues/181[181]

[[release-notes-1.1.2]]
=== Beats version 1.1.2
https://github.com/elastic/beats/compare/v1.1.1...v1.1.2[View commits]

==== Bugfixes

*Filebeat*

- Fix registrar bug for rotated files {pull}1010[1010]


[[release-notes-1.1.1]]
=== Beats version 1.1.1
https://github.com/elastic/beats/compare/v1.1.0...v1.1.1[View commits]

==== Bugfixes

*Affecting all Beats*

- Fix logstash output loop hanging in infinite loop on too many output errors. {pull}944[944]
- Fix critical bug in filebeat and winlogbeat potentially dropping events. {pull}953[953]

[[release-notes-1.1.0]]
=== Beats version 1.1.0
https://github.com/elastic/beats/compare/v1.0.1...v1.1.0[View commits]

==== Bugfixes

*Affecting all Beats*

- Fix logging issue with file based output where newlines could be misplaced
  during concurrent logging {pull}650[650]
- Reduce memory usage by separate queue sizes for single events and bulk events. {pull}649[649] {issue}516[516]
- Set default default bulk_max_size value to 2048 {pull}628[628]

*Packetbeat*

- Fix setting direction to out and use its value to decide when dropping events if ignore_outgoing is enabled {pull}557[557]
- Fix logging issue with file-based output where newlines could be misplaced
  during concurrent logging {pull}650[650]
- Reduce memory usage by having separate queue sizes for single events and bulk events. {pull}649[649] {issue}516[516]
- Set default bulk_max_size value to 2048 {pull}628[628]
- Fix logstash window size of 1 not increasing. {pull}598[598]

*Packetbeat*

- Fix the condition that determines whether the direction of the transaction is set to "outgoing". Packetbeat uses the
  direction field to determine which transactions to drop when dropping outgoing transactions. {pull}557[557]
- Allow PF_RING sniffer type to be configured using pf_ring or pfring {pull}671[671]

*Filebeat*

- Set spool_size default value to 2048 {pull}628[628]

==== Added

*Affecting all Beats*

- Add include_fields and drop_fields as part of generic filtering {pull}1120[1120]
- Make logstash output compression level configurable. {pull}630[630]
- Some publisher options refactoring in libbeat {pull}684[684]
- Move event preprocessor applying GeoIP to packetbeat {pull}772[772]

*Packetbeat*

- Add support for capturing DNS over TCP network traffic. {pull}486[486] {pull}554[554]

*Topbeat*

- Group all CPU usage per core statistics and export them optionally if cpu_per_core is configured {pull}496[496]

*Filebeat*

- Add multiline support for combining multiple related lines into one event. {issue}461[461]
- Add `exclude_lines` and `include_lines` options for regexp based line filtering. {pull}430[430]
- Add `exclude_files` configuration option. {pull}563[563]
- Add experimental option to enable filebeat publisher pipeline to operate asynchronously {pull}782[782]

*Winlogbeat*

- First public release of Winlogbeat

[[release-notes-1.0.1]]
=== Beats version 1.0.1
https://github.com/elastic/beats/compare/v1.0.0...v1.0.1[Check 1.0.1 diff]

==== Bugfixes

*Filebeat*

- Fix force_close_files in case renamed file appeared very fast. https://github.com/elastic/filebeat/pull/302[302]

*Packetbeat*

- Improve MongoDB message correlation. {issue}377[377]
- Improve redis parser performance. {issue}442[422]
- Fix panic on nil in redis protocol parser. {issue}384[384]
- Fix errors redis parser when messages are split in multiple TCP segments. {issue}402[402]
- Fix errors in redis parser when length prefixed strings contain sequences of CRLF. {issue}#402[402]
- Fix errors in redis parser when dealing with nested arrays. {issue}402[402]

[[release-notes-1.0.0]]
=== Beats version 1.0.0
https://github.com/elastic/beats/compare/1.0.0-rc2...1.0.0[Check 1.0.0 diff]

==== Breaking changes

*Topbeat*

- Change proc type to process #138


==== Bugfixes

*Affecting all Beats*

- Fix random panic on shutdown by calling shutdown handler only once. elastic/filebeat#204
- Fix credentials are not send when pinging an elasticsearch host. elastic/filebeat#287

*Filebeat*

- Fix problem that harvesters stopped reading after some time and filebeat stopped processing events #257
- Fix line truncating by internal buffers being reused by accident #258
- Set default ignore_older to 24 hours #282




[[release-notes-1.0.0-rc2]]
=== Beats version 1.0.0-rc2
https://github.com/elastic/beats/compare/1.0.0-rc1...1.0.0-rc2[Check 1.0.0-rc2
diff]

==== Breaking changes

*Affecting all Beats*

- The `shipper` output field is renamed to `beat.name`. #285
- Use of `enabled` as a configuration option for outputs (elasticsearch,
  logstash, etc.) has been removed. #264
- Use of `disabled` as a configuration option for tls has been removed. #264
- The `-test` command line flag was renamed to `-configtest`. #264
- Disable geoip by default. To enable it uncomment in config file. #305


*Filebeat*

- Removed utf-16be-bom encoding support. Support will be added with fix for #205
- Rename force_close_windows_files to force_close_files and make it available for all platforms.


==== Bugfixes

*Affecting all Beats*

- Disable logging to stderr after configuration phase. #276
- Set the default file logging path when not set in config. #275
- Fix bug silently dropping records based on current window size. elastic/filebeat#226
- Fix direction field in published events. #300
- Fix elasticsearch structured errors breaking error handling. #309

*Packetbeat*

- Packetbeat will now exit if a configuration error is detected. #357
- Fixed an issue handling DNS requests containing no questions. #369

*Topbeat*

- Fix leak of Windows handles. #98
- Fix memory leak of process information. #104

*Filebeat*

- Filebeat will now exit if a configuration error is detected. #198
- Fix to enable prospector to harvest existing files that are modified. #199
- Improve line reading and encoding to better keep track of file offsets based
  on encoding. #224
- Set input_type by default to "log"


==== Added

*Affecting all Beats*

- Added `beat.hostname` to contain the hostname where the Beat is running on as
  returned by the operating system. #285
- Added timestamp for file logging. #291

*Filebeat*

- Handling end of line under windows was improved #233



[[release-notes-1.0.0-rc1]]
=== Beats version 1.0.0-rc1
https://github.com/elastic/beats/compare/1.0.0-beta4...1.0.0-rc1[Check
1.0.0-rc1 diff]

==== Breaking changes

*Affecting all Beats*

- Rename timestamp field with @timestamp. #237

*Packetbeat*

- Rename timestamp field with @timestamp. #343

*Topbeat*

- Rename timestamp field with @timestamp for a better integration with
Logstash. #80

*Filebeat*

- Rename the timestamp field with @timestamp #168
- Rename tail_on_rotate prospector config to tail_files
- Removal of line field in event. Line number was not correct and does not add value. #217


==== Bugfixes

*Affecting all Beats*

- Use stderr for console log output. #219
- Handle empty event array in publisher. #207
- Respect '*' debug selector in IsDebug. #226 (elastic/packetbeat#339)
- Limit number of workers for Elasticsearch output. elastic/packetbeat#226
- On Windows, remove service related error message when running in the console. #242
- Fix waitRetry no configured in single output mode configuration. elastic/filebeat#144
- Use http as the default scheme in the elasticsearch hosts #253
- Respect max bulk size if bulk publisher (collector) is disabled or sync flag is set.
- Always evaluate status code from Elasticsearch responses when indexing events. #192
- Use bulk_max_size configuration option instead of bulk_size. #256
- Fix max_retries=0 (no retries) configuration option. #266
- Filename used for file based logging now defaults to beat name. #267

*Packetbeat*

- Close file descriptors used to monitor processes. #337
- Remove old RPM spec file. It moved to elastic/beats-packer. #334

*Topbeat*

- Don't wait for one period until shutdown #75

*Filebeat*

- Omit 'fields' from event JSON when null. #126
- Make offset and line value of type long in elasticsearch template to prevent overflow. #140
- Fix locking files for writing behaviour. #156
- Introduce 'document_type' config option per prospector to define document type
  for event stored in elasticsearch. #133
- Add 'input_type' field to published events reporting the prospector type being used. #133
- Fix high CPU usage when not connected to Elasticsearch or Logstash. #144
- Fix issue that files were not crawled anymore when encoding was set to something other then plain. #182


==== Added

*Affecting all Beats*

- Add Console output plugin. #218
- Add timestamp to log messages #245
- Send @metadata.beat to Logstash instead of @metadata.index to prevent
  possible name clashes and give user full control over index name used for
  Elasticsearch
- Add logging messages for bulk publishing in case of error #229
- Add option to configure number of parallel workers publishing to Elasticsearch
  or Logstash.
- Set default bulk size for Elasticsearch output to 50.
- Set default http timeout for Elasticsearch to 90s.
- Improve publish retry if sync flag is set by retrying only up to max bulk size
  events instead of all events to be published.

*Filebeat*

- Introduction of backoff, backoff_factor, max_backoff, partial_line_waiting, force_close_windows_files
  config variables to make crawling more configurable.
- All Godeps dependencies were updated to master on 2015-10-21 [#122]
- Set default value for ignore_older config to 10 minutes. #164
- Added the fields_under_root setting to optionally store the custom fields top
level in the output dictionary. #188
- Add more encodings by using x/text/encodings/htmlindex package to select
  encoding by name.




[[release-notes-1.0.0-beta4]]
=== Beats version 1.0.0-beta4
https://github.com/elastic/beats/compare/1.0.0-beta3...1.0.0-beta4[Check
1.0.0-beta4 diff]


==== Breaking changes

*Affecting all Beats*

- Update tls config options naming from dash to underline #162
- Feature/output modes: Introduction of PublishEvent(s) to be used by beats #118 #115

*Packetbeat*

- Renamed http module config file option 'strip_authorization' to 'redact_authorization'
- Save_topology is set to false by default
- Rename elasticsearch index to [packetbeat-]YYYY.MM.DD

*Topbeat*

- Percentage fields (e.g user_p) are exported as a float between 0 and 1 #34


==== Bugfixes

*Affecting all Beats*

- Determine Elasticsearch index for an event based on UTC time #81
- Fixing ES output's defaultDeadTimeout so that it is 60 seconds #103
- ES outputer: fix timestamp conversion #91
- Fix TLS insecure config option #239
- ES outputer: check bulk API per item status code for retransmit on failure.

*Packetbeat*

- Support for lower-case header names when redacting http authorization headers
- Redact proxy-authorization if redact-authorization is set
- Fix some multithreading issues #203
- Fix negative response time #216
- Fix memcache TCP connection being nil after dropping stream data. #299
- Add missing DNS protocol configuration to documentation #269

*Topbeat*

- Don't divide the reported memory by an extra 1024 #60


==== Added

*Affecting all Beats*

- Add logstash output plugin #151
- Integration tests for Beat -> Logstash -> Elasticsearch added #195 #188 #168 #137 #128 #112
- Large updates and improvements to the documentation
- Add direction field to publisher output to indicate inbound/outbound transactions #150
- Add tls configuration support to elasticsearch and logstash outputers #139
- All external dependencies were updated to the latest version. Update to Golang 1.5.1 #162
- Guarantee ES index is based in UTC time zone #164
- Cache: optional per element timeout #144
- Make it possible to set hosts in different ways. #135
- Expose more TLS config options #124
- Use the Beat name in the default configuration file path #99

*Packetbeat*

- add [.editorconfig file](http://editorconfig.org/)
- add (experimental/unsupported?) saltstack files
- Sample config file cleanup
- Moved common documentation to [libbeat repository](https://github.com/elastic/libbeat)
- Update build to go 1.5.1
- Adding device descriptions to the -device output.
- Generate coverage for system tests
- Move go-daemon dependency to beats-packer
- Rename integration tests to system tests
- Made the `-devices` option more user friendly in case `sudo` is not used.
  Issue #296.
- Publish expired DNS transactions #301
- Update protocol guide to libbeat changes
- Add protocol registration to new protocol guide
- Make transaction timeouts configurable #300
- Add direction field to the exported fields #317

*Topbeat*

- Document fields in a standardized format (etc/fields.yml) #34
- Updated to use new libbeat Publisher #37 #41
- Update to go 1.5.1 #43
- Updated configuration files with comments for all options #65
- Documentation improvements


==== Deprecated

*Affecting all Beats*

- Redis output was deprecated #169 #145
- Host and port configuration options are deprecated. They are replaced by the hosts
 configuration option. #141<|MERGE_RESOLUTION|>--- conflicted
+++ resolved
@@ -58,7 +58,6 @@
 
 *Filebeat*
 
-<<<<<<< HEAD
 - Minor improvements in slowlog Elasticsearch module, including field type change {pull}8416[8416]
 - Correctly parse `December` or `Dec` in the Syslog input. {pull}9349[9349]
 - Fix installation of haproxy dashboard. {issue}9307[9307] {pull}9313[9313]
@@ -67,8 +66,6 @@
 - Fix saved objects in filebeat haproxy dashboard. {pull}9417[9417]
 - Use `log.source.address` instead of `log.source.ip` for network input sources. {pull}9487[9487]
 
-=======
->>>>>>> afb094c2
 *Heartbeat*
 
 - Made monitors.d configuration part of the default config. {pull}9004[9004]
