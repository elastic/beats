// Use these for links to issue and pulls. Note issues and pulls redirect one to
// each other on Github, so don't worry too much on using the right prefix.
:issue: https://github.com/elastic/beats/issues/
:pull: https://github.com/elastic/beats/pull/

////////////////////////////////////////////////////////////
// Template, add newest changes here

=== Beats version HEAD
https://github.com/elastic/beats/compare/v6.4.0...master[Check the HEAD diff]

==== Breaking changes

*Affecting all Beats*

*Auditbeat*

- Use `initial_scan` action for new paths. {pull}7954[7954]

*Filebeat*

*Heartbeat*

- Added autodiscovery support {pull}8415[8415]

*Metricbeat*

*Packetbeat*

*Winlogbeat*

==== Bugfixes

*Affecting all Beats*

- Fixed `add_host_metadata` not initializing correctly on Windows. {issue}7715[7715]
- Fixed `-d` CLI flag by trimming spaces from selectors. {pull}7864[7864]
- Fixed missing file unlock in spool file on Windows, so file can be reopened and locked. {pull}7859[7859]
- Fix spool file opening/creation failing due to file locking on Windows. {pull}7859[7859]
- Fix size of maximum mmaped read area in spool file on Windows. {pull}7859[7859]
- Fix potential data loss on OS X in spool file by using fcntl with F_FULLFSYNC. {pull}7859[7859]
- Improve fsync on linux, by assuming the kernel resets error flags of failed writes. {pull}7859[7859]
- Remove unix-like permission checks on Windows, so files can be opened. {issue}7849[7849]
- Deregister pipeline loader callback when inputsRunner is stopped. {pull}7893[7893]
- Replace index patterns in TSVB visualizations. {pull}7929[7929]
- Fixed Support `add_docker_metadata` in Windows by identifying systems' path separator. {issue}7797[7797]
- Add backoff support to x-pack monitoring outputs. {issue}7966[7966]
- Fix a race condition with the `add_host_metadata` and the event serialization. {pull}8223[8223] {pull}8653[8653]
- Enforce that data used by k8s or docker doesn't use any reference. {pull}8240[8240]
- Switch to different UUID lib due to to non-random generated UUIDs. {pull}8485[8485]
- Fix race condition when publishing monitoring data. {pull}8646[8646]

*Auditbeat*

- Fixed a crash in the file_integrity module under Linux. {issue}7753[7753]
- Fixed a data race in the file_integrity module. {issue}8009[8009]
- Fixed a deadlock in the file_integrity module. {pull}8027[8027]
- Fixed the RPM by designating the config file as configuration data in the RPM spec. {issue}8075[8075]
- Fixed a concurrent map write panic in the auditd module. {pull}8158[8158]

*Filebeat*

- Fixed a memory leak when harvesters are closed. {pull}7820[7820]
- Fix date format in Mongodb Ingest pipeline. {pull}7974[7974]
- Mark the TCP and UDP input as GA. {pull}8125[8125]
- Fixed a docker input error due to the offset update bug in partial log join.{pull}8177[8177]
- Update CRI format to support partial/full tags. {pull}8265[8265]
- Fix some errors happening when stopping syslog input. {pull}8347[8347]
- Fix RFC3339 timezone and nanoseconds parsing with the syslog input. {pull}8346[8346]
- Support multiline logs in logstash/log fileset of Filebeat. {pull}8562[8562]

*Heartbeat*

- Added support for extra TLS/x509 metadata. {pull}7944[7944]

*Metricbeat*

- Fix golang.heap.gc.cpu_fraction type from long to float in Golang module. {pull}7789[7789]
- Fixed a panic when the kvm module cannot establish a connection to libvirtd. {issue}7792[7792].
- Recover metrics for old apache versions removed by mistake on #6450. {pull}7871[7871]
- Add missing namespace field in http server metricset {pull}7890[7890]
- Fixed the RPM by designating the modules.d config files as configuration data in the RPM spec. {issue}8075[8075]
- Fixed the location of the modules.d dir in Deb and RPM packages. {issue}8104[8104]
- Add docker diskio stats on Windows. {issue}6815[6815] {pull}8126[8126]
- Fix incorrect type conversion of average response time in Haproxy dashboards {pull}8404[8404]
- Fix dropwizard module parsing of metric names. {issue}8365[8365] {pull}6385[8385]
- Added io disk read and write times to system module {issue}8473[8473] {pull}8508[8508]
- Avoid mapping issues in kubernetes module. {pull}8487[8487]
- Fix issue that would prevent kafka module to find a proper broker when port is not set {pull}8613[8613]
- Fix range colors in multiple visualizations. {issue}8633[8633] {pull}8634[8634]
<<<<<<< HEAD
- Add Kafka dashboard. {pull}8457[8457]
- Fix incorrect header parsing on http metricbeat module {issue}8564[8564] {pull}8585[8585]
=======
>>>>>>> e6f3a6eb

*Packetbeat*

- Fixed a seccomp related error where the `fcntl64` syscall was not permitted
  on 32-bit Linux and the sniffer failed to start. {issue}7839[7839]
- Added missing `cmdline` and `client_cmdline` fields to index template. {pull}8258[8258]
- Fixed the mysql missing transactions if monitoring a connection from the start. {pull}8173[8173]

*Winlogbeat*


==== Added

*Affecting all Beats*

- Added time-based log rotation. {pull}8349[8349]
- Add backoff on error support to redis output. {pull}7781[7781]
- Add field `host.os.kernel` to the add_host_metadata processor and to the
  internal monitoring data. {issue}7807[7807]
- Allow for cloud-id to specify a custom port. This makes cloud-id work in ECE contexts. {pull}7887[7887]
- Add support to grow or shrink an existing spool file between restarts. {pull}7859[7859]
- Add debug check to logp.Logger {pull}7965[7965]
- Make kubernetes autodiscover ignore events with empty container IDs {pull}7971[7971]
- Add DNS processor with support for performing reverse lookups on IP addresses. {issue}7770[7770]
- Implement CheckConfig in RunnerFactory to make autodiscover check configs {pull}7961[7961]
- Count HTTP 429 responses in the elasticsearch output {pull}8056[8056]
- Report configured queue type. {pull}8091[8091]
- Added the `add_process_metadata` processor to enrich events with process information. {pull}6789[6789]
- Report number of open file handles on Windows. {pull}8329[8329]
- Support for Kafka 2.0.0 in kafka output {pull}8399[8399]
- Add setting `setup.kibana.space.id` to support Kibana Spaces {pull}7942[7942]
- Add Beats Central Management {pull}8559[8559]
- Allow Bus to buffer events in case listeners are not configured. {pull}8527[8527]
- Enable `host` and `cloud` metadata processors by default. {pull}8596[8596]

*Auditbeat*

*Filebeat*

- Make inputsource generic taking bufio.SplitFunc as input {pull}7746[7746]
- Add custom unpack to log hints config to avoid env resolution {pull}7710[7710]
- Make docker input check if container strings are empty {pull}7960[7960]
- Add tag "truncated" to "log.flags" if incoming line is longer than configured limit. {pull}7991[7991]
- Add tag "multiline" to "log.flags" if event consists of multiple lines. {pull}7997[7997]
- Add haproxy module. {pull}8014[8014]
- Release `docker` input as GA. {pull}8328[8328]
- Keep unparsed user agent information in user_agent.original. {pull}8537[8537]
- Better tracking of number of open file descriptors. {pull}7986[7986]
- Added default and TCP parsing formats to HAproxy module {issue}8311[8311] {pull}8637[8637]

*Heartbeat*

*Metricbeat*

- Add metrics about cache size to memcached module {pull}7740[7740]
- Add `replstatus` metricset to MongoDB module {pull}7604[7604]
- Move common kafka fields (broker, topic and partition.id) to the module level to facilitate events correlation {pull}7767[7767]
- Add `metircs` metricset to MongoDB module. {pull}7611[7611]
- Add fields for mermory fragmentation, memory allocator stats, copy on write, master-slave status, and active defragmentation to `info` metricset of Redis module. {pull}7695[7695]
- Add experimental socket summary metricset to system module {pull}6782[6782]
- Increase ignore_above for system.process.cmdline to 2048. {pull}8101[8100]
- Add support to renamed fields planned for redis 5.0. {pull}8167[8167]
- Allow TCP helper to support delimiters and graphite module to accept multiple metrics in a single payload. {pull}8278[8278]
- Added 'died' PID state to process_system metricset on system module{pull}8275[8275]
- Added `ccr` metricset to Elasticsearch module. {pull}8335[8335]
- Added support for query params in configuration {issue}8286[8286] {pull}8292[8292]
- Support for Kafka 2.0.0 {pull}8399[8399]
- Add container image for docker metricsets. {issue}8214[8214] {pull}8438[8438]
- Add support for `full` status page output for php-fpm module as a separate metricset called `process`. {pull}8394[8394]
- Precalculate composed id fields for kafka dashboards. {pull}8504[8504]
- Add Kafka dashboard. {pull}8457[8457]

*Packetbeat*

- Added DHCP protocol support. {pull}7647[7647]
- Add support to decode HTTP bodies compressed with `gzip` and `deflate`. {pull}7915[7915]
- Added support to calculate certificates' fingerprints (MD5, SHA-1, SHA-256). {issue}8180[8180]

*Winlogbeat*

*Heartbeat*

- Add automatic config file reloading. {pull}8023[8023]

==== Deprecated

*Affecting all Beats*

*Filebeat*

*Heartbeat*
- watch.poll_file is now deprecated and superceded by automatic config file reloading.

*Metricbeat*
- Redis `info` `replication.master_offset` has been deprecated in favor of `replication.master.offset`.{pull}7695[7695]
- Redis `info` clients fields `longest_output_list` and `biggest_input_buf` have been renamed to `max_output_buffer` and `max_input_buffer` based on the names they will have in Redis 5.0, both fields will coexist during a time with the same value {pull}8167[8167].

- Move common kafka fields (broker, topic and partition.id) to the module level {pull}7767[7767].

*Packetbeat*

*Winlogbeat*

==== Known Issue


////////////////////////////////////////////////////////////

[[release-notes-6.4.0]]
=== Beats version 6.4.0
https://github.com/elastic/beats/compare/v6.3.1...v6.4.0[View commits]

==== Known issue

Due to a packaging mistake, the `modules.d` configuration directory is
installed in the wrong path in the Metricbeat DEB and RPM packages.  This issue
results in an empty list when you run `metricbeat modules list` and failures
when you try to enable or disable modules. To work around this issue, run the
following command:

[source,sh]
-----------
sudo cp -r /usr/share/metricbeat/modules.d /etc/metricbeat/
-----------

This issue affects all new installations on DEB and RPM. Upgrades will run, but
use old configurations defined in the `modules.d` directory from the previous
installation.

The issue will be fixed in the 6.4.1 release.

==== Breaking changes

*Affecting all Beats*

- Set default kafka version to 1.0.0 in kafka output. Older versions are still supported by configuring the `version` setting. Minimally supported version is 0.11 (older versions might work, but are untested). {pull}7025[7025]

*Heartbeat*

- Rename http.response.status to http.response.status_code to align with ECS. {pull}7274[7274]
- Remove `type` field as not needed. {pull}7307[7307]

*Metricbeat*

- Fixed typo in values for `state_container` `status.phase`, from `terminate` to `terminated`. {pull}6916[6916]
- RabbitMQ management plugin path is now configured at the module level instead of having to do it in each of the metricsets. New `management_path_prefix` option should be used now {pull}7074[7074]
- RabbitMQ node metricset only collects metrics of the instance it connects to, `node.collect: cluster` can be used to collect all nodes as before. {issue}6556[6556] {pull}6971[6971]
- Change http/server metricset to put events by default under http.server and prefix config options with server.. {pull}7100[7100]
- Disable dedotting in docker module configuration. This will change the out-of-the-box behaviour, but not the one of already configured instances. {pull}7485[7485]
- Fix typo in etcd/self metricset fields from *.bandwithrate to *.bandwidthrate. {pull}7456[7456]
- Changed the definition of the `system.cpu.total.pct` and `system.cpu.total.norm.cou` fields to exclude the IOWait time. {pull}7691[7691]

==== Bugfixes

*Affecting all Beats*

- Error out on invalid Autodiscover template conditions settings. {pull}7200[7200]
- Allow to override the `ignore_above` option when defining new field with the type keyword. {pull}7238[7238]
- Fix a panic on the Dissect processor when we have data remaining after the last delimiter. {pull}7449[7449]
- When we fail to build a Kubernetes' indexer or matcher we produce a warning but we don't add them to the execution. {pull}7466[7466]
- Fix default value for logging.files.keepfiles. It was being set to 0 and now
  it's set to the documented value of 7. {issue}7494[7494]
- Retain compatibility with older Docker server versions. {issue}7542[7542]
- Fix errors unpacking configs modified via CLI by ignoring `-E key=value` pairs with missing value. {pull}7599[7599]

*Auditbeat*

- Allow `auditbeat setup` to run without requiring elevated privileges for the audit client. {issue}7111[7111]
- Fix goroutine leak that occurred when the auditd module was stopped. {pull}7163[7163]

*Filebeat*

- Fix a data race between stopping and starting of the harvesters. {issue}#6879[6879]
- Fix an issue when parsing ISO8601 dates with timezone definition {issue}7367[7367]
- Fix Grok pattern of MongoDB module. {pull}7568[7568]
- Fix registry duplicates and log resending on upgrade. {issue}7634[7634]

*Metricbeat*

- Fix Windows service metricset when using a 32-bit binary on a 64-bit OS. {pull}7294[7294]
- Do not report Metricbeat container host as hostname in Kubernetes deployment. {issue}7199[7199]
- Ensure metadata updates don't replace existing pod metrics. {pull}7573[7573]
- Fix kubernetes pct fields reporting. {pull}7677[7677]
- Add support for new `kube_node_status_condition` in Kubernetes `state_node`. {pull}7699[7699]

==== Added

*Affecting all Beats*

- Add dissect processor. {pull}6925[6925]
- Add IP-addresses and MAC-addresses to add_host_metadata. {pull}6878[6878]
- Added a seccomp (secure computing) filter on Linux that whitelists the
  necessary system calls used by each Beat. {issue}5213[5213]
- Ship fields.yml as part of the binary {pull}4834[4834]
- Added options to dev-tools/cmd/dashboards/export_dashboard.go: -indexPattern to include index-pattern in output, -quiet to be quiet. {pull}7101[7101]
- Add Indexer indexing by pod uid. Enable pod uid metadata gathering in add_kubernetes_metadata. Extended Matcher log_path matching to support volume mounts {pull}7072[7072]
- Add default_fields to Elasticsearch template when connecting to Elasticsearch >= 7.0. {pull}7015[7015]
- Add support for loading a template.json file directly instead of using fields.yml. {pull}7039[7039]
- Add support for keyword multifields in field.yml. {pull}7131[7131]
- Add experimental Jolokia Discovery autodiscover provider. {pull}7141[7141]
- Add owner object info to Kubernetes metadata. {pull}7231[7231]
- Add Beat export dashboard command. {pull}7239[7239]
- Add support for docker autodiscover to monitor containers on host network {pull}6708[6708]
- Add ability to define input configuration as stringified JSON for autodiscover. {pull}7372[7372]
- Add processor definition support for hints builder {pull}7386[7386]
- Add support to disable html escaping in outputs. {pull}7445[7445]
- Refactor error handing in schema.Apply(). {pull}7335[7335]
- Add additional types to Kubernetes metadata {pull}7457[7457]
- Add module state reporting for Beats Monitoring. {pull}7075[7075]
- Release the `rename` processor as GA. {pull}7656[7656]
- Add support for Openstack Nova in `add_cloud_metadata` processor. {pull}7663[7663]

*Auditbeat*

- Added XXH64 hash option for file integrity checks. {pull}7311[7311]
- Added the `show auditd-rules` and `show auditd-status` commands to show kernel rules and status. {pull}7114[7114]
- Add Kubernetes specs for auditbeat file integrity monitoring {pull}7642[7642]

*Filebeat*

- Add Kibana module with log fileset. {pull}7052[7052]
- Support MySQL 5.7.19 by mysql/slowlog {pull}6969[6969]
- Correctly join partial log lines when using `docker` input. {pull}6967[6967]
- Add support for TLS with client authentication to the TCP input {pull}7056[7056]
- Converted part of pipeline from treafik/access metricSet to dissect to improve efficiency. {pull}7209[7209]
- Add GC fileset to the Elasticsearch module. {pull}7305[7305]
- Add Audit log fileset to the Elasticsearch module. {pull}7365[7365]
- Add Slow log fileset to the Elasticsearch module. {pull}7473[7473]
- Add deprecation fileset to the Elasticsearch module. {pull}7474[7474]
- Add `convert_timezone` option to Kafka module to convert dates to UTC. {issue}7546[7546] {pull}7578[7578]
- Add patterns for kafka 1.1 logs. {pull}7608[7608]
- Move debug messages in tcp input source {pull}7712[7712]

*Metricbeat*

- Add experimental Elasticsearch index metricset. {pull}6881[6881]
- Add dashboards and visualizations for haproxy metrics. {pull}6934[6934]
- Add Jolokia agent in proxy mode. {pull}6475[6475]
- Add message rates to the RabbitMQ queue metricset {issue}6442[6442] {pull}6606[6606]
- Add exchanges metricset to the RabbitMQ module {issue}6442[6442] {pull}6607[6607]
- Add Elasticsearch index_summary metricset. {pull}6918[6918]
- Add shard metricset to Elasticsearch module. {pull}7006[7006]
- Add apiserver metricset to Kubernetes module. {pull}7059[7059]
- Add maxmemory to redis info metricset. {pull}7127[7127]
- Set guest as default user in RabbitMQ module. {pull}7107[7107]
- Add postgresql statement metricset. {issue}7048[7048] {pull}7060[7060]
- Update `state_container` metricset to support latest `kube-state-metrics` version. {pull}7216[7216]
- Add TLS support to MongoDB module. {pull}7401[7401]
- Added Traefik module with health metricset. {pull}7413[7413]
- Add Elasticsearch ml_job metricsets. {pull}7196[7196]
- Add support for bearer token files to HTTP helper. {pull}7527[7527]
- Add Elasticsearch index recovery metricset. {pull}7225[7225]
- Add `locks`, `global_locks`, `oplatencies` and `process` fields to `status` metricset of MongoDB module. {pull}7613[7613]
- Run Kafka integration tests on version 1.1.0 {pull}7616[7616]
- Release raid and socket metricset from system module as GA. {pull}7658[7658]
- Release elasticsearch module and all its metricsets as beta. {pull}7662[7662]
- Release munin and traefik module as beta. {pull}7660[7660]
- Add envoyproxy module. {pull}7569[7569]
- Release prometheus collector metricset as GA. {pull}7660[7660]
- Add Elasticsearch `cluster_stats` metricset. {pull}7638[7638]
- Added `basepath` setting for HTTP-based metricsets {pull}7700[7700]

*Packetbeat*

- The process monitor now reports the command-line for all processes, under Linux and Windows. {pull}7135[7135]
- Updated the TLS protocol parser with new cipher suites added to TLS 1.3. {issue}7455[7455]
- Flows are enriched with process information using the process monitor. {pull}7507[7507]
- Added UDP support to process monitor. {pull}7571[7571]

==== Deprecated

*Metricbeat*

- Kubernetes `state_container` `cpu.limit.nanocores` and `cpu.request.nanocores` have been
deprecated in favor of `cpu.*.cores`. {pull}6916[6916]

[[release-notes-6.3.1]]
=== Beats version 6.3.1
https://github.com/elastic/beats/compare/v6.3.0...v6.3.1[View commits]

==== Bugfixes

*Affecting all Beats*

- Allow index-pattern only setup when setup.dashboards.only_index=true. {pull}7285[7285]
- Preserve the event when source matching fails in `add_docker_metadata`. {pull}7133[7133]
- Negotiate Docker API version from our client instead of using a hardcoded one. {pull}7165[7165]
- Fix duplicating dynamic_fields in template when overwriting the template. {pull}7352[7352]

*Auditbeat*

- Fixed parsing of AppArmor audit messages. {pull}6978[6978]

*Filebeat*

- Comply with PostgreSQL database name format {pull}7198[7198]
- Optimize PostgreSQL ingest pipeline to use anchored regexp and merge multiple regexp into a single expression. {pull}7269[7269]
- Keep different registry entry per container stream to avoid wrong offsets. {issue}7281[7281]
- Fix offset field pointing at end of a line. {issue}6514[6514]
- Commit registry writes to stable storage to avoid corrupt registry files. {issue}6792[6792]

*Metricbeat*

- Fix field mapping for the system process CPU ticks fields. {pull}7230[7230]
- Ensure canonical naming for JMX beans is disabled in Jolokia module. {pull}7047[7047]
- Fix Jolokia attribute mapping when using wildcards and MBean names with multiple properties. {pull}7321[7321]

*Packetbeat*

- Fix an out of bounds access in HTTP parser caused by malformed request. {pull}6997[6997]
- Fix missing type for `http.response.body` field. {pull}7169[7169]

==== Added

*Auditbeat*

- Added caching of UID and GID values to auditd module. {pull}6978[6978]
- Updated syscall tables for Linux 4.16. {pull}6978[6978]
- Added better error messages for when the auditd module fails due to the
  Linux kernel not supporting auditing (CONFIG_AUDIT=n). {pull}7012[7012]

*Metricbeat*

- Collect accumulated docker network metrics and mark old ones as deprecated. {pull}7253[7253]



[[release-notes-6.3.0]]
=== Beats version 6.3.0
https://github.com/elastic/beats/compare/v6.2.3...v6.3.0[View commits]

==== Breaking changes

*Affecting all Beats*

- De dot keys of labels and annotations in kubernetes meta processors to prevent collisions. {pull}6203[6203]
- Rename `beat.cpu.*.time metrics` to `beat.cpu.*.time.ms`. {pull}6449[6449]
- Add `host.name` field to all events, to avoid mapping conflicts. This could be breaking Logstash configs if you rely on the `host` field being a string. {pull}7051[7051]

*Filebeat*

- Add validation for Stdin, when Filebeat is configured with Stdin and any other inputs, Filebeat
  will now refuse to start. {pull}6463[6463]
- Mark `system.syslog.message` and `system.auth.message` as `text` instead of `keyword`. {pull}6589[6589]

*Metricbeat*

- De dot keys in kubernetes/event metricset to prevent collisions. {pull}6203[6203]
- Add config option for windows/perfmon metricset to ignore non existent counters. {pull}6432[6432]
- Refactor docker CPU calculations to be more consistent with `docker stats`. {pull}6608[6608]
- Update logstash.node_stats metricset to write data under `logstash.node.stats.*`. {pull}6714[6714]

==== Bugfixes

*Affecting all Beats*

- Fix panic when Events containing a float32 value are normalized. {pull}6129[6129]
- Fix `setup.dashboards.always_kibana` when using Kibana 5.6. {issue}6090[6090]
- Fix for Kafka logger. {pull}6430[6430]
- Remove double slashes in Windows service script. {pull}6491[6491]
- Ensure Kubernetes labels/annotations don't break mapping {pull}6490[6490]
- Ensure that the dashboard zip files can't contain files outside of the kibana directory. {pull}6921[6921]
- Fix map overwrite panics by cloning shared structs before doing the update. {pull}6947[6947]
- Fix delays on autodiscovery events handling caused by blocking runner stops. {pull}7170[7170]
- Do not emit Kubernetes autodiscover events for Pods without IP address. {pull}7235[7235]
- Fix self metrics when containerized {pull}6641[6641]

*Auditbeat*

- Add hex decoding for the name field in audit path records. {pull}6687[6687]
- Fixed a deadlock in the file_integrity module under Windows. {issue}6864[6864]
- Fixed parsing of AppArmor audit messages. {pull}6978[6978]
- Allow `auditbeat setup` to run without requiring elevated privileges for the audit client. {issue}7111[7111]
- Fix goroutine leak that occurred when the auditd module was stopped. {pull}7163[7163]

*Filebeat*

- Fix panic when log prospector configuration fails to load. {issue}6800[6800]
- Fix memory leak in log prospector when files cannot be read. {issue}6797[6797]
- Add raw JSON to message field when JSON parsing fails. {issue}6516[6516]
- Commit registry writes to stable storage to avoid corrupt registry files. {pull}6877[6877]
- Fix a parsing issue in the syslog input for RFC3339 timestamp and time with nanoseconds. {pull}7046[7046]
- Fix an issue with an overflowing wait group when using the TCP input. {issue}7202[7202]

*Heartbeat*

- Fix race due to updates of shared a map, that was not supposed to be shared between multiple go-routines. {issue}6616[6616]

*Metricbeat*

- Fix the default configuration for Logstash to include the default port. {pull}6279[6279]
- Fix dealing with new process status codes in Linux kernel 4.14+. {pull}6306[6306]
- Add filtering option by exact device names in system.diskio. `diskio.include_devices`. {pull}6085[6085]
- Add connections metricset to RabbitMQ module {pull}6548[6548]
- Fix panic in http dependent modules when invalid config was used. {pull}6205[6205]
- Fix system.filesystem.used.pct value to match what df reports. {issue}5494[5494]
- Fix namespace disambiguation in Kubernetes state_* metricsets. {issue}6281[6281]
- Fix Windows perfmon metricset so that it sends metrics when an error occurs. {pull}6542[6542]
- Fix Kubernetes calculated fields store. {pull}6564{6564}
- Exclude bind mounts in fsstat and filesystem metricsets. {pull}6819[6819]
- Don't stop Metricbeat if aerospike server is down. {pull}6874[6874]
- disk reads and write count metrics in RabbitMQ queue metricset made optional. {issue}6876[6876]
- Add mapping for docker metrics per cpu. {pull}6843[6843]

*Winlogbeat*

- Fixed a crash under Windows 2003 and XP when an event had less insert strings than required by its format string. {pull}6247[6247]

==== Added

*Affecting all Beats*

- Update Golang 1.9.4 {pull}6326[6326]
- Add the ability to log to the Windows Event Log. {pull}5913[5913]
- The node name can be discovered automatically by machine-id matching when beat deployed outside Kubernetes cluster. {pull}6146[6146]
- Panics will be written to the logger before exiting. {pull}6199[6199]
- Add builder support for autodiscover and annotations builder {pull}6408[6408]
- Add plugin support for autodiscover builders, providers {pull}6457[6457]
- Preserve runtime from container statuses in Kubernetes autodiscover {pull}6456[6456]
- Experimental feature setup.template.append_fields added. {pull}6024[6024]
- Add appender support to autodiscover {pull}6469[6469]
- Add add_host_metadata processor {pull}5968[5968]
- Retry configuration to load dashboards if Kibana is not reachable when the beat starts. {pull}6560[6560]
- Add `has_fields` conditional to filter events based on the existence of all the given fields. {issue}6285[6285] {pull}6653[6653]
- Add support for spooling to disk to the beats event publishing pipeline. {pull}6581[6581]
- Added logging of system info at Beat startup. {issue}5946[5946]
- Do not log errors if X-Pack Monitoring is enabled but Elastisearch X-Pack is not. {pull}6627[6627]
- Add rename processor. {pull}6292[6292]
- Allow override of dynamic template `match_mapping_type` for fields with object_type. {pull}6691[6691]

*Filebeat*

- Add IIS module to parse access log and error log. {pull}6127[6127]
- Renaming of the prospector type to the input type and all prospectors are now moved to the input
  folder, to maintain backward compatibility type aliasing was used to map the old type to the new
  one. This change also affect YAML configuration. {pull}6078[6078]
- Addition of the TCP input {pull}6700[6700]
- Add option to convert the timestamps to UTC in the system module. {pull}5647[5647]
- Add Logstash module support for main log and the slow log, support the plain text or structured JSON format {pull}5481[5481]
- Add stream filtering when using `docker` prospector. {pull}6057[6057]
- Add support for CRI logs format. {issue}5630[5630]
- Add json.ignore_decoding_error config to not log json decoding erors. {issue}6547[6547]
- Make registry file permission configurable. {pull}6455[6455]
- Add MongoDB module. {pull}6283[6238]
- Add Ingest pipeline loading to setup. {pull}6814[6814]
- Add support of log_format combined to NGINX access logs. {pull}6858[6858]
- Release config reloading feature as GA.
- Add support human friendly size for the UDP input. {pull}6886[6886]
- Add Syslog input to ingest RFC3164 Events via TCP and UDP {pull}6842[6842]
- Remove the undefined `username` option from the Redis input and clarify the documentation. {pull}6662[6662]

*Heartbeat*

- Made the URL field of Heartbeat aggregateable. {pull}6263[6263]
- Use `match.Matcher` for checking Heartbeat response bodies with regular expressions. {pull}6539[6539]

*Metricbeat*

- Support apache status pages for versions older than 2.4.16. {pull}6450[6450]
- Add support for huge pages on Linux. {pull}6436[6436]
- Support to optionally 'de dot' keys in http/json metricset to prevent collisions. {pull}5970[5970]
- Add graphite protocol metricbeat module. {pull}4734[4734]
- Add http server metricset to support push metrics via http. {pull}4770[4770]
- Make config object public for graphite and http server {pull}4820[4820]
- Add system uptime metricset. {issue}4848[4848]
- Add experimental `queue` metricset to RabbitMQ module. {pull}4788[4788]
- Add additional php-fpm pool status kpis for Metricbeat module {pull}5287[5287]
- Add etcd module. {issue}4970[4970]
- Add ip address of docker containers to event. {pull}5379[5379]
- Add ceph osd tree information to metricbeat {pull}5498[5498]
- Add ceph osd_df to metricbeat {pull}5606[5606]
- Add basic Logstash module. {pull}5540[5540]
- Add dashboard for Windows service metricset. {pull}5603[5603]
- Add pct calculated fields for Pod and container CPU and memory usages. {pull}6158[6158]
- Add statefulset support to Kubernetes module. {pull}6236[6236]
- Refactor prometheus endpoint parsing to look similar to upstream prometheus {pull}6332[6332]
- Making the http/json metricset GA. {pull}6471[6471]
- Add support for array in http/json metricset. {pull}6480[6480]
- Making the jolokia/jmx module GA. {pull}6143[6143]
- Making the MongoDB module GA. {pull}6554[6554]
- Allow to disable labels `dedot` in Docker module, in favor of a safe way to keep dots. {pull}6490[6490]
- Add experimental module to collect metrics from munin nodes. {pull}6517[6517]
- Add support for wildcards and explicit metrics grouping in jolokia/jmx. {pull}6462[6462]
- Set `collector` as default metricset in Prometheus module. {pull}6636[6636] {pull}6747[6747]
- Set `mntr` as default metricset in Zookeeper module. {pull}6674[6674]
- Set default metricsets in vSphere module. {pull}6676[6676]
- Set `status` as default metricset in Apache module. {pull}6673[6673]
- Set `namespace` as default metricset in Aerospike module. {pull}6669[6669]
- Set `service` as default metricset in Windows module. {pull}6675[6675]
- Set all metricsets as default metricsets in uwsgi module. {pull}6688[6688]
- Allow autodiscover to monitor unexposed ports {pull}6727[6727]
- Mark kubernetes.event metricset as beta. {pull}6715[6715]
- Set all metricsets as default metricsets in couchbase module. {pull}6683[6683]
- Mark uwsgi module and metricset as beta. {pull}6717[6717]
- Mark Golang module and metricsets as beta. {pull}6711[6711]
- Mark system.raid metricset as beta. {pull}6710[6710]
- Mark http.server metricset as beta. {pull}6712[6712]
- Mark metricbeat logstash module and metricsets as beta. {pull}6713[6713]
- Set all metricsets as default metricsets in Ceph module. {pull}6676[6676]
- Set `container`, `cpu`, `diskio`, `healthcheck`, `info`, `memory` and `network` in docker module as default. {pull}6718[6718]
- Set `cpu`, `load`, `memory`, `network`, `process` and `process_summary` as default metricsets in system module. {pull}6689[6689]
- Set `collector` as default metricset in Dropwizard module. {pull}6669[6669]
- Set `info` and `keyspace` as default metricsets in redis module. {pull}6742[6742]
- Set `connection` as default metricset in rabbitmq module. {pull}6743[6743]
- Set all metricsets as default metricsets in Elasticsearch module. {pull}6755[6755]
- Set all metricsets as default metricsets in Etcd module. {pull}6756[6756]
- Set server metricsets as default in Graphite module. {pull}6757[6757]
- Set all metricsets as default metricsets in HAProxy module. {pull}6758[6758]
- Set all metricsets as default metricsets in Kafka module. {pull}6759[6759]
- Set all metricsets as default metricsets in postgresql module. {pull}6761[6761]
- Set status metricsets as default in Kibana module. {pull}6762[6762]
- Set all metricsets as default metricsets in Logstash module. {pull}6763[6763]
- Set `container`, `node`, `pod`, `system`, `volume` as default in Kubernetes module. {pull} 6764[6764]
- Set `stats` as default in memcached module. {pull}6765[6765]
- Set all metricsets as default metricsets in Mongodb module. {pull}6766[6766]
- Set `pool` as default metricset for php_fpm module. {pull}6768[6768]
- Set `status` as default metricset for mysql module. {pull} 6769[6769]
- Set `stubstatus` as default metricset for nginx module. {pull}6770[6770]
- Added support for haproxy 1.7 and 1.8. {pull}6793[6793]
- Add accumulated I/O stats to diskio in the line of `docker stats`. {pull}6701[6701]
- Ignore virtual filesystem types by default in system module. {pull}6819[6819]
- Release config reloading feature as GA. {pull}6891[6891]
- Kubernetes deployment: Add ServiceAccount config to system metricbeat. {pull}6824[6824]
- Kubernetes deployment: Add DNS Policy to system metricbeat. {pull}6656[6656]

*Packetbeat*

- Add support for condition on bool type {issue}5659[5659] {pull}5954[5954]
- Fix high memory usage on HTTP body if body is not published. {pull}6680[6680]
- Allow to capture the HTTP request or response bodies independently. {pull}6784[6784]
- HTTP publishes an Error event for unmatched requests or responses. {pull}6794[6794]

*Winlogbeat*

- Use bookmarks to persist the last published event. {pull}6150[6150]

[[release-notes-6.2.3]]
=== Beats version 6.2.3
https://github.com/elastic/beats/compare/v6.2.2...v6.2.3[View commits]

==== Breaking changes

*Affecting all Beats*

- Fix conditions checking on autodiscover Docker labels. {pull}6412[6412]

==== Bugfixes

*Affecting all Beats*

- Avoid panic errors when processing nil Pod events in add_kubernetes_metadata. {issue}6372[6372]
- Fix infinite failure on Kubernetes watch {pull}6504[6504]

*Metricbeat*

- Fix Kubernetes overview dashboard views for non default time ranges. {issue}6395{6395}


[[release-notes-6.2.2]]
=== Beats version 6.2.2
https://github.com/elastic/beats/compare/v6.2.1...v6.2.2[View commits]

==== Bugfixes

*Affecting all Beats*

- Add logging when monitoring cannot connect to Elasticsearch. {pull}6365[6365]
- Fix infinite loop when event unmarshal fails in Kubernetes pod watcher. {pull}6353[6353]

*Filebeat*

- Fix a conversion issue for time related fields in the Logstash module for the slowlog
  fileset. {issue}6317[6317]

[[release-notes-6.2.1]]
=== Beats version 6.2.1
https://github.com/elastic/beats/compare/v6.2.0...v6.2.1[View commits]

No changes in this release.

[[release-notes-6.2.0]]
=== Beats version 6.2.0
https://github.com/elastic/beats/compare/v6.1.3...v6.2.0[View commits]

==== Breaking changes

*Affecting all Beats*

- The log format may differ due to logging library changes. {pull}5901[5901]
- The default value for pipelining is reduced to 2 to avoid high memory in the Logstash beats input. {pull}6250[6250]

*Auditbeat*

- Split the audit.kernel and audit.file metricsets into their own modules
  named auditd and file_integrity, respectively. This change requires
  existing users to update their config. {issue}5422[5422]
- Renamed file_integrity module fields. {issue}5423[5423] {pull}5995[5995]
- Renamed auditd module fields. {issue}5423[5423] {pull}6080[6080]

*Metricbeat*

- Rename `golang.heap.system.optained` field to `golang.heap.system.obtained`. {issue}5703[5703]
- De dot keys in jolokia/jmx metricset to prevent collisions. {pull}5957[5957]

==== Bugfixes

*Auditbeat*

- Fixed an issue where the proctitle value was being truncated. {pull}6080[6080]
- Fixed an issue where values were incorrectly interpreted as hex data. {pull}6080[6080]
- Fixed parsing of the `key` value when multiple keys are present. {pull}6080[6080]
- Fix possible resource leak if file_integrity module is used with config
  reloading on Windows or Linux. {pull}6198[6198]

*Filebeat*

- Fix variable name for `convert_timezone` in the system module. {pull}5936[5936]

*Metricbeat*

- Fix error `datastore '*' not found` in Vsphere module. {issue}4879[4879]
- Fix error `NotAuthenticated` in Vsphere module. {issue}4673[4673]
- Fix mongodb session consistency mode to allow command execution on secondary nodes. {issue}4689[4689]
- Fix kubernetes `state_pod` `status.phase` so that the active phase is returned instead of `unknown`. {pull}5980[5980]
- Fix error collecting network_names in Vsphere module. {pull}5962[5962]
- Fix process cgroup memory metrics for memsw, kmem, and kmem_tcp. {issue}6033[6033]
- Fix kafka OffsetFetch request missing topic and partition parameters. {pull}5880[5880]

*Packetbeat*

- Fix mysql SQL parser to trim `\r` from Windows Server `SELECT\r\n\t1`. {pull}5572[5572]


==== Added

*Affecting all Beats*

- Adding a local keystore to allow user to obfuscate password {pull}5687[5687]
- Add autodiscover for kubernetes. {pull}6055[6055]
- Add Beats metrics reporting to Xpack. {issue}3422[3422]
- Update the command line library cobra and add support for zsh completion {pull}5761[5761]
- Update to Golang 1.9.2
- Moved `ip_port` indexer for `add_kubernetes_metadata` to all beats. {pull}5707[5707]
- `ip_port` indexer now index both IP and IP:port pairs. {pull}5721[5721]
- Add the ability to write structured logs. {pull}5901[5901]
- Use structured logging for the metrics that are periodically logged via the
  `logging.metrics` feature. {pull}5915[5915]
- Improve Elasticsearch output metrics to count number of dropped and duplicate (if event ID is given) events. {pull}5811[5811]
- Add the ability for the add_docker_metadata process to enrich based on process ID. {pull}6100[6100]
- The `add_docker_metadata` and `add_kubernetes_metadata` processors are now GA, instead of Beta. {pull}6105[6105]
- Update go-ucfg library to support top level key reference and cyclic key reference for the
  keystore {pull}6098[6098]

*Auditbeat*

- Auditbeat is marked as GA, no longer Beta. {issue}5432[5432]
- Add support for BLAKE2b hash algorithms to the file integrity module. {pull}5926[5926]
- Add support for recursive file watches. {pull}5575[5575] {pull}5833[5833]

*Filebeat*

- Add Osquery module. {pull}5971[5971]
- Add stream filtering when using `docker` prospector. {pull}6057[6057]

*Metricbeat*

- Add ceph osd_df to metricbeat {pull}5606[5606]
- Add field network_names of hosts and virtual machines. {issue}5646[5646]
- Add experimental system/raid metricset. {pull}5642[5642]
- Add a dashboard for the Nginx module. {pull}5991[5991]
- Add experimental mongodb/collstats metricset. {pull}5852[5852]
- Update the MySQL dashboard to use the Time Series Visual Builder. {pull}5996[5996]
- Add experimental uwsgi module. {pull}6006[6006]
- Docker and Kubernetes modules are now GA, instead of Beta. {pull}6105[6105]
- Support haproxy stats gathering using http (additionally to tcp socket). {pull}5819[5819]
- Support to optionally 'de dot' keys in http/json metricset to prevent collisions. {pull}5957[5957]

*Packetbeat*

- Configure good defaults for `add_kubernetes_metadata`. {pull}5707[5707]

[[release-notes-6.1.3]]
=== Beats version 6.1.3
https://github.com/elastic/beats/compare/v6.1.2...v6.1.3[View commits]

No changes in this release.

[[release-notes-6.1.2]]
=== Beats version 6.1.2
https://github.com/elastic/beats/compare/v6.1.1...v6.1.2[View commits]

==== Bugfixes

*Auditbeat*

- Add an error check to the file integrity scanner to prevent a panic when
  there is an error reading file info via lstat. {issue}6005[6005]

==== Added

*Filebeat*

- Switch to docker prospector in sample manifests for Kubernetes deployment {pull}5963[5963]

[[release-notes-6.1.1]]
=== Beats version 6.1.1
https://github.com/elastic/beats/compare/v6.1.0...v6.1.1[View commits]

No changes in this release.

[[release-notes-6.1.0]]
=== Beats version 6.1.0
https://github.com/elastic/beats/compare/v6.0.1...v6.1.0[View commits]

==== Breaking changes

*Auditbeat*

- Changed `audit.file.path` to be a multi-field so that path is searchable. {pull}5625[5625]

*Metricbeat*

- Rename `heap_init` field to `heap.init` in the Elasticsearch module. {pull}5320[5320]
- Rename `http.response.status_code` field to `http.response.code` in the HTTP module. {pull}5521[5521]

==== Bugfixes

*Affecting all Beats*

- Remove ID() from Runner interface {issue}5153[5153]
- Correctly send configured `Host` header to the remote server. {issue}4842[4842]
- Change add_kubernetes_metadata to attempt detection of namespace. {pull}5482[5482]
- Avoid double slash when join url and path {pull}5517[5517]
- Fix console color output for Windows. {issue}5611[5611]
- Fix logstash output debug message. {pull}5799{5799]
- Fix isolation of modules when merging local and global field settings. {issue}5795[5795]
- Report ephemeral ID and uptime in monitoring events on all platforms {pull}6501[6501]

*Filebeat*

- Add support for adding string tags {pull}5395[5395]
- Fix race condition when limiting the number of harvesters running in parallel {issue}5458[5458]
- Fix relative paths in the prospector definitions. {pull}5443[5443]
- Fix `recursive_globe.enabled` option. {pull}5443[5443]

*Metricbeat*

- Change field type of http header from nested to object {pull}5258[5258]
- Fix the fetching of process information when some data is missing under MacOS X. {issue}5337[5337]
- Change `MySQL active connections` visualization title to `MySQL total connections`. {issue}4812[4812]
- Fix `ProcState` on Linux and FreeBSD when process names contain parentheses. {pull}5775[5775]
- Fix incorrect `Mem.Used` calculation under linux. {pull}5775[5775]
- Fix `open_file_descriptor_count` and `max_file_descriptor_count` lost in zookeeper module {pull}5902[5902]
- Fix system process metricset for kernel processes. {issue}5700[5700]
- Change kubernetes.node.cpu.allocatable.cores to float. {pull}6130[6130]

*Packetbeat*

- Fix http status phrase parsing not allow spaces. {pull}5312[5312]
- Fix http parse to allow to parse get request with space in the URI. {pull}5495[5495]
- Fix mysql SQL parser to trim `\r` from Windows Server `SELECT\r\n\t1`. {pull}5572[5572]
- Fix corruption when parsing repeated headers in an HTTP request or response. {pull}6325[6325]
- Fix panic when parsing partial AMQP messages. {pull}6384[6384]
- Fix out of bounds access to slice in MongoDB parser. {pull}6256[6256]
- Fix sniffer hanging on exit under Linux. {pull}6535[6535]
- Fix bounds check error in http parser causing a panic. {pull}6750[6750]

*Winlogbeat*

- Fix the registry file. It was not correctly storing event log names, and
  upon restart it would begin reading at the start of each event log. {issue}5813[5813]
- Fix config validation to allow `event_logs.processors`. [pull]6217[6217]

==== Added

*Affecting all Beats*

- Support dashboard loading without Elasticsearch {pull}5653[5653]
- Changed the hashbang used in the beat helper script from `/bin/bash` to `/usr/bin/env bash`. {pull}5051[5051]
- Changed beat helper script to use `exec` when running the beat. {pull}5051[5051]
- Fix reloader error message to only print on actual error {pull}5066[5066]
- Add support for enabling TLS renegotiation. {issue}4386[4386]
- Add Azure VM support for add_cloud_metadata processor {pull}5355[5355]
- Add `output.file.permission` config option. {pull}4638[4638]
- Refactor add_kubernetes_metadata to support autodiscovery {pull}5434[5434]
- Improve custom flag handling and CLI flags usage message. {pull}5543[5543]
- Add number_of_routing_shards config set to 30 {pull}5570[5570]
- Set log level for kafka output. {pull}5397[5397]
- Move TCP UDP start up into `server.Start()` {pull}4903[4903]
- Update to Golang 1.9.2

*Auditbeat*

- Add support for SHA3 hash algorithms to the file integrity module. {issue}5345[5345]
- Add dashboards for Linux audit framework events (overview, executions, sockets). {pull}5516[5516]

*Filebeat*

- Add PostgreSQL module with slowlog support. {pull}4763[4763]
- Add Kafka log module. {pull}4885[4885]
- Add support for `/var/log/containers/` log path in `add_kubernetes_metadata` processor. {pull}4981[4981]
- Remove error log from runnerfactory as error is returned by API. {pull}5085[5085]
- Add experimental Docker `json-file` prospector . {pull}5402[5402]
- Add experimental Docker autodiscover functionality. {pull}5245[5245]
- Add option to convert the timestamps to UTC in the system module. {pull}5647[5647]
- Add Logstash module support for main log and the slow log, support the plain text or structured JSON format {pull}5481[5481]

*Metricbeat*

- Add graphite protocol metricbeat module. {pull}4734[4734]
- Add http server metricset to support push metrics via http. {pull}4770[4770]
- Make config object public for graphite and http server {pull}4820[4820]
- Add system uptime metricset. {issue}4848[4848]
- Add experimental `queue` metricset to RabbitMQ module. {pull}4788[4788]
- Add additional php-fpm pool status kpis for Metricbeat module {pull}5287[5287]
- Add etcd module. {issue}4970[4970]
- Add ip address of docker containers to event. {pull}5379[5379]
- Add ceph osd tree information to Metricbeat {pull}5498[5498]
- Add basic Logstash module. {pull}5540[5540]
- Add dashboard for Windows service metricset. {pull}5603[5603]
- Add experimental Docker autodiscover functionality. {pull}5245[5245]
- Add Windows service metricset in the windows module. {pull}5332[5332]
- Update gosigar to v0.6.0. {pull}5775[5775]

*Packetbeat*

- Add support for decoding the TLS envelopes. {pull}5476[5476]
- HTTP parses successfully on empty status phrase. {issue}6176[6176]
- HTTP parser supports broken status line. {pull}6631[6631]

[[release-notes-6.0.1]]
=== Beats version 6.0.1
https://github.com/elastic/beats/compare/v6.0.0...v6.0.1[View commits]

==== Bugfixes

*Affecting all Beats*

- Fix documentation links in README.md files. {pull}5710[5710]
- Fix `add_docker_metadata` dropping some containers. {pull}5788[5788]

*Heartbeat*

- Fix the "HTTP up status" visualization. {pull}5564[5564]

*Metricbeat*

- Fix map overwrite in docker diskio module. {issue}5582[5582]
- Fix connection leak in mongodb module. {issue}5688[5688]
- Fix the include top N processes feature for cases where there are fewer
  processes than N. {pull}5729[5729]


include::libbeat/docs/release-notes/6.0.0.asciidoc[]

[[release-notes-6.0.0-ga]]
=== Beats version 6.0.0-GA
https://github.com/elastic/beats/compare/v6.0.0-rc2...v6.0.0[View commits]

The list below covers the changes between 6.0.0-rc2 and 6.0.0 GA only.

==== Bugfixes

*Filebeat*

- Fix machine learning jobs setup for dynamic modules. {pull}5509[5509]

*Packetbeat*

- Fix missing length check in the PostgreSQL module. {pull}5457[5457]
- Fix panic in ACK handler if event is dropped on blocked queue {issue}5524[5524]

==== Added

*Filebeat*

- Add Kubernetes manifests to deploy Filebeat. {pull}5349[5349]
- Add container short ID matching to add_docker_metadata. {pull}6172[6172]

*Metricbeat*

- Add Kubernetes manifests to deploy Metricbeat. {pull}5349[5349]


[[release-notes-6.0.0-rc2]]
=== Beats version 6.0.0-rc2
https://github.com/elastic/beats/compare/v6.0.0-rc1...v6.0.0-rc2[View commits]

==== Breaking changes

*Packetbeat*

- Remove not-working `runoptions.uid` and `runoptions.gid` options in Packetbeat. {pull}5261[5261]

==== Bugfixes

*Affecting all Beats*

- Fix data race accessing watched containers. {issue}5147[5147]
- Do not require template if index change and template disabled {pull}5319[5319]
- Fix missing ACK in redis output. {issue}5404[5404]

*Filebeat*

- Fix default paths for redis 4.0.1 logs on macOS {pull}5173[5173]
- Fix Filebeat not starting if command line and modules configs are used together. {issue}5376[5376]
- Fix double `@timestamp` field when JSON decoding was used. {pull}5436[5436]

*Metricbeat*

- Use `beat.name` instead of `beat.hostname` in the Host Overview dashboard. {pull}5340[5340]
- Fix the loading of 5.x dashboards. {issue}5277[5277]

==== Added

*Metricbeat*

- Auto-select a hostname (based on the host on which the Beat is running) in the Host Overview dashboard. {pull}5340[5340]

==== Deprecated

*Filebeat*

- The `filebeat.config_dir` option is deprecated. Use `filebeat.config.prospector` options instead. {pull}5321[5321]

[[release-notes-6.0.0-rc1]]
=== Beats version 6.0.0-rc1
https://github.com/elastic/beats/compare/v6.0.0-beta2...v6.0.0-rc1[View commits]

==== Bugfixes

*Affecting all Beats*

- Fix the `/usr/bin/beatname` script to accept `-d "*"` as a parameter. {issue}5040[5040]
- Combine `fields.yml` properties when they are defined in different sources. {issue}5075[5075]
- Keep Docker & Kubernetes pod metadata after container dies while they are needed by processors. {pull}5084[5084]
- Fix `fields.yml` lookup when using `export template` with a custom `path.config` param. {issue}5089[5089]
- Remove runner creation from every reload check {pull}5141[5141]
- Fix add_kubernetes_metadata matcher registry lookup. {pull}5159[5159]

*Metricbeat*

- Fix a memory allocation issue where more memory was allocated than needed in the windows-perfmon metricset. {issue}5035[5035]
- Don't start metricbeat if external modules config is wrong and reload is disabled {pull}5053[5053]
- The MongoDB module now connects on each fetch, to avoid stopping the whole Metricbeat instance if MongoDB is not up when starting. {pull}5120[5120]
- Fix kubernetes events module to be able to index time fields properly. {issue}5093[5093]
- Fixed `cmd_set` and `cmd_get` being mixed in the Memcache module. {pull}5189[5189]


==== Added

*Affecting all Beats*

- Enable flush timeout by default. {pull}5150[5150]
- Add @metadata.version to events send to Logstash. {pull}5166[5166]

*Auditbeat*

- Changed the number of shards in the default configuration to 3. {issue}5095[5095]
- Add support for receiving audit events using a multicast socket. {issue}4850[4850]

*Filebeat*

- Changed the number of shards in the default configuration to 3. {issue}5095[5095]
- Don't start filebeat if external modules/prospectors config is wrong and reload is disabled {pull}5053[5053]
- Add `filebeat.registry_flush` setting, to delay the registry updates. {pull}5146[5146]

*Heartbeat*

- Changed the number of shards in the default configuration to 1. {issue}5095[5095]

*Packetbeat*

- Changed the number of shards in the default configuration to 3. {issue}5095[5095]

*Winlogbeat*

- Changed the number of shards in the default configuration to 3. {issue}5095[5095]

[[release-notes-6.0.0-beta2]]
=== Beats version 6.0.0-beta2
https://github.com/elastic/beats/compare/v6.0.0-beta1...v6.0.0-beta2[View commits]

==== Breaking changes

*Affecting all Beats*

- The log directory (`path.log`) for Windows services is now set to `C:\ProgramData\[beatname]\logs`. {issue}4764[4764]
- The _all field is disabled in Elasticsearch 6.0. This means that searching by individual
  words only work on text fields. {issue}4901[4901]
- Fail if removed setting output.X.flush_interval is explicitly configured.
- Rename the `/usr/bin/beatname.sh` script (e.g. `metricbeat.sh`) to `/usr/bin/beatname`. {pull}4933[4933]
- Beat does not start if elasticsearch index pattern was modified but not the template name and pattern. {issue}4769[4769]
- Fail if removed setting output.X.flush_interval is explicitly configured. {pull}4880[4880]

==== Bugfixes

*Affecting all Beats*

- Register kubernetes `field_format` matcher and remove logger in `Encode` API {pull}4888[4888]
- Fix go plugins not loaded when beat starts {pull}4799[4799]
- Add support for `initContainers` in `add_kubernetes_metadata` processor. {issue}4825[4825]
- Eliminate deprecated _default_ mapping in 6.x {pull}4864[4864]
- Fix pod name indexer to use both namespace, pod name to frame index key {pull}4775[4775]

*Filebeat*

- Fix issue where the `fileset.module` could have the wrong value. {issue}4761[4761]

*Heartbeat*

- Fix monitor.name being empty by default. {issue}4852[4852]
- Fix wrong event timestamps. {issue}4851[4851]

*Metricbeat*

- Added missing mongodb configuration file to the `modules.d` folder. {pull}4870[4870]
- Fix wrong MySQL CRUD queries timelion visualization {pull}4857[4857]
- Add new metrics to CPU metricset {pull}4969[4969]

*Packetbeat*

- Update flow timestamp on each packet being received. {issue}4895[4895]

==== Added

*Affecting all Beats*

- Add setting to enable/disable the slow start in logstash output. {pull}4972[4972]
- Update init scripts to use the `test config` subcommand instead of the deprecated `-configtest` flag. {issue}4600[4600]
- Get by default the credentials for connecting to Kibana from the Elasticsearch output configuration. {pull}4867[4867]
- Added `cloud.id` and `cloud.auth` settings, for simplifying using Beats with the Elastic Cloud. {issue}4959[4959]
- Add lz4 compression support to kafka output. {pull}4977[4977]
- Add newer kafka versions to kafka output. {pull}4977[4977]
- Configure the index name when loading the dashboards and the index pattern. {pull}4949[4949]

*Metricbeat*

- Add `filesystem.ignore_types` to system module for ignoring filesystem types. {issue}4685[4685]
- Add support to exclude labels from kubernetes pod metadata. {pull}4757[4757]

[[release-notes-6.0.0-beta1]]
=== Beats version 6.0.0-beta1
https://github.com/elastic/beats/compare/v6.0.0-alpha2...v6.0.0-beta1[View commits]

==== Breaking changes

*Affecting all Beats*

- Rename `kubernetes` processor to `add_kubernetes_metadata`. {pull}4473[4473]
- Rename `*.full.yml` config files to `*.reference.yml`. {pull}4563[4563]
- The `scripts/import_dashboards` is removed from packages. Use the `setup` command instead. {pull}4586[4586]
- Change format of the saved kibana dashboards to have a single JSON file for each dashboard {pull}4413[4413]
- Rename `configtest` command to `test config`. {pull}4590[4590]
- Remove setting `queue_size` and `bulk_queue_size`. {pull}4650[4650]
- Remove setting `dashboard.snapshot` and `dashboard.snapshot_url`. They are no longer needed because the
  dashboards are included in the packages by default. {pull}4675[4675]
- Beats can no longer be launched from Windows Explorer (GUI), command line is required. {pull}4420[4420]

*Auditbeat*

- Changed file metricset config to make `file.paths` a list instead of a dictionary. {pull}4796[4796]

*Heartbeat*

- Renamed the heartbeat RPM/DEB name to `heartbeat-elastic`. {pull}4601[4601]

*Metricbeat*

- Change all `system.cpu.*.pct` metrics to be scaled by the number of CPU cores.
  This will make the CPU usage percentages from the system cpu metricset consistent
  with the system process metricset. The documentation for these metrics already
  stated that on multi-core systems the percentages could be greater than 100%. {pull}4544[4544]
- Remove filters setting from metricbeat modules. {pull}4699[4699]
- Added `type` field to filesystem metrics. {pull}4717[4717]

*Packetbeat*

- Remove the already unsupported `pf_ring` sniffer option. {pull}4608[4608]

==== Bugfixes

*Affecting all Beats*

- Don't stop with error loading the ES template if the ES output is not enabled. {pull}4436[4436]
- Fix race condition in internal logging rotator. {pull}4519[4519]
- Normalize all times to UTC to ensure proper index naming. {issue}4569[4569]
- Fix issue with loading dashboards to ES 6.0 when .kibana index did not already exist. {issue}4659[4659]

*Auditbeat*

- Fix `file.max_file_size` config option for the audit file metricset. {pull}4796[4796]

*Filebeat*

- Fix issue where the `fileset.module` could have the wrong value. {issue}4761[4761]

*Metricbeat*

- Fix issue affecting Windows services timing out at startup. {pull}4491[4491]
- Fix incorrect docker.diskio.total metric calculation. {pull}4507[4507]
- Vsphere module: used memory field corrected. {issue}4461[4461]

*Packetbeat*

- Enabled /proc/net/tcp6 scanning and fixed ip v6 parsing. {pull}4442[4442]

*Winlogbeat*

- Removed validation of top-level config keys. This behavior was inconsistent with other Beats
  and caused maintainability issues. {pull}4657[4657]

==== Added

*Affecting all Beats*

- New cli subcommands interface. {pull}4420[4420]
- Allow source path matching in `add_docker_metadata` processor. {pull}4495[4495]
- Add support for analyzers and multifields in fields.yml. {pull}4574[4574]
- Add support for JSON logging. {pull}4523[4523]
- Add `test output` command, to test Elasticsearch and Logstash output settings. {pull}4590[4590]
- Introduce configurable event queue settings: queue.mem.events, queue.mem.flush.min_events and queue.mem.flush.timeout. {pull}4650[4650]
- Enable pipelining in Logstash output by default. {pull}4650[4650]
- Added 'result' field to Elasticsearch QueryResult struct for compatibility with 6.x Index and Delete API responses. {issue]4661[4661]
- The sample dashboards are now included in the Beats packages. {pull}4675[4675]
- Add `pattern` option to be used in the fields.yml to specify the pattern for a number field. {pull}4731[4731]

*Auditbeat*

- Added `file.hash_types` config option for controlling the hash types. {pull}4796[4796]
- Added the ability to specify byte unit suffixes to `file.max_file_size`. {pull}4796[4796]

*Filebeat*

- Add experimental Redis module. {pull}4441[4441]
- Nginx module: use the first not-private IP address as the remote_ip. {pull}4417[4417]
- Load Ingest Node pipelines when the Elasticsearch connection is established, instead of only once at startup. {pull}4479[4479]
- Add support for loading Xpack Machine Learning configurations from the modules, and added sample configurations for the Nginx module. {pull}4506[4506] {pull}4609[4609]

- Add udp prospector type. {pull}4452[4452]
- Enabled Cgo which means libc is dynamically compiled. {pull}4546[4546]
- Add Beta module config reloading mechanism {pull}4566[4566]
- Remove spooler and publisher components and settings. {pull}4644[4644]

*Heartbeat*

- Enabled Cgo which means libc is dynamically compiled. {pull}4546[4546]

*Metricbeat*

- Add random startup delay to each metricset to avoid the thundering herd problem. {issue}4010[4010]
- Add the ability to configure audit rules to the kernel module. {pull}4482[4482]
- Add the ability to configure kernel's audit failure mode. {pull}4516[4516]
- Add experimental Aerospike module. {pull}4560[4560]
- Vsphere module: collect custom fields from virtual machines. {issue}4464[4464]
- Add `test modules` command, to test modules expected output. {pull}4656[4656]
- Add `processors` setting to metricbeat modules. {pull}4699[4699]
- Support `npipe` protocol (Windows) in Docker module. {pull}4751[4751]

*Winlogbeat*

- Add the ability to use LevelRaw if Level isn't populated in the event XML. {pull}4257[4257]

*Auditbeat*

- Add file integrity metricset to the audit module. {pull}4486[4486]

[[release-notes-6.0.0-alpha2]]
=== Beats version 6.0.0-alpha2
https://github.com/elastic/beats/compare/v6.0.0-alpha1...v6.0.0-alpha2[View commits]

==== Breaking changes

*Filebeat*

- Rename `input_type` field to `prospector.type` {pull}4294[4294]
- The `@metadata.type` field, added by the Logstash output, is now hardcoded to `doc` and will be removed in future versions. {pull}4331[4331].

==== Bugfixes

*Affecting all Beats*

- Fix importing the dashboards when the limit for max open files is too low. {issue}4244[4244]
- Fix configuration documentation for kubernetes processor {pull}4313[4313]
- Fix misspelling in `add_locale` configuration option for abbreviation.

*Filebeat*

- Fix race condition on harvester stopping with reloading enabled. {issue}3779[3779]
- Fix recursive glob config parsing and resolution across restarts. {pull}4269[4269]
- Allow string characters in user agent patch version (NGINX and Apache) {pull}4415[4415]
- Fix grok pattern in filebeat module system/auth without hostname. {pull}4224[4224]

*Metricbeat*

- Set correct format for percent fields in memory module. {pull}4619[4619]
- Fix a debug statement that said a module wrapper had stopped when it hadn't. {pull}4264[4264]
- Use MemAvailable value from /proc/meminfo on Linux 3.14. {pull}4316[4316]
- Fix panic when events were dropped by filters. {issue}4327[4327]
- Add filtering to system filesystem metricset to remove relative mountpoints like those
  from Linux network namespaces. {pull}4370[4370]
- Remove unnecessary print statement in schema apis. {pull}4355[4355]
- Fix type of field `haproxy.stat.check.health.last`. {issue}4407[4407]

*Packetbeat*
- Enable memcache filtering only if a port is specified in the config file. {issue}4335[4335]
- Enable memcache filtering only if a port is specified in the config file. {issue}4335[4335]

==== Added

*Affecting all Beats*

- Upgraded to Golang 1.8.3. {pull}4401[4401]
- Added the possibility to set Elasticsearch mapping template settings from the Beat configuration file. {pull}4284[4284] {pull}4317[4317]
- Add a variable to the SysV init scripts to make it easier to change the user. {pull}4340[4340]
- Add the option to write the generated Elasticsearch mapping template into a file. {pull}4323[4323]
- Add `instance_name` in GCE add_cloud_metadata processor. {pull}4414[4414]
- Add `add_docker_metadata` processor. {pull}4352[4352]
- Add `logging.files` `permissions` option. {pull}4295[4295]

*Filebeat*
- Added ability to sort harvested files. {pull}4374[4374]
- Add experimental Redis slow log prospector type. {pull}4180[4180]

*Metricbeat*

- Add macOS implementation of the system diskio metricset. {issue}4144[4144]
- Add process_summary metricset that records high level metrics about processes. {pull}4231[4231]
- Add `kube-state-metrics` based metrics to `kubernetes` module {pull}4253[4253]
- Add debug logging to Jolokia JMX metricset. {pull}4341[4341]
- Add events metricset for kubernetes metricbeat module {pull}4315[4315]
- Change Metricbeat default configuration file to be better optimized for most users. {pull}4329[4329]
- Add experimental RabbitMQ module. {pull}4394[4394]
- Add Kibana dashboard for the Kubernetes modules. {pull}4138[4138]

*Packetbeat*

*Winlogbeat*

==== Deprecated

*Affecting all Beats*

- The `@metadata.type` field, added by the Logstash output, is deprecated, hardcoded to `doc` and will be removed in future versions. {pull}4331[4331].

*Filebeat*

- Deprecate `input_type` prospector config. Use `type` config option instead. {pull}4294[4294]

==== Known Issue

- If the Elasticsearch output is not enabled, but `setup.template` options are
  present (like it's the case in the default Metricbeat configuration), the
  Beat stops with an error: "Template loading requested but the Elasticsearch
  output is not configured/enabled". To avoid this error, disable the template
  loading explicitly `setup.template.enabled: false`.

[[release-notes-6.0.0-alpha1]]
=== Beats version 6.0.0-alpha1
https://github.com/elastic/beats/compare/v5.4.0...v6.0.0-alpha1[View commits]

==== Breaking changes

*Affecting all Beats*

- Introduce beat version in the Elasticsearch index and mapping template {pull}3527[3527]
- Usage of field `_type` is now ignored and hardcoded to `doc`. {pull}3757[3757]
- Change vendor manager from glide to govendor. {pull}3851[3851]
- Rename `error` field to `error.message`. {pull}3987[3987]
- Change `dashboards.*` config options to `setup.dashboards.*`. {pull}3921[3921]
- Change `outputs.elasticsearch.template.* to `setup.template.*` {pull}4080[4080]

*Filebeat*

- Remove code to convert states from 1.x. {pull}3767[3767]
- Remove deprecated config options `force_close_files` and `close_older`. {pull}3768[3768]
- Change `clean_removed` behaviour to also remove states for files which cannot be found anymore under the same name. {pull}3827[3827]
- Remove `document_type` config option. Use `fields` instead. {pull}4204[4204]
- Move `json_error` under `error.message` and `error.key`. {pull}4167[4167]

*Packetbeat*

- Remove deprecated `geoip`. {pull}3766[3766]
- Replace `waitstop` command line argument by `shutdown_timeout` in configuration file. {pull}3588[3588]

*Winlogbeat*

- Remove metrics endpoint. Replaced by http endpoint in libbeat (see #3717). {pull}3901[3901]

==== Bugfixes

*Affecting all Beats*

- Add `_id`, `_type`, `_index` and `_score` fields in the generated index pattern. {pull}3282[3282]

*Filebeat*

- Fix the Mysql slowlog parsing of IP addresses. {pull}4183[4183]
- Fix issue that new prospector was not reloaded on conflict {pull}4128[4128]

*Heartbeat*

- Use IP type of elasticsearch for ip field. {pull}3926[3926]

*Metricbeat*

- Support `common.Time` in `mapstriface.toTime()` {pull}3812[3812]
- Fix MongoDB `dbstats` fields mapping. {pull}4025[4025]
- Fixing prometheus collector to aggregate metrics based on metric family. {pull}4075[4075]
- Fixing multiEventFetch error reporting when no events are returned {pull}4153[4153]

==== Added

*Affecting all Beats*

- Initialize a beats UUID from file on startup. {pull}3615[3615]
- Add new `add_locale` processor to export the local timezone with an event. {pull}3902[3902]
- Add http endpoint. {pull}3717[3717]
- Updated to Go 1.8.1. {pull}4033[4033]
- Add kubernetes processor {pull}3888[3888]
- Add support for `include_labels` and `include_annotations` in kubernetes processor {pull}4043[4043]
- Support new `index_patterns` field when loading templates for Elasticsearch >= 6.0 {pull}4056[4056]
- Adding goimports support to make check and fmt {pull}4114[4114]
- Make kubernetes indexers/matchers pluggable {pull}4151[4151]
- Abstracting pod interface in kubernetes plugin to enable easier vendoring {pull}4152[4152]

*Filebeat*

- Restructure `input.Event` to be inline with `outputs.Data` {pull}3823[3823]
- Add base for supporting prospector level processors {pull}3853[3853]
- Add `filebeat.config.path` as replacement for `config_dir`. {pull}4051[4051]
- Add a `recursive_glob.enabled` setting to expand `**` in patterns. {pull}3980[3980]
- Add Icinga module. {pull}3904[3904]
- Add ability to parse nginx logs exposing the X-Forwarded-For header instead of the remote address.

*Heartbeat*

- Event format and field naming changes in Heartbeat and sample Dashboard. {pull}4091[4091]

*Metricbeat*

- Add experimental metricset `perfmon` to Windows module. {pull}3758[3758]
- Add memcached module with stats metricset. {pull}3693[3693]
- Add the `process.cmdline.cache.enabled` config option to the System Process Metricset. {pull}3891[3891]
- Add new MetricSet interfaces for developers (`Closer`, `ReportingFetcher`, and `PushMetricSet`). {pull}3908[3908]
- Add kubelet module {pull}3916[3916]
- Add dropwizard module {pull}4022[4022]
- Adding query APIs for metricsets and modules from metricbeat registry {pull}4102[4102]
- Fixing nil pointer on prometheus collector when http response is nil {pull}4119[4119]
- Add http module with json metricset. {pull}4092[4092]
- Add the option to the system module to include only the first top N processes by CPU and memory. {pull}4127[4127].
- Add experimental Vsphere module. {pull}4028[4028]
- Add experimental Elasticsearch module. {pull}3903[3903]
- Add experimental Kibana module. {pull}3895[3895]
- Move elasticsearch metricset node_stats under node.stats namespace. {pull}4142[4142]
- Make IP port indexer constructor public {pull}4434[4434]

*Packetbeat*

- Add `fields` and `fields_under_root` to Packetbeat protocols configurations. {pull}3518[3518]
- Add list style Packetbeat protocols configurations. This change supports specifying multiple configurations of the same protocol analyzer. {pull}3518[3518]

*Winlogbeat*

==== Deprecated

*Affecting all Beats*

- Usage of field `_type` is deprecated. It should not be used in queries or dashboards. {pull}3409[3409]

*Packetbeat*

- Deprecate dictionary style protocols configuration. {pull}3518[3518]

*Winlogbeat*

==== Known Issue

*Filebeat*

- Prospector reloading only works properly with new files. {pull}3546[3546]

[[release-notes-5.6.2]]
=== Beats version 5.6.2
https://github.com/elastic/beats/compare/v5.6.1...v5.6.2[View commits]

No changes in this release.

[[release-notes-5.6.1]]
=== Beats version 5.6.1
https://github.com/elastic/beats/compare/v5.6.0...v5.6.1[View commits]

No changes in this release.

[[release-notes-5.6.0]]
=== Beats version 5.6.0
https://github.com/elastic/beats/compare/v5.5.3...v5.6.0[View commits]

==== Breaking changes

*Affecting all Beats*

- The _all.norms setting in the Elasticsearch template is no longer disabled.
  This increases the storage size with one byte per document, but allows for a
  better upgrade experience to 6.0. {issue}4901[4901]


==== Bugfixes

*Filebeat*

- Fix issue where the `fileset.module` could have the wrong value. {issue}4761[4761]

*Packetbeat*

- Update flow timestamp on each packet being received. {issue}4895[4895]

*Metricbeat*

- Fix a debug statement that said a module wrapper had stopped when it hadn't. {pull}4264[4264]
- Use MemAvailable value from /proc/meminfo on Linux 3.14. {pull}4316[4316]
- Fix panic when events were dropped by filters. {issue}4327[4327]

==== Added

*Affecting all Beats*

- Add option to the import_dashboards script to load the dashboards via Kibana API. {pull}4682[4682]

*Filebeat*

- Add support for loading Xpack Machine Learning configurations from the modules, and added sample configurations for the Nginx module. {pull}4506[4506] {pull}4609[4609]
-  Add ability to parse nginx logs exposing the X-Forwarded-For header instead of the remote address. {pull}4351[4351]

*Metricbeat*

- Add `filesystem.ignore_types` to system module for ignoring filesystem types. {issue}4685[4685]

==== Deprecated

*Affecting all Beats*

- Loading more than one output is deprecated and will be removed in 6.0. {pull}4907[4907]

[[release-notes-5.5.3]]
=== Beats version 5.5.3
https://github.com/elastic/beats/compare/v5.5.2...v5.5.3[View commits]

No changes in this release.

[[release-notes-5.5.2]]
=== Beats version 5.5.2
https://github.com/elastic/beats/compare/v5.5.1...v5.5.2[View commits]

No changes in this release.
[[release-notes-5.5.1]]
=== Beats version 5.5.1
https://github.com/elastic/beats/compare/v5.5.0...v5.5.1[View commits]

==== Bugfixes

*Affecting all Beats*

- Normalize all times to UTC to ensure proper index naming. {issue}4569[4569]

[[release-notes-5.5.0]]
=== Beats version 5.5.0
https://github.com/elastic/beats/compare/v5.4.2...v5.5.0[View commits]

==== Breaking changes

*Affecting all Beats*

- Usage of field `_type` is now ignored and hardcoded to `doc`. {pull}3757[3757]

*Metricbeat*
- Change all `system.cpu.*.pct` metrics to be scaled by the number of CPU cores.
  This will make the CPU usage percentages from the system cpu metricset consistent
  with the system process metricset. The documentation for these metrics already
  stated that on multi-core systems the percentages could be greater than 100%. {pull}4544[4544]

==== Bugfixes

*Affecting all Beats*

- Fix console output. {pull}4045[4045]

*Filebeat*

- Allow string characters in user agent patch version (NGINX and Apache) {pull}4415[4415]

*Metricbeat*

- Fix type of field `haproxy.stat.check.health.last`. {issue}4407[4407]

*Packetbeat*

- Fix `packetbeat.interface` options that contain underscores (e.g. `with_vlans` or `bpf_filter`). {pull}4378[4378]
- Enabled /proc/net/tcp6 scanning and fixed ip v6 parsing. {pull}4442[4442]

==== Deprecated

*Filebeat*

- Deprecate `document_type` prospector config option as _type is removed in elasticsearch 6.0. Use fields instead. {pull}4225[4225]

*Winlogbeat*

- Deprecated metrics endpoint. It is superseded by a libbeat feature that can serve metrics on an HTTP endpoint. {pull}4145[4145]

[[release-notes-5.4.2]]
=== Beats version 5.4.2
https://github.com/elastic/beats/compare/v5.4.1...v5.4.2[View commits]

==== Bugfixes

*Affecting all Beats*

- Removed empty sections from the template files, causing indexing errors for array objects. {pull}4488[4488]

*Metricbeat*

- Fix issue affecting Windows services timing out at startup. {pull}4491[4491]
- Add filtering to system filesystem metricset to remove relative mountpoints like those
  from Linux network namespaces. {pull}4370[4370]

*Packetbeat*

- Clean configured geoip.paths before attempting to open the database. {pull}4306[4306]

[[release-notes-5.4.1]]
=== Beats version 5.4.1
https://github.com/elastic/beats/compare/v5.4.0...v5.4.1[View commits]

==== Bugfixes

*Affecting all Beats*

- Fix importing the dashboards when the limit for max open files is too low. {issue}4244[4244]
- Fix console output. {pull}4045[4045]

*Filebeat*

- Fix issue that new prospector was not reloaded on conflict. {pull}4128[4128]
- Fix grok pattern in filebeat module system/auth without hostname. {pull}4224[4224]
- Fix the Mysql slowlog parsing of IP addresses. {pull}4183[4183]

==== Added

*Affecting all Beats*

- Binaries upgraded to Go 1.7.6 which contains security fixes. {pull}4400[4400]

*Winlogbeat*

- Add the ability to use LevelRaw if Level isn't populated in the event XML. {pull}4257[4257]

[[release-notes-5.4.0]]
=== Beats version 5.4.0
https://github.com/elastic/beats/compare/v5.3.2...v5.4.0[View commits]

==== Bugfixes

*Affecting all Beats*

- Improve error message when downloading the dashboards fails. {pull}3805[3805]
- Fix potential Elasticsearch output URL parsing error if protocol scheme is missing. {pull}3671[3671]
- Downgrade Elasticsearch per batch item failure log to debug level. {issue}3953[3953]
- Make `@timestamp` accessible from format strings. {pull}3721[3721]

*Filebeat*

- Allow log lines without a program name in the Syslog fileset. {pull}3944[3944]
- Don't stop Filebeat when modules are used with the Logstash output. {pull}3929[3929]

*Metricbeat*

- Fixing panic on the Prometheus collector when label has a comma. {pull}3947[3947]
- Make system process metricset honor the `cpu_ticks` config option. {issue}3590[3590]

*Winlogbeat*

- Fix null terminators include in raw XML string when include_xml is enabled. {pull}3943[3943]

==== Added

*Affecting all Beats*

- Update index mappings to support future Elasticsearch 6.X. {pull}3778[3778]

*Filebeat*

- Add auditd module for reading audit logs on Linux. {pull}3750[3750] {pull}3941[3941]
- Add fileset for the Linux authorization logs. {pull}3669[3669]

*Heartbeat*

- Add default ports in HTTP monitor. {pull}3924[3924]

*Metricbeat*

- Add beta Jolokia module. {pull}3844[3844]
- Add dashboard for the MySQL module. {pull}3716[3716]
- Module configuration reloading is now beta instead of experimental. {pull}3841[3841]
- Marked http fields from the HAProxy module optional to improve compatibility with 1.5. {pull}3788[3788]
- Add support for custom HTTP headers and TLS for the Metricbeat modules. {pull}3945[3945]

*Packetbeat*

- Add DNS dashboard for an overview the DNS traffic. {pull}3883[3883]
- Add DNS Tunneling dashboard to highlight domains with large numbers of subdomains or high data volume. {pull}3884[3884]

[[release-notes-5.3.2]]
=== Beats version 5.3.2
https://github.com/elastic/beats/compare/v5.3.1...v5.3.2[View commits]

==== Bugfixes

*Filebeat*

- Properly shut down crawler in case one prospector is misconfigured. {pull}4037[4037]
- Fix panic in JSON decoding code if the input line is "null". {pull}4042[4042]


[[release-notes-5.3.1]]
=== Beats version 5.3.1
https://github.com/elastic/beats/compare/v5.3.0...v5.3.1[View commits]

==== Bugfixes

*Affecting all Beats*

- Fix panic when testing regex-AST to match against date patterns. {issue}3889[3889]
- Fix panic due to race condition in kafka output. {pull}4098[4098]

*Filebeat*

- Fix modules default file permissions. {pull}3879[3879]
- Allow `-` in Apache access log byte count. {pull}3863[3863]

*Metricbeat*

- Avoid errors when some Apache status fields are missing. {issue}3074[3074]


[[release-notes-5.3.0]]
=== Beats version 5.3.0
https://github.com/elastic/beats/compare/v5.2.2...v5.3.0[View commits]

==== Breaking changes

*Affecting all Beats*

- Configuration files must be owned by the user running the Beat or by root, and they must not be writable by others. {pull}3544[3544] {pull}3689[3689]
- Change Beat generator. Use `$GOPATH/src/github.com/elastic/beats/script/generate.py` to generate a beat. {pull}3452[3452]

*Filebeat*

- Always use absolute path for event and registry. This can lead to issues when relative paths were used before. {pull}3328[3328]

*Metricbeat*

- Linux cgroup metrics are now enabled by default for the system process metricset. The configuration option for the feature was renamed from `cgroups` to `process.cgroups.enabled`. {pull}3519[3519]
- Change field names `couchbase.node.couch.*.actual_disk_size.*` to `couchbase.node.couch.*.disk_size.*` {pull}3545[3545]

==== Bugfixes

*Affecting all Beats*

- Add `_id`, `_type`, `_index` and `_score` fields in the generated index pattern. {pull}3282[3282]

*Filebeat*
- Always use absolute path for event and registry. {pull}3328[3328]
- Raise an exception in case there is a syntax error in one of the configuration files available under
  filebeat.config_dir. {pull}3573[3573]
- Fix empty registry file on machine crash. {issue}3537[3537]

*Metricbeat*

- Add error handling to system process metricset for when Linux cgroups are missing from the kernel. {pull}3692[3692]
- Add labels to the Docker healthcheck metricset output. {pull}3707[3707]

*Winlogbeat*

- Fix handling of empty strings in event_data. {pull}3705[3705]

==== Added

*Affecting all Beats*

- Files created by Beats (logs, registry, file output) will have 0600 permissions. {pull}3387[3387].
- RPM/deb packages will now install the config file with 0600 permissions. {pull}3382[3382]
- Add the option to pass custom HTTP headers to the Elasticsearch output. {pull}3400[3400]
- Unify `regexp` and `contains` conditionals, for both to support array of strings and convert numbers to strings if required. {pull}3469[3469]
- Add the option to load the sample dashboards during the Beat startup phase. {pull}3506[3506]
- Disabled date detection in Elasticsearch index templates. Date fields must be explicitly defined in index templates. {pull}3528[3528]
- Using environment variables in the configuration file is now GA, instead of experimental. {pull}3525[3525]

*Filebeat*

- Add Filebeat modules for system, apache2, mysql, and nginx. {issue}3159[3159]
- Add the `pipeline` config option at the prospector level, for configuring the Ingest Node pipeline ID. {pull}3433[3433]
- Update regular expressions used for matching file names or lines (multiline, include/exclude functionality) to new matchers improving performance of simple string matches. {pull}3469[3469]
- The `symlinks` and `harvester_limit` settings are now GA, instead of experimental. {pull}3525[3525]
- close_timeout is also applied when the output is blocking. {pull}3511[3511]
- Improve handling of different path variants on Windows. {pull}3781[3781]
- Add multiline.flush_pattern option, for specifying the 'end' of a multiline pattern {pull}4019[4019]

*Heartbeat*

- Add `tags`, `fields` and `fields_under_root` in monitors configuration. {pull}3623[3623]

*Metricbeat*

- Add experimental dbstats metricset to MongoDB module. {pull}3228[3228]
- Use persistent, direct connections to the configured nodes for MongoDB module. {pull}3228[3228]
- Add dynamic configuration reloading for modules. {pull}3281[3281]
- Add docker health metricset {pull}3357[3357]
- Add docker image metricset {pull}3467[3467]
- System module uses new matchers for white-listing processes. {pull}3469[3469]
- Add Beta CEPH module with health metricset. {pull}3311[3311]
- Add Beta php_fpm module with pool metricset. {pull}3415[3415]
- The Docker, Kafka, and Prometheus modules are now Beta, instead of experimental. {pull}3525[3525]
- The HAProxy module is now GA, instead of experimental. {pull}3525[3525]
- Add the ability to collect the environment variables from system processes. {pull}3337[3337]

==== Deprecated

*Affecting all Beats*

- Usage of field `_type` is deprecated. It should not be used in queries or dashboards. {pull}3409[3409]

*Filebeat*

- The experimental `publish_async` option is now deprecated and is planned to be removed in 6.0. {pull}3525[3525]


[[release-notes-5.2.2]]
=== Beats version 5.2.2
https://github.com/elastic/beats/compare/v5.2.1...v5.2.2[View commits]

*Metricbeat*

- Fix bug docker module hanging when docker container killed. {issue}3610[3610]
- Set timeout to period instead of 1s by default as documented. {pull}3612[3612]

[[release-notes-5.2.1]]
=== Beats version 5.2.1
https://github.com/elastic/beats/compare/v5.2.0...v5.2.1[View commits]

==== Bugfixes

*Metricbeat*

- Fix go routine leak in docker module. {pull}3492[3492]

*Packetbeat*

- Fix error in the NFS sample dashboard. {pull}3548[3548]

*Winlogbeat*

- Fix error in the Winlogbeat sample dashboard. {pull}3548[3548]

[[release-notes-5.2.0]]
=== Beats version 5.2.0
https://github.com/elastic/beats/compare/v5.1.2...v5.2.0[View commits]

==== Bugfixes

*Affecting all Beats*

- Fix overwriting explicit empty config sections. {issue}2918[2918]

*Filebeat*

- Fix alignment issue were Filebeat compiled with Go 1.7.4 was crashing on 32 bits system. {issue}3273[3273]

*Metricbeat*

- Fix service times-out at startup. {pull}3056[3056]
- Kafka module case sensitive host name matching. {pull}3193[3193]
- Fix interface conversion panic in couchbase module {pull}3272[3272]

*Packetbeat*

- Fix issue where some Cassandra visualizations were showing data from all protocols. {issue}3314[3314]

==== Added

*Affecting all Beats*

- Add support for passing list and dictionary settings via -E flag.
- Support for parsing list and dictionary setting from environment variables.
- Added new flags to import_dashboards (-cacert, -cert, -key, -insecure). {pull}3139[3139] {pull}3163[3163]
- The limit for the number of fields is increased via the mapping template. {pull}3275[3275]
- Updated to Go 1.7.4. {pull}3277[3277]
- Added a NOTICE file containing the notices and licenses of the dependencies. {pull}3334[3334].

*Heartbeat*

- First release, containing monitors for ICMP, TCP, and HTTP.

*Filebeat*

- Add enabled config option to prospectors. {pull}3157[3157]
- Add target option for decoded_json_field. {pull}3169[3169]

*Metricbeat*

- Kafka module broker matching enhancements. {pull}3129[3129]
- Add a couchbase module with metricsets for node, cluster and bucket. {pull}3081[3081]
- Export number of cores for CPU module. {pull}3192[3192]
- Experimental Prometheus module. {pull}3202[3202]
- Add system socket module that reports all TCP sockets. {pull}3246[3246]
- Kafka consumer groups metricset. {pull}3240[3240]
- Add jolokia module with dynamic jmx metricset. {pull}3570[3570]

*Winlogbeat*

- Reduced amount of memory allocated while reading event log records. {pull}3113[3113] {pull}3118[3118]

[[release-notes-5.1.2]]
=== Beats version 5.1.2
https://github.com/elastic/beats/compare/v5.1.1...v5.1.2[View commits]

==== Bugfixes

*Filebeat*

- Fix registry migration issue from old states where files were only harvested after second restart. {pull}3322[3322]

*Packetbeat*

- Fix error on importing dashboards due to colons in the Cassandra dashboard. {issue}3140[3140]
- Fix error on importing dashboards due to the wrong type for the geo_point fields. {pull}3147[3147]

*Winlogbeat*

- Fix for "The array bounds are invalid" error when reading large events. {issue}3076[3076]

[[release-notes-5.1.1]]
=== Beats version 5.1.1
https://github.com/elastic/beats/compare/v5.0.2...v5.1.1[View commits]

==== Breaking changes

*Metricbeat*

- Change data structure of experimental haproxy module. {pull}3003[3003]

*Filebeat*

- If a file is falling under `ignore_older` during startup, offset is now set to end of file instead of 0.
  With the previous logic the whole file was sent in case a line was added and it was inconsistent with
  files which were harvested previously. {pull}2907[2907]
- `tail_files` is now only applied on the first scan and not for all new files. {pull}2932[2932]

==== Bugfixes

*Affecting all Beats*

- Fix empty benign errors logged by processor actions. {pull}3046[3046]

*Metricbeat*

- Calculate the fsstat values per mounting point, and not filesystem. {pull}2777[2777]

==== Added

*Affecting all Beats*

- Add add_cloud_metadata processor for collecting cloud provider metadata. {pull}2728[2728]
- Added decode_json_fields processor for decoding fields containing JSON strings. {pull}2605[2605]
- Add Tencent Cloud provider for add_cloud_metadata processor. {pull}4023[4023]
- Add Alibaba Cloud provider for add_cloud_metadata processor. {pull}4111[4111]

*Metricbeat*

- Add experimental Docker module. Provided by Ingensi and @douaejeouit based on dockbeat.
- Add a sample Redis Kibana dashboard. {pull}2916[2916]
- Add support for MongoDB 3.4 and WiredTiger metrics. {pull}2999[2999]
- Add experimental kafka module with partition metricset. {pull}2969[2969]
- Add raw config option for mysql/status metricset. {pull}3001[3001]
- Add command fields for mysql/status metricset. {pull}3251[3251]

*Filebeat*

- Add command line option `-once` to run Filebeat only once and then close. {pull}2456[2456]
- Only load matching states into prospector to improve state handling {pull}2840[2840]
- Reset all states ttl on startup to make sure it is overwritten by new config {pull}2840[2840]
- Persist all states for files which fall under `ignore_older` to have consistent behaviour {pull}2859[2859]
- Improve shutdown behaviour with large number of files. {pull}3035[3035]

*Winlogbeat*

- Add `event_logs.batch_read_size` configuration option. {pull}2641[2641]

[[release-notes-5.1.0]]
=== Beats version 5.1.0 (skipped)

Version 5.1.0 doesn't exist because, for a short period of time, the Elastic
Yum and Apt repositories included unreleased binaries labeled 5.1.0. To avoid
confusion and upgrade issues for the people that have installed these without
realizing, we decided to skip the 5.1.0 version and release 5.1.1 instead.

[[release-notes-5.0.2]]
=== Beats version 5.0.2
https://github.com/elastic/beats/compare/v5.0.1...v5.0.2[View commits]

==== Bugfixes

*Metricbeat*

- Fix the `password` option in the MongoDB module. {pull}2995[2995]


[[release-notes-5.0.1]]
=== Beats version 5.0.1
https://github.com/elastic/beats/compare/v5.0.0...v5.0.1[View commits]

==== Bugfixes

*Metricbeat*

- Fix `system.process.start_time` on Windows. {pull}2848[2848]
- Fix `system.process.ppid` on Windows. {issue}2860[2860]
- Fix system process metricset for Windows XP and 2003. `cmdline` will be unavailable. {issue}1704[1704]
- Fix access denied issues in system process metricset by enabling SeDebugPrivilege on Windows. {issue}1897[1897]
- Fix system diskio metricset for Windows XP and 2003. {issue}2885[2885]

*Packetbeat*

- Fix 'index out of bounds' bug in Packetbeat DNS protocol plugin. {issue}2872[2872]

*Filebeat*

- Fix registry cleanup issue when files falling under ignore_older after restart. {issue}2818[2818]


==== Added

*Metricbeat*

- Add username and password config options to the PostgreSQL module. {pull}2889[2890]
- Add username and password config options to the MongoDB module. {pull}2889[2889]
- Add system core metricset for Windows. {pull}2883[2883]

*Packetbeat*

- Define `client_geoip.location` as geo_point in the mappings to be used by the GeoIP processor in the Ingest Node pipeline.
  {pull}2795[2795]

*Filebeat*

- Stop Filebeat on registrar loading error. {pull}2868[2868]


include::libbeat/docs/release-notes/5.0.0.asciidoc[]

[[release-notes-5.0.0-ga]]
=== Beats version 5.0.0-GA
https://github.com/elastic/beats/compare/v5.0.0-rc1...v5.0.0[View commits]

The list below covers the changes between 5.0.0-rc1 and 5.0.0 GA only.

==== Bugfixes

*Affecting all Beats*

- Fix kafka output re-trying batches with too large events. {issue}2735[2735]
- Fix kafka output protocol error if `version: 0.10` is configured. {issue}2651[2651]
- Fix kafka output connection closed by broker on SASL/PLAIN. {issue}2717[2717]

*Metricbeat*

- Fix high CPU usage on macOS when encountering processes with long command lines. {issue}2747[2747]
- Fix high value of `system.memory.actual.free` and `system.memory.actual.used`. {issue}2653[2653]
- Change several `OpenProcess` calls on Windows to request the lowest possible access privilege.  {issue}1897[1897]
- Fix system.memory.actual.free high value on Windows. {issue}2653[2653]

*Filebeat*

- Fix issue when clean_removed and clean_inactive were used together that states were not directly removed from the registry.
- Fix issue where upgrading a 1.x registry file resulted in duplicate state entries. {pull}2792[2792]

==== Added

*Affecting all Beats*

- Add beat.version fields to all events.

[[release-notes-5.0.0-rc1]]
=== Beats version 5.0.0-rc1
https://github.com/elastic/beats/compare/v5.0.0-beta1...v5.0.0-rc1[View commits]

==== Breaking changes

*Affecting all Beats*

- A dynamic mapping rule is added to the default Elasticsearch template to treat strings as keywords by default. {pull}2688[2688]

==== Bugfixes

*Affecting all Beats*

- Make sure Beats sent always float values when they are defined as float by sending 5.00000 instead of 5. {pull}2627[2627]
- Fix ignoring all fields from drop_fields in case the first field is unknown. {pull}2685[2685]
- Fix dynamic configuration int/uint to float type conversion. {pull}2698[2698]
- Fix primitive types conversion if values are read from environment variables. {pull}2698[2698]

*Metricbeat*

- Fix default configuration file on Windows to not enabled the `load` metricset. {pull}2632[2632]

*Packetbeat*

- Fix the `bpf_filter` setting. {issue}2660[2660]

*Filebeat*

- Fix input buffer on encoding problem. {pull}2416[2416]

==== Deprecated

*Affecting all Beats*

- Setting `port` has been deprecated in Redis and Logstash outputs. {pull}2620[2620]


[[release-notes-5.0.0-beta1]]
=== Beats version 5.0.0-beta1
https://github.com/elastic/beats/compare/v5.0.0-alpha5...v5.0.0-beta1[View commits]

==== Breaking changes

*Affecting all Beats*

- Change Elasticsearch output index configuration to be based on format strings. If index has been configured, no date will be appended anymore to the index name. {pull}2119[2119]
- Replace `output.kafka.use_type` by `output.kafka.topic` accepting a format string. {pull}2188[2188]
- If the path specified by the `-c` flag is not absolute and `-path.config` is not specified, it
  is considered relative to the current working directory. {pull}2245[2245]
- rename `tls` configurations section to `ssl`. {pull}2330[2330]
- rename `certificate_key` configuration to `key`. {pull}2330[2330]
- replace `tls.insecure` with `ssl.verification_mode` setting. {pull}2330[2330]
- replace `tls.min/max_version` with `ssl.supported_protocols` setting requiring full protocol name. {pull}2330[2330]

*Metricbeat*

- Change field type system.process.cpu.start_time from keyword to date. {issue}1565[1565]
- redis/info metricset fields were renamed up according to the naming conventions.

*Packetbeat*

- Group HTTP fields under `http.request` and `http.response` {pull}2167[2167]
- Export `http.request.body` and `http.response.body` when configured under `include_body_for` {pull}2167[2167]
- Move `ignore_outgoing` config to `packetbeat.ignore_outgoing` {pull}2393[2393]

*Filebeat*

- Set close_inactive default to 5 minutes (was 1 hour before)
- Set clean_removed and close_removed to true by default

==== Bugfixes

*Affecting all Beats*

- Fix logstash output handles error twice when asynchronous sending fails. {pull}2441[2441]
- Fix Elasticsearch structured error response parsing error. {issue}2229[2229]
- Fixed the run script to allow the overriding of the configuration file. {issue}2171[2171]
- Fix logstash output crash if no hosts are configured. {issue}2325[2325]
- Fix array value support in -E CLI flag. {pull}2521[2521]
- Fix merging array values if -c CLI flag is used multiple times. {pull}2521[2521]
- Fix beats failing to start due to invalid duplicate key error in configuration file. {pull}2521[2521]
- Fix panic on non writable logging directory. {pull}2571[2571]

*Metricbeat*

- Fix module filters to work properly with drop_event filter. {issue}2249[2249]

*Packetbeat*

- Fix mapping for some Packetbeat flow metrics that were not marked as being longs. {issue}2177[2177]
- Fix handling of messages larger than the maximum message size (10MB). {pull}2470[2470]

*Filebeat*

- Fix processor failure in Filebeat when using regex, contain, or equals with the message field. {issue}2178[2178]
- Fix async publisher sending empty events {pull}2455[2455]
- Fix potential issue with multiple harvester per file on large file numbers or slow output {pull}2541[2541]

*Winlogbeat*

- Fix corrupt registry file that occurs on power loss by disabling file write caching. {issue}2313[2313]

==== Added

*Affecting all Beats*

- Add script to generate the Kibana index-pattern from fields.yml. {pull}2122[2122]
- Enhance Redis output key selection based on format string. {pull}2169[2169]
- Configurable Redis `keys` using filters and format strings. {pull}2169[2169]
- Add format string support to `output.kafka.topic`. {pull}2188[2188]
- Add `output.kafka.topics` for more advanced kafka topic selection per event. {pull}2188[2188]
- Add support for Kafka 0.10. {pull}2190[2190]
- Add SASL/PLAIN authentication support to kafka output. {pull}2190[2190]
- Make Kafka metadata update configurable. {pull}2190[2190]
- Add Kafka version setting (optional) enabling kafka broker version support. {pull}2190[2190]
- Add Kafka message timestamp if at least version 0.10 is configured. {pull}2190[2190]
- Add configurable Kafka event key setting. {pull}2284[2284]
- Add settings for configuring the kafka partitioning strategy. {pull}2284[2284]
- Add partitioner settings `reachable_only` to ignore partitions not reachable by network. {pull}2284[2284]
- Enhance contains condition to work on fields that are arrays of strings. {issue}2237[2237]
- Lookup the configuration file relative to the `-path.config` CLI flag. {pull}2245[2245]
- Re-write import_dashboards.sh in Golang. {pull}2155[2155]
- Update to Go 1.7. {pull}2306[2306]
- Log total non-zero internal metrics on shutdown. {pull}2349[2349]
- Add support for encrypted private key files by introducing `ssl.key_passphrase` setting. {pull}2330[2330]
- Add experimental symlink support with `symlinks` config {pull}2478[2478]
- Improve validation of registry file on startup.

*Metricbeat*

- Use the new scaled_float Elasticsearch type for the percentage values. {pull}2156[2156]
- Add experimental cgroup metrics to the system/process MetricSet. {pull}2184[2184]
- Added a PostgreSQL module. {pull}2253[2253]
- Improve mapping by converting half_float to scaled_float and integers to long. {pull}2430[2430]
- Add experimental haproxy module. {pull}2384[2384]
- Add Kibana dashboard for cgroups data {pull}2555[2555]

*Packetbeat*

- Add Cassandra protocol analyzer to Packetbeat. {pull}1959[1959]
- Match connections with IPv6 addresses to processes {pull}2254[2254]
- Add IP address to -devices command output {pull}2327[2327]
- Add configuration option for the maximum message size. Used to be hard-coded to 10 MB. {pull}2470[2470]

*Filebeat*

- Introduce close_timeout harvester options {issue}1926[1926]
- Strip BOM from first message in case of BOM files {issue}2351[2351]
- Add harvester_limit option {pull}2417[2417]

==== Deprecated

*Affecting all Beats*

- Topology map is deprecated. This applies to the settings: refresh_topology_freq, topology_expire, save_topology, host_topology, password_topology, db_topology.


[[release-notes-5.0.0-alpha5]]
=== Beats version 5.0.0-alpha5
https://github.com/elastic/beats/compare/v5.0.0-alpha4...v5.0.0-alpha5[View commits]

==== Breaking changes

*Affecting all Beats*

- Rename the `filters` section to `processors`. {pull}1944[1944]
- Introduce the condition with `when` in the processor configuration. {pull}1949[1949]
- The Elasticsearch template is now loaded by default. {pull}1993[1993]
- The Redis output `index` setting is renamed to `key`. `index` still works but it's deprecated. {pull}2077[2077]
- The undocumented file output `index` setting was removed. Use `filename` instead. {pull}2077[2077]

*Metricbeat*

- Create a separate metricSet for load under the system module and remove load information from CPU stats. {pull}2101[2101]
- Add `system.load.norm.1`, `system.load.norm.5` and `system.load.norm.15`. {pull}2101[2101]
- Add threads fields to mysql module. {pull}2484[2484]

*Packetbeat*

- Set `enabled` ` in `packetbeat.protocols.icmp` configuration to `true` by default. {pull}1988[1988]

==== Bugfixes

*Affecting all Beats*

- Fix sync publisher `PublishEvents` return value if client is closed concurrently. {pull}2046[2046]

*Metricbeat*

- Do not send zero values when no value was present in the source. {issue}1972[1972]

*Filebeat*

- Fix potential data loss between Filebeat restarts, reporting unpublished lines as published. {issue}2041[2041]
- Fix open file handler issue. {issue}2028[2028] {pull}2020[2020]
- Fix filtering of JSON events when using integers in conditions. {issue}2038[2038]

*Winlogbeat*

- Fix potential data loss between Winlogbeat restarts, reporting unpublished lines as published. {issue}2041[2041]

==== Added

*Affecting all Beats*

- Periodically log internal metrics. {pull}1955[1955]
- Add enabled setting to all output modules. {pull}1987[1987]
- Command line flag `-c` can be used multiple times. {pull}1985[1985]
- Add OR/AND/NOT to the condition associated with the processors. {pull}1983[1983]
- Add `-E` CLI flag for overwriting single config options via command line. {pull}1986[1986]
- Choose the mapping template file based on the Elasticsearch version. {pull}1993[1993]
- Check stdout being available when console output is configured. {issue}2035[2035]

*Metricbeat*

- Add pgid field to process information. {pull} 2021[2021]

*Packetbeat*

- Add enabled setting to Packetbeat protocols. {pull}1988[1988]
- Add enabled setting to Packetbeat network flows configuration. {pull}1988[1988]

*Filebeat*

- Introduce `close_removed` and `close_renamed` harvester options. {issue}1600[1600]
- Introduce `close_eof` harvester option. {issue}1600[1600]
- Add `clean_removed` and `clean_inactive` config option. {issue}1600[1600]

==== Deprecated

*Filebeat*

- Deprecate `close_older` option and replace it with `close_inactive`. {issue}2051[2051]
- Deprecate `force_close_files` option and replace it with `close_removed` and `close_renamed`. {issue}1600[1600]

[[release-notes-5.0.0-alpha4]]
=== Beats version 5.0.0-alpha4
https://github.com/elastic/beats/compare/v5.0.0-alpha3...v5.0.0-alpha4[View commits]

==== Breaking changes

*Affecting all Beats*

- The topology_expire option of the Elasticsearch output was removed. {pull}1907[1907]

*Filebeat*

- Stop following symlink. Symlinks are now ignored: {pull}1686[1686]

==== Bugfixes

*Affecting all Beats*

- Reset backoff factor on partial ACK. {issue}1803[1803]
- Fix beats load balancer deadlock if max_retries: -1 or publish_async is enabled in filebeat. {issue}1829[1829]
- Fix logstash output with pipelining mode enabled not reconnecting. {issue}1876[1876]
- Empty configuration sections become merge-able with variables containing full path. {pull}1900[1900]
- Fix error message about required fields missing not printing the missing field name. {pull}1900[1900]

*Metricbeat*

- Fix the CPU values returned for each core. {issue}1863[1863]

*Packetbeat*

- Add missing nil-check to memcached GapInStream handler. {issue}1162[1162]
- Fix NFSv4 Operation returning the first found first-class operation available in compound requests. {pull}1821[1821]
- Fix TCP overlapping segments not being handled correctly. {pull}1898[1898]

*Winlogbeat*

- Fix issue with rendering forwarded event log records. {pull}1891[1891]

==== Added

*Affecting all Beats*

- Improve error message if compiling regular expression from config files fails. {pull}1900[1900]
- Compression support in the Elasticsearch output. {pull}1835[1835]

*Metricbeat*

- Add MongoDB module. {pull}1837[1837]


[[release-notes-5.0.0-alpha3]]
=== Beats version 5.0.0-alpha3
https://github.com/elastic/beats/compare/v5.0.0-alpha2...v5.0.0-alpha3[View commits]

==== Breaking changes

*Affecting all Beats*

- All configuration settings under `shipper:` are moved to be top level configuration settings. I.e.
  `shipper.name:` becomes `name:` in the configuration file. {pull}1570[1570]

*Topbeat*

- Topbeat is replaced by Metricbeat.

*Filebeat*

- The state for files which fall under ignore_older is not stored anymore. This has the consequence, that if a file which fell under ignore_older is updated, the whole file will be crawled.

==== Bugfixes

*Winlogbeat*

- Adding missing argument to the "Stop processing" log message. {pull}1590[1590]

==== Added

*Affecting all Beats*

- Add conditions to generic filtering. {pull}1623[1623]

*Metricbeat*

- First public release, containing the following modules: apache, mysql, nginx, redis, system, and zookeeper.

*Filebeat*

- The registry format was changed to an array instead of dict. The migration to the new format will happen automatically at the first startup. {pull}1703[1703]

==== Deprecated

*Affecting all Beats*

- The support for doing GeoIP lookups is deprecated and will be removed in version 6.0. {pull}1601[1601]


[[release-notes-5.0.0-alpha2]]
=== Beats version 5.0.0-alpha2
https://github.com/elastic/beats/compare/v5.0.0-alpha1...v5.0.0-alpha2[View commits]

==== Breaking changes

*Affecting all Beats*

- On DEB/RPM installations, the binary files are now found under `/usr/share/{{beat_name}}/bin`, not in `/usr/bin`. {pull}1385[1385]
- The logs are written by default to self rotating files, instead of syslog. {pull}1371[1371]
- Remove deprecated `host` option from elasticsearch, logstash and redis outputs. {pull}1474[1474]

*Packetbeat*

- Configuration of redis topology support changed. {pull}1353[1353]
- Move all Packetbeat configuration options under the packetbeat namespace {issue}1417[1417]

*Filebeat*

- Default location for the registry file was changed to be `data/registry` from the binary directory,
  rather than `.filebeat` in the current working directory. This affects installations for zip/tar.gz/source,
  the location for DEB and RPM packages stays the same. {pull}1373[1373]

==== Bugfixes

*Affecting all Beats*

- Drain response buffers when pipelining is used by Redis output. {pull}1353[1353]
- Unterminated environment variable expressions in config files will now cause an error {pull}1389[1389]
- Fix issue with the automatic template loading when Elasticsearch is not available on Beat start. {issue}1321[1321]
- Fix bug affecting -cpuprofile, -memprofile, and -httpprof CLI flags {pull}1415[1415]
- Fix race when multiple outputs access the same event with logstash output manipulating event {issue}1410[1410] {pull}1428[1428]
- Seed random number generator using crypto.rand package. {pull}1503{1503]
- Fix beats hanging in -configtest {issue}1213[1213]
- Fix kafka log message output {pull}1516[1516]

*Filebeat*

- Improvements in registrar dealing with file rotation. {pull}1281[1281]
- Fix issue with JSON decoding where `@timestamp` or `type` keys with the wrong type could cause Filebeat
  to crash. {issue}1378[1378]
- Fix issue with JSON decoding where values having `null` as values could crash Filebeat. {issue}1466[1466]
- Multiline reader normalizing newline to use `\n`. {pull}1552[1552]

*Winlogbeat*

- Fix panic when reading messages larger than 32K characters on Windows XP and 2003. {pull}1498[1498]
- Fix panic that occurs when reading a large events on Windows Vista and newer. {pull}1499[1499]

==== Added

*Affecting all Beats*

- Add support for TLS to Redis output. {pull}1353[1353]
- Add SOCKS5 proxy support to Redis output. {pull}1353[1353]
- Failover and load balancing support in redis output. {pull}1353[1353]
- Multiple-worker per host support for redis output. {pull}1353[1353]
- Added ability to escape `${x}` in config files to avoid environment variable expansion {pull}1389[1389]
- Configuration options and CLI flags for setting the home, data and config paths. {pull}1373[1373]
- Configuration options and CLI flags for setting the default logs path. {pull}1437[1437]
- Update to Go 1.6.2 {pull}1447[1447]
- Add Elasticsearch template files compatible with Elasticsearch 2.x. {pull}1501[1501]
- Add scripts for managing the dashboards of a single Beat {pull}1359[1359]

*Packetbeat*

- Fix compile issues for OpenBSD. {pull}1347[1347]

*Topbeat*

- Updated elastic/gosigar version so Topbeat can compile on OpenBSD. {pull}1403[1403]


[[release-notes-5.0.0-alpha1]]
=== Beats version 5.0.0-alpha1
https://github.com/elastic/beats/compare/v1.2.0...v5.0.0-alpha1[View commits]

==== Breaking changes

*libbeat*

- Run function to start a Beat now returns an error instead of directly exiting. {pull}771[771]
- The method signature of HandleFlags() was changed to allow returning an error {pull}1249[1249]
- Require braces for environment variable expansion in config files {pull}1304[1304]

*Packetbeat*

- Rename output fields in the dns package. Former flag `recursion_allowed` becomes `recursion_available`. {pull}803[803]
  Former SOA field `ttl` becomes `minimum`. {pull}803[803]
- The fully qualified domain names which are part of output fields values of the dns package now terminate with a dot. {pull}803[803]
- Remove the count field from the exported event {pull}1210[1210]

*Topbeat*

- Rename `proc.cpu.user_p` with `proc.cpu.total_p` as it includes CPU time spent in kernel space {pull}631[631]
- Remove `count` field from the exported fields {pull}1207[1207]
- Rename `input` top level config option to `topbeat`

*Filebeat*

- Scalar values in used in the `fields` configuration setting are no longer automatically converted to strings. {pull}1092[1092]
- Count field was removed from event as not used in filebeat {issue}778[778]

*Winlogbeat*

- The `message_inserts` field was replaced with the `event_data` field {issue}1053[1053]
- The `category` field was renamed to `task` to better align with the Windows Event Log API naming {issue}1053[1053]
- Remove the count field from the exported event {pull}1218[1218]


==== Bugfixes

*Affecting all Beats*

- Logstash output will not retry events that are not JSON-encodable {pull}927[927]

*Packetbeat*

- Create a proper BPF filter when ICMP is the only enabled protocol {issue}757[757]
- Check column length in pgsql parser. {issue}565[565]
- Harden pgsql parser. {issue}565[565]

*Topbeat*

- Fix issue with `cpu.system_p` being greater than 1 on Windows {pull}1128[1128]

*Filebeat*

- Stop filebeat if started without any prospectors defined or empty prospectors {pull}644[644] {pull}647[647]
- Improve shutdown of crawler and prospector to wait for clean completion {pull}720[720]
- Omit `fields` from Filebeat events when null {issue}899[899]

*Winlogbeat*

==== Added

*Affecting all Beats*

- Update builds to Golang version 1.6
- Add option to Elasticsearch output to pass http parameters in index operations {issue}805[805]
- Improve Logstash and Elasticsearch backoff behavior. {pull}927[927]
- Add experimental Kafka output. {pull}942[942]
- Add config file option to configure GOMAXPROCS. {pull}969[969]
- Improve shutdown handling in libbeat. {pull}1075[1075]
- Add `fields` and `fields_under_root` options under the `shipper` configuration {pull}1092[1092]
- Add the ability to use a SOCKS5 proxy with the Logstash output {issue}823[823]
- The `-configtest` flag will now print "Config OK" to stdout on success {pull}1249[1249]

*Packetbeat*

- Change the DNS library used throughout the dns package to github.com/miekg/dns. {pull}803[803]
- Add support for NFS v3 and v4. {pull}1231[1231]
- Add support for EDNS and DNSSEC. {pull}1292[1292]

*Topbeat*

- Add `username` to processes {pull}845[845]

*Filebeat*

- Add the ability to set a list of tags for each prospector {pull}1092[1092]
- Add JSON decoding support {pull}1143[1143]


*Winlogbeat*

- Add caching of event metadata handles and the system render context for the wineventlog API {pull}888[888]
- Improve config validation by checking for unknown top-level YAML keys. {pull}1100[1100]
- Add the ability to set tags, fields, and fields_under_root as options for each event log {pull}1092[1092]
- Add additional data to the events published by Winlogbeat. The new fields are `activity_id`,
`event_data`, `keywords`, `opcode`, `process_id`, `provider_guid`, `related_activity_id`,
`task`, `thread_id`, `user_data`, and `version`. {issue}1053[1053]
- Add `event_id`, `level`, and `provider` configuration options for filtering events {pull}1218[1218]
- Add `include_xml` configuration option for including the raw XML with the event {pull}1218[1218]

==== Known issues
* All Beats can hang or panic on shutdown if the next server in the pipeline (e.g. Elasticsearch or Logstash) is
  not reachable. {issue}1319[1319]
* When running the Beats as a service on Windows, you need to manually load the Elasticsearch mapping
  template. {issue}1315[1315]
* The ES template automatic load doesn't work if Elasticsearch is not available when the Beat is starting. {issue}1321[1321]

[[release-notes-1.3.1]]
=== Beats version 1.3.1
https://github.com/elastic/beats/compare/v1.3.0...v1.3.1[View commits]

==== Bugfixes

*Filebeat*

- Fix a concurrent bug on filebeat startup with a large number of prospectors defined. {pull}2509[2509]

*Packetbeat*

- Fix description for the -I CLI flag. {pull}2480[2480]

*Winlogbeat*

- Fix corrupt registry file that occurs on power loss by disabling file write caching. {issue}2313[2313]

[[release-notes-1.3.0]]
=== Beats version 1.3.0
https://github.com/elastic/beats/compare/v1.2.3...v1.3.0[View commits]

==== Deprecated

*Filebeat*

- Undocumented support for following symlinks is deprecated. Filebeat will not follow symlinks in version 5.0. {pull}1767[1767]

==== Bugfixes

*Affecting all Beats*

- Fix beats load balancer deadlock if `max_retries: -1` or `publish_async` is enabled in filebeat. {issue}1829[1829]
- Fix output modes backoff counter reset. {issue}1803[1803] {pull}1814[1814] {pull}1818[1818]
- Set logstash output default bulk_max_size to 2048. {issue}1662[1662]
- Seed random number generator using crypto.rand package. {pull}1503[1503]
- Check stdout being available when console output is configured. {issue}2063[2063]

*Packetbeat*

- Add missing nil-check to memcached GapInStream handler. {issue}1162[1162]
- Fix NFSv4 Operation returning the first found first-class operation available in compound requests. {pull}1821[1821]
- Fix TCP overlapping segments not being handled correctly. {pull}1917[1917]

==== Added

*Affecting all Beats*

- Updated to Go 1.7


[[release-notes-1.2.3]]
=== Beats version 1.2.3
https://github.com/elastic/beats/compare/v1.2.2...v1.2.3[View commits]

==== Bugfixes

*Topbeat*

- Fix high CPU usage when using filtering under Windows. {pull}1598[1598]

*Filebeat*

- Fix rotation issue with ignore_older. {issue}1528[1528]

*Winlogbeat*

- Fix panic when reading messages larger than 32K characters on Windows XP and 2003. {pull}1498[1498]

==== Added

*Filebeat*

- Prevent file opening for files which reached ignore_older. {pull}1649[1649]


[[release-notes-1.2.2]]
=== Beats version 1.2.2
https://github.com/elastic/beats/compare/v1.2.0...v1.2.2[View commits]

==== Bugfixes

*Affecting all Beats*

- Fix race when multiple outputs access the same event with Logstash output manipulating event. {issue}1410[1410]
- Fix go-daemon (supervisor used in init scripts) hanging when executed over SSH. {issue}1394[1394]

*Filebeat*

- Improvements in registrar dealing with file rotation. {issue}1281[1281]


[[release-notes-1.2.1]]
=== Beats version 1.2.1
https://github.com/elastic/beats/compare/v1.2.0...v1.2.1[View commits]

==== Breaking changes

*Affecting all Beats*

- Require braces for environment variable expansion in config files {pull}1304[1304]
- Removed deprecation warning for the Redis output. {pull}1282[1282]

*Topbeat*

- Fixed name of the setting `stats.proc` to `stats.process` in the default configuration file. {pull}1343[1343]
- Fix issue with cpu.system_p being greater than 1 on Windows {pull}1128[1128]

==== Added

*Topbeat*

- Add username to processes {pull}845[845]


[[release-notes-1.2.0]]
=== Beats version 1.2.0
https://github.com/elastic/beats/compare/v1.1.2...v1.2.0[View commits]

==== Breaking changes

*Filebeat*

- Default config for ignore_older is now infinite instead of 24h, means ignore_older is disabled by default. Use close_older to only close file handlers.

==== Bugfixes

*Packetbeat*

- Split real_ip_header value when it contains multiple IPs {pull}1241[1241]

*Winlogbeat*

- Fix invalid `event_id` on Windows XP and Windows 2003 {pull}1227[1227]

==== Added

*Affecting all Beats*

- Add ability to override configuration settings using environment variables {issue}114[114]
- Libbeat now always exits through a single exit method for proper cleanup and control {pull}736[736]
- Add ability to create Elasticsearch mapping on startup {pull}639[639]

*Topbeat*

- Add the command line used to start processes {issue}533[533]

*Filebeat*

- Add close_older configuration option to complete ignore_older https://github.com/elastic/filebeat/issues/181[181]

[[release-notes-1.1.2]]
=== Beats version 1.1.2
https://github.com/elastic/beats/compare/v1.1.1...v1.1.2[View commits]

==== Bugfixes

*Filebeat*

- Fix registrar bug for rotated files {pull}1010[1010]


[[release-notes-1.1.1]]
=== Beats version 1.1.1
https://github.com/elastic/beats/compare/v1.1.0...v1.1.1[View commits]

==== Bugfixes

*Affecting all Beats*

- Fix logstash output loop hanging in infinite loop on too many output errors. {pull}944[944]
- Fix critical bug in filebeat and winlogbeat potentially dropping events. {pull}953[953]

[[release-notes-1.1.0]]
=== Beats version 1.1.0
https://github.com/elastic/beats/compare/v1.0.1...v1.1.0[View commits]

==== Bugfixes

*Affecting all Beats*

- Fix logging issue with file based output where newlines could be misplaced
  during concurrent logging {pull}650[650]
- Reduce memory usage by separate queue sizes for single events and bulk events. {pull}649[649] {issue}516[516]
- Set default default bulk_max_size value to 2048 {pull}628[628]

*Packetbeat*

- Fix setting direction to out and use its value to decide when dropping events if ignore_outgoing is enabled {pull}557[557]
- Fix logging issue with file-based output where newlines could be misplaced
  during concurrent logging {pull}650[650]
- Reduce memory usage by having separate queue sizes for single events and bulk events. {pull}649[649] {issue}516[516]
- Set default bulk_max_size value to 2048 {pull}628[628]
- Fix logstash window size of 1 not increasing. {pull}598[598]

*Packetbeat*

- Fix the condition that determines whether the direction of the transaction is set to "outgoing". Packetbeat uses the
  direction field to determine which transactions to drop when dropping outgoing transactions. {pull}557[557]
- Allow PF_RING sniffer type to be configured using pf_ring or pfring {pull}671[671]

*Filebeat*

- Set spool_size default value to 2048 {pull}628[628]

==== Added

*Affecting all Beats*

- Add include_fields and drop_fields as part of generic filtering {pull}1120[1120]
- Make logstash output compression level configurable. {pull}630[630]
- Some publisher options refactoring in libbeat {pull}684[684]
- Move event preprocessor applying GeoIP to packetbeat {pull}772[772]

*Packetbeat*

- Add support for capturing DNS over TCP network traffic. {pull}486[486] {pull}554[554]

*Topbeat*

- Group all CPU usage per core statistics and export them optionally if cpu_per_core is configured {pull}496[496]

*Filebeat*

- Add multiline support for combining multiple related lines into one event. {issue}461[461]
- Add `exclude_lines` and `include_lines` options for regexp based line filtering. {pull}430[430]
- Add `exclude_files` configuration option. {pull}563[563]
- Add experimental option to enable filebeat publisher pipeline to operate asynchronously {pull}782[782]

*Winlogbeat*

- First public release of Winlogbeat

[[release-notes-1.0.1]]
=== Beats version 1.0.1
https://github.com/elastic/beats/compare/v1.0.0...v1.0.1[Check 1.0.1 diff]

==== Bugfixes

*Filebeat*

- Fix force_close_files in case renamed file appeared very fast. https://github.com/elastic/filebeat/pull/302[302]

*Packetbeat*

- Improve MongoDB message correlation. {issue}377[377]
- Improve redis parser performance. {issue}442[422]
- Fix panic on nil in redis protocol parser. {issue}384[384]
- Fix errors redis parser when messages are split in multiple TCP segments. {issue}402[402]
- Fix errors in redis parser when length prefixed strings contain sequences of CRLF. {issue}#402[402]
- Fix errors in redis parser when dealing with nested arrays. {issue}402[402]

[[release-notes-1.0.0]]
=== Beats version 1.0.0
https://github.com/elastic/beats/compare/1.0.0-rc2...1.0.0[Check 1.0.0 diff]

==== Breaking changes

*Topbeat*

- Change proc type to process #138


==== Bugfixes

*Affecting all Beats*

- Fix random panic on shutdown by calling shutdown handler only once. elastic/filebeat#204
- Fix credentials are not send when pinging an elasticsearch host. elastic/filebeat#287

*Filebeat*

- Fix problem that harvesters stopped reading after some time and filebeat stopped processing events #257
- Fix line truncating by internal buffers being reused by accident #258
- Set default ignore_older to 24 hours #282




[[release-notes-1.0.0-rc2]]
=== Beats version 1.0.0-rc2
https://github.com/elastic/beats/compare/1.0.0-rc1...1.0.0-rc2[Check 1.0.0-rc2
diff]

==== Breaking changes

*Affecting all Beats*

- The `shipper` output field is renamed to `beat.name`. #285
- Use of `enabled` as a configuration option for outputs (elasticsearch,
  logstash, etc.) has been removed. #264
- Use of `disabled` as a configuration option for tls has been removed. #264
- The `-test` command line flag was renamed to `-configtest`. #264
- Disable geoip by default. To enable it uncomment in config file. #305


*Filebeat*

- Removed utf-16be-bom encoding support. Support will be added with fix for #205
- Rename force_close_windows_files to force_close_files and make it available for all platforms.


==== Bugfixes

*Affecting all Beats*

- Disable logging to stderr after configuration phase. #276
- Set the default file logging path when not set in config. #275
- Fix bug silently dropping records based on current window size. elastic/filebeat#226
- Fix direction field in published events. #300
- Fix elasticsearch structured errors breaking error handling. #309

*Packetbeat*

- Packetbeat will now exit if a configuration error is detected. #357
- Fixed an issue handling DNS requests containing no questions. #369

*Topbeat*

- Fix leak of Windows handles. #98
- Fix memory leak of process information. #104

*Filebeat*

- Filebeat will now exit if a configuration error is detected. #198
- Fix to enable prospector to harvest existing files that are modified. #199
- Improve line reading and encoding to better keep track of file offsets based
  on encoding. #224
- Set input_type by default to "log"


==== Added

*Affecting all Beats*

- Added `beat.hostname` to contain the hostname where the Beat is running on as
  returned by the operating system. #285
- Added timestamp for file logging. #291

*Filebeat*

- Handling end of line under windows was improved #233



[[release-notes-1.0.0-rc1]]
=== Beats version 1.0.0-rc1
https://github.com/elastic/beats/compare/1.0.0-beta4...1.0.0-rc1[Check
1.0.0-rc1 diff]

==== Breaking changes

*Affecting all Beats*

- Rename timestamp field with @timestamp. #237

*Packetbeat*

- Rename timestamp field with @timestamp. #343

*Topbeat*

- Rename timestamp field with @timestamp for a better integration with
Logstash. #80

*Filebeat*

- Rename the timestamp field with @timestamp #168
- Rename tail_on_rotate prospector config to tail_files
- Removal of line field in event. Line number was not correct and does not add value. #217


==== Bugfixes

*Affecting all Beats*

- Use stderr for console log output. #219
- Handle empty event array in publisher. #207
- Respect '*' debug selector in IsDebug. #226 (elastic/packetbeat#339)
- Limit number of workers for Elasticsearch output. elastic/packetbeat#226
- On Windows, remove service related error message when running in the console. #242
- Fix waitRetry no configured in single output mode configuration. elastic/filebeat#144
- Use http as the default scheme in the elasticsearch hosts #253
- Respect max bulk size if bulk publisher (collector) is disabled or sync flag is set.
- Always evaluate status code from Elasticsearch responses when indexing events. #192
- Use bulk_max_size configuration option instead of bulk_size. #256
- Fix max_retries=0 (no retries) configuration option. #266
- Filename used for file based logging now defaults to beat name. #267

*Packetbeat*

- Close file descriptors used to monitor processes. #337
- Remove old RPM spec file. It moved to elastic/beats-packer. #334

*Topbeat*

- Don't wait for one period until shutdown #75

*Filebeat*

- Omit 'fields' from event JSON when null. #126
- Make offset and line value of type long in elasticsearch template to prevent overflow. #140
- Fix locking files for writing behaviour. #156
- Introduce 'document_type' config option per prospector to define document type
  for event stored in elasticsearch. #133
- Add 'input_type' field to published events reporting the prospector type being used. #133
- Fix high CPU usage when not connected to Elasticsearch or Logstash. #144
- Fix issue that files were not crawled anymore when encoding was set to something other then plain. #182


==== Added

*Affecting all Beats*

- Add Console output plugin. #218
- Add timestamp to log messages #245
- Send @metadata.beat to Logstash instead of @metadata.index to prevent
  possible name clashes and give user full control over index name used for
  Elasticsearch
- Add logging messages for bulk publishing in case of error #229
- Add option to configure number of parallel workers publishing to Elasticsearch
  or Logstash.
- Set default bulk size for Elasticsearch output to 50.
- Set default http timeout for Elasticsearch to 90s.
- Improve publish retry if sync flag is set by retrying only up to max bulk size
  events instead of all events to be published.

*Filebeat*

- Introduction of backoff, backoff_factor, max_backoff, partial_line_waiting, force_close_windows_files
  config variables to make crawling more configurable.
- All Godeps dependencies were updated to master on 2015-10-21 [#122]
- Set default value for ignore_older config to 10 minutes. #164
- Added the fields_under_root setting to optionally store the custom fields top
level in the output dictionary. #188
- Add more encodings by using x/text/encodings/htmlindex package to select
  encoding by name.




[[release-notes-1.0.0-beta4]]
=== Beats version 1.0.0-beta4
https://github.com/elastic/beats/compare/1.0.0-beta3...1.0.0-beta4[Check
1.0.0-beta4 diff]


==== Breaking changes

*Affecting all Beats*

- Update tls config options naming from dash to underline #162
- Feature/output modes: Introduction of PublishEvent(s) to be used by beats #118 #115

*Packetbeat*

- Renamed http module config file option 'strip_authorization' to 'redact_authorization'
- Save_topology is set to false by default
- Rename elasticsearch index to [packetbeat-]YYYY.MM.DD

*Topbeat*

- Percentage fields (e.g user_p) are exported as a float between 0 and 1 #34


==== Bugfixes

*Affecting all Beats*

- Determine Elasticsearch index for an event based on UTC time #81
- Fixing ES output's defaultDeadTimeout so that it is 60 seconds #103
- ES outputer: fix timestamp conversion #91
- Fix TLS insecure config option #239
- ES outputer: check bulk API per item status code for retransmit on failure.

*Packetbeat*

- Support for lower-case header names when redacting http authorization headers
- Redact proxy-authorization if redact-authorization is set
- Fix some multithreading issues #203
- Fix negative response time #216
- Fix memcache TCP connection being nil after dropping stream data. #299
- Add missing DNS protocol configuration to documentation #269

*Topbeat*

- Don't divide the reported memory by an extra 1024 #60


==== Added

*Affecting all Beats*

- Add logstash output plugin #151
- Integration tests for Beat -> Logstash -> Elasticsearch added #195 #188 #168 #137 #128 #112
- Large updates and improvements to the documentation
- Add direction field to publisher output to indicate inbound/outbound transactions #150
- Add tls configuration support to elasticsearch and logstash outputers #139
- All external dependencies were updated to the latest version. Update to Golang 1.5.1 #162
- Guarantee ES index is based in UTC time zone #164
- Cache: optional per element timeout #144
- Make it possible to set hosts in different ways. #135
- Expose more TLS config options #124
- Use the Beat name in the default configuration file path #99

*Packetbeat*

- add [.editorconfig file](http://editorconfig.org/)
- add (experimental/unsupported?) saltstack files
- Sample config file cleanup
- Moved common documentation to [libbeat repository](https://github.com/elastic/libbeat)
- Update build to go 1.5.1
- Adding device descriptions to the -device output.
- Generate coverage for system tests
- Move go-daemon dependency to beats-packer
- Rename integration tests to system tests
- Made the `-devices` option more user friendly in case `sudo` is not used.
  Issue #296.
- Publish expired DNS transactions #301
- Update protocol guide to libbeat changes
- Add protocol registration to new protocol guide
- Make transaction timeouts configurable #300
- Add direction field to the exported fields #317

*Topbeat*

- Document fields in a standardized format (etc/fields.yml) #34
- Updated to use new libbeat Publisher #37 #41
- Update to go 1.5.1 #43
- Updated configuration files with comments for all options #65
- Documentation improvements


==== Deprecated

*Affecting all Beats*

- Redis output was deprecated #169 #145
- Host and port configuration options are deprecated. They are replaced by the hosts
 configuration option. #141<|MERGE_RESOLUTION|>--- conflicted
+++ resolved
@@ -88,11 +88,8 @@
 - Avoid mapping issues in kubernetes module. {pull}8487[8487]
 - Fix issue that would prevent kafka module to find a proper broker when port is not set {pull}8613[8613]
 - Fix range colors in multiple visualizations. {issue}8633[8633] {pull}8634[8634]
-<<<<<<< HEAD
 - Add Kafka dashboard. {pull}8457[8457]
 - Fix incorrect header parsing on http metricbeat module {issue}8564[8564] {pull}8585[8585]
-=======
->>>>>>> e6f3a6eb
 
 *Packetbeat*
 
