--- conflicted
+++ resolved
@@ -19,11 +19,8 @@
 *Topbeat*
 
 *Filebeat*
-<<<<<<< HEAD
 - Default config for ignore_older is now infinite instead of 24h, means ignore_older is disabled by default. Use close_older to only close file handlers.
 
-=======
->>>>>>> ed438abb
 
 *Winlogbeat*
 
