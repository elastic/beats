--- conflicted
+++ resolved
@@ -274,11 +274,8 @@
 - Set all metricsets as default metricsets in uwsgi module. {pull}6688[6688]
 - Mark kubernetes.event metricset as beta. {pull}6715[6715]
 - Set all metricsets as default metricsets in couchbase module. {pull}6683[6683]
-<<<<<<< HEAD
 - Mark http.server metricset as beta. {pull}6712[6712]
-=======
 - Mark metricbeat logstash module and metricsets as beta. {pull}6713[6713]
->>>>>>> ac325b85
 
 *Packetbeat*
 
