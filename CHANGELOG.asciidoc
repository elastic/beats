// Use these for links to issue and pulls. Note issues and pulls redirect one to
// each other on Github, so don't worry too much on using the right prefix.
:issue: https://github.com/elastic/beats/issues/
:pull: https://github.com/elastic/beats/pull/

////////////////////////////////////////////////////////////
// Template, add newest changes here

=== Beats version HEAD
https://github.com/elastic/beats/compare/v7.0.0-alpha2...master[Check the HEAD diff]

==== Breaking changes

*Affecting all Beats*

- Update add_cloud_metadata fields to adjust to ECS. {pull}9265[9265]
- Automaticall cap signed integers to 63bits. {pull}8991[8991]
- Rename beat.timezone to event.timezone. {pull}9458[9458]
- Use _doc as document type. {pull}9056[9056]{pull}9573[9573]
- Update to Golang 1.11.3. {pull}9560[9560]
- Migrate add_docker_metadata fields to ECS.

*Auditbeat*

*Filebeat*

- Modify apache/error dataset to follow ECS. {pull}8963[8963]
- Rename many `traefik.access.*` fields to map to ECS. {pull}9005[9005]
- Add module zeek. {issue}9931[9931] {pull}10034[10034]
- Rename many `kibana.log.*` fields to map to ECS. {pull}9301[9301]

*Heartbeat*

- Remove monitor generator script that was rarely used. {pull}9648[9648]

*Journalbeat*

*Metricbeat*

- Fix MongoDB dashboard that had some incorrect field names from `status` Metricset {pull}9795[9795] {issue}9715[9715]

*Packetbeat*

- Adjust Packetbeat `http` fields to ECS Beta 2 {pull}9645[9645]
  - `http.request.body` moves to `http.request.body.content`
  - `http.response.body` moves to `http.response.body.content`

*Winlogbeat*

*Functionbeat*

==== Bugfixes

*Affecting all Beats*

- Enforce validation for the Central Management access token. {issue}9621[9621]
- Allow to unenroll a Beat from the UI. {issue}9452[9452]
- Fix exclude_labels when there are dotted keys {pull}10154[10154]

*Auditbeat*

*Filebeat*

*Heartbeat*

- Made monitors.d configuration part of the default config. {pull}9004[9004]

*Journalbeat*

*Metricbeat*

*Packetbeat*

*Winlogbeat*

*Functionbeat*

==== Added

*Affecting all Beats*

- Update field definitions for `http` to ECS Beta 2 {pull}9645[9645]
- Release Jolokia autodiscover as GA. {pull}9706[9706]

*Auditbeat*

- Add system module. {pull}9546[9546]

*Filebeat*

- Added module for parsing Google Santa logs. {pull}9540[9540]
- Added netflow input type that supports NetFlow v1, v5, v6, v7, v8, v9 and IPFIX. {issue}9399[9399]
- Add option to modules.yml file to indicate that a module has been moved {pull}9432[9432].

*Heartbeat*

- Fixed rare issue where TLS connections to endpoints with x509 certificates missing either notBefore or notAfter would cause the check to fail with a stacktrace.  {pull}9566[9566]


*Journalbeat*

*Metricbeat*

- Add `key` metricset to the Redis module. {issue}9582[9582] {pull}9657[9657] {pull}9746[9746]
- Add `socket_summary` metricset to system defaults, removing experimental tag and supporting Windows {pull}9709[9709]

*Packetbeat*

<<<<<<< HEAD
- Add support for mongodb opcode 2013 (OP_MSG). {issue}6191[6191] {pull}8594[8594]
=======
- Add support to decode mysql prepare statement command. {pull}8084[8084]
>>>>>>> 3dbc2335

*Functionbeat*

==== Deprecated

*Affecting all Beats*

*Filebeat*

*Heartbeat*

*Journalbeat*

*Metricbeat*

*Packetbeat*

*Winlogbeat*

*Functionbeat*

==== Known Issue


////////////////////////////////////////////////////////////

[[release-notes-7.0.0-alpha2]]
=== Beats version 7.0.0-alpha2
https://github.com/elastic/beats/compare/v7.0.0-alpha1...v7.0.0-alpha2[Check the HEAD diff]

==== Breaking changes

*Affecting all Beats*

- Update add_cloud_metadata fields to adjust to ECS. {pull}9265[9265]
- Automaticall cap signed integers to 63bits. {pull}8991[8991]
- Rename beat.timezone to event.timezone. {pull}9458[9458]
- Use _doc as document type. {pull}9056[9056]
- Removed dashboards and index patterns generation for Kibana 5. {pull}8927[8927]
- On systems with systemd, the Beats log is now written to journald by default rather than file. To revert this behaviour override BEAT_LOG_OPTS with an empty value. {pull}8942[8942].

*Auditbeat*

- Remove warning for deprecated option: "filters". {pull}9002[9002]

*Filebeat*

- Allow beats to blacklist certain part of the configuration while using Central Management. {pull}9099[9099]
- Remove warnings for deprecated options: "spool_size", "publish_async", "idle_timeout". {pull}9002[9002]
- Rename many `haproxy.*` fields to map to ECS. {pull}9117[9117]
- Rename many `iis.access.*` fields to map to ECS. {pull}9084[9084]
- IIS module's user agent string is no longer encoded (`+` replaced with spaces). {pull}9084[9084]
- Rename many `system.syslog.*` fields to map to ECS. {pull}9135[9135]
- Rename many `nginx.access.*` fields to map to ECS. {pull}9081[9081]
- Rename many `system.auth.*` fields to map to ECS. {pull}9138[9138]
- Rename many `apache2.access.*` fields to map to ECS. {pull}9245[9245]
- Rename `apache2` module to `apache`. {pull}9402[9402]

*Metricbeat*

- Allow beats to blacklist certain part of the configuration while using Central Management. {pull}9099[9099]
- Remove warning for deprecated option: "filters". {pull}9002[9002]

*Packetbeat*

- Renamed the flow event fields to follow Elastic Common Schema. {pull}9121[9121]
- Renamed several client and server fields. IP, port, and process metadata are
  now contained under the client and server namespaces. {issue}9303[9303]

*Functionbeat*

- The CLI will now log CloudFormation Stack events. {issue}8912[8912]
- Function concurrency is now set to 5 instead of unreserved. {pull}8992[8992]

==== Bugfixes

*Affecting all Beats*

- Propagate Sync error when running SafeFileRotate. {pull}9069[9069]
- Fix autodiscover configurations stopping when metadata is missing. {pull}8851[8851]
- Log events at the debug level when dropped by encoding problems. {pull}9251[9251]
- Refresh host metadata in add_host_metadata. {pull}9359[9359]
- When collecting swap metrics for beats telemetry or system metricbeat module handle cases of free swap being bigger than total swap by assuming no swap is being used. {issue}6271[6271] {pull}9383[9383]
- Adding logging traces at debug level when the pipeline client receives the following events: onFilteredOut, onDroppedOnPublish. {pull}9016[9016]
- Ignore non index fields in default_field for Elasticsearch. {pull}9549[9549]
- Update Kibana index pattern attributes for objects that are disabled. {pull}9644[9644]
- Enforce validation for the Central Management access token. {issue}9621[9621]
- Update to Golang 1.11.4. {pull}9627[9627]

*Auditbeat*

*Filebeat*

- Correctly parse `December` or `Dec` in the Syslog input. {pull}9349[9349]
- Fix installation of haproxy dashboard. {issue}9307[9307] {pull}9313[9313]
- Don't generate incomplete configurations when logs collection is disabled by hints. {pull}9305[9305]
- Stop runners disabled by hints after previously being started. {pull}9305[9305]
- Fix saved objects in filebeat haproxy dashboard. {pull}9417[9417]
- Use `log.source.address` instead of `log.source.ip` for network input sources. {pull}9487[9487]
- Rename many `redis.log.*` fields to map to ECS. {pull}9315[9315]
- Rename many `icinga.*` fields to map to ECS. {pull}9294[9294]
- Rename many `postgresql.log.*` fields to map to ECS. {pull}9308[9308]
- Rename many `kafka.log.*` fields to map to ECS. {pull}9297[9297]
- Add `convert_timezone` option to Logstash module to convert dates to UTC. {issue}9756[9756] {pull}9797[9797]

*Metricbeat*

- Fix issue preventing diskio metrics collection for idle disks. {issue}9124[9124] {pull}9125[9125]
- Fix panic on docker healthcheck collection on dockers without healthchecks. {pull}9171[9171]
- Fix issue with not collecting Elasticsearch cross-cluster replication stats correctly. {pull}9179[9179]
- The `node.name` field in the `elasticsearch/node` metricset now correctly reports the Elasticsarch node name. Previously this field was incorrectly reporting the node ID instead. {pull}9209[9209]

*Packetbeat*

- Fix issue with process monitor associating traffic to the wrong process. {issue}9151[9151] {pull}9443[9443]

==== Added

*Affecting all Beats*

- Unify dashboard exporter tools. {pull}9097[9097]
- Add cache.ttl to add_host_metadata. {pull}9359[9359]
- Add support for index lifecycle management (beta). {pull}7963[7963]
- Always include Pod UID as part of Pod metadata. {pull}9517[9517]
- Autodiscovery no longer requires that the `condition` field be set. If left unset all configs will be matched. {pull}9029[9029]
- Add geo fields to `add_host_metadata` processor. {pull}9392[9392]

*Filebeat*

- Added the `redirect_stderr` option that allows panics to be logged to log files. {pull}8430[8430]
- Added `detect_null_bytes` selector to detect null bytes from a io.reader. {pull}9210[9210]
- Added `syslog_host` variable to HAProxy module to allow syslog listener to bind to configured host. {pull}9366[9366]
- Added support on Traefik for Common Log Format and Combined Log Format mixed which is the default Traefik format {issue}8015[8015] {issue}6111[6111] {pull}8768[8768].
- Add support for multi-core thread_id in postgresql module {issue}9156[9156] {pull}9482[9482]

*Heartbeat*

- Add last monitor status to dashboard table. Further break out monitors in dashboard table by monitor.ip. {pull}9022[9022]
- Add central management support. {pull}9254[9254]

*Journalbeat*

- Add cursor_seek_fallback option. {pull}9234[9234]

*Metricbeat*

- Add settings to disable docker and cgroup cpu metrics per core. {issue}9187[9187] {pull}9194[9194] {pull}9589[9589]
- The `elasticsearch/node` metricset now reports the Elasticsearch cluster UUID. {pull}8771[8771]
- Add service.type field to Metricbeat. {pull}8965[8965]
- Support GET requests in Jolokia module. {issue}8566[8566] {pull}9226[9226]
- Add freebsd support for the uptime metricset. {pull}9413[9413]
- Add `host.os.name` field to add_host_metadata processor. {issue}8948[8948] {pull}9405[9405]
- Add more TCP statuses to `socket_summary` metricset. {pull}9430[9430]
- Remove experimental tag from ceph metricsets. {pull}9708[9708]
- Add MS SQL module to X-Pack {pull}9414[9414

==== Deprecated

*Metricbeat*

- event.duration is now in nano and not microseconds anymore. {pull}8941[8941]

[[release-notes-7.0.0-alpha1]]
=== Beats version 7.0.0-alpha1
https://github.com/elastic/beats/compare/v6.5.0...v7.0.0-alpha1[View commits]

==== Breaking changes

*Affecting all Beats*

- Dissect syntax change, use * instead of ? when working with field reference. {issue}8054[8054]

*Auditbeat*

- Use `initial_scan` action for new paths. {pull}7954[7954]
- Rename beat.name to agent.type, beat.hostname to agent.hostname, beat.version to agent.version.
- Rename `source.hostname` to `source.domain` in the auditd module. {pull}9027[9027]

*Filebeat*

- Rename `fileset.name` to `event.name`. {pull}8879[8879]
- Rename `fileset.module` to `event.module`. {pull}8879[8879]
- Rename source to log.file.path and log.source.ip {pull}8902[8902]
- Remove the deprecated `prospector(s)` option in the configuration use `input(s)` instead. {pull}8909[8909]
- Rename `offset` to `log.offset`. {pull}8923[8923]
- Rename `source_ecs` to `source` in the Filebeat Suricata module. {pull}8983[8983]

==== Bugfixes

*Affecting all Beats*

- Fixed `-d` CLI flag by trimming spaces from selectors. {pull}7864[7864]
- Fixed Support `add_docker_metadata` in Windows by identifying systems' path separator. {issue}7797[7797]
- Do not panic when no tokenizer string is configured for a dissect processor. {issue}8895[8895]
- Start autodiscover consumers before producers. {pull}7926[7926]

*Filebeat*

- Fixed a memory leak when harvesters are closed. {pull}7820[7820]
- Fix improperly set config for CRI Flag in Docker Input {pull}8899[8899]
- Just enabling the `elasticsearch` fileset and starting Filebeat no longer causes an error. {pull}8891[8891]
- Fix macOS default log path for elasticsearch module based on homebrew paths. {pul}8939[8939]

*Heartbeat*

- Heartbeat now always downloads the entire body of HTTP endpoints, even if no checks against the body content are declared. This fixes an issue where timing metrics would be incorrect in scenarios where the body wasn't used since the connection would be closed soon after the headers were sent, but before the entire body was. {pull}8894[8894]
- `Host` header can now be overridden for HTTP requests sent by Heartbeat monitors. {pull}9148[9516]

*Metricbeat*

- Fix golang.heap.gc.cpu_fraction type from long to float in Golang module. {pull}7789[7789]
- Add missing namespace field in http server metricset {pull}7890[7890]
- Fix race condition when enriching events with kubernetes metadata. {issue}9055[9055] {issue}9067[9067]

*Packetbeat*

- Fixed the mysql missing transactions if monitoring a connection from the start. {pull}8173[8173]


==== Added

*Affecting all Beats*

- Add field `host.os.kernel` to the add_host_metadata processor and to the
  internal monitoring data. {issue}7807[7807]
- Add debug check to logp.Logger {pull}7965[7965]
- Count HTTP 429 responses in the elasticsearch output {pull}8056[8056]
- Allow Bus to buffer events in case listeners are not configured. {pull}8527[8527]
- Dissect will now flag event on parsing error. {pull}8751[8751]
- add_cloud_metadata initialization is performed asynchronously to avoid delays on startup. {pull}8845[8845]
- Add DeDot method in add_docker_metadata processor in libbeat. {issue}9350[9350] {pull}9505[9505]

*Filebeat*

- Make inputsource generic taking bufio.SplitFunc as input {pull}7746[7746]
- Add custom unpack to log hints config to avoid env resolution {pull}7710[7710]
- Make docker input check if container strings are empty {pull}7960[7960]
- Keep unparsed user agent information in user_agent.original. {pull}8537[8537]
- Allow to force CRI format parsing for better performance {pull}8424[8424]

*Heartbeat*

- Add automatic config file reloading. {pull}8023[8023]

*Journalbeat*

- Add the ability to check against JSON HTTP bodies with conditions. {pull}8667[8667]

*Metricbeat*

- Add metrics about cache size to memcached module {pull}7740[7740]
- Add experimental socket summary metricset to system module {pull}6782[6782]
- Collect custom cluster `display_name` in `elasticsearch/cluster_stats` metricset. {pull}8445[8445]
- Test etcd module with etcd 3.3. {pull}9068[9068]
- All `elasticsearch` metricsets now have module-level `cluster.id` and `cluster.name` fields. {pull}8770[8770] {pull}8771[8771] {pull}9164[9164] {pull}9165[9165] {pull}9166[9166] {pull}9168[9168]
- All `elasticsearch` node-level metricsets now have `node.id` and `node.name` fields. {pull}9168[9168] {pull}9209[9209]

*Packetbeat*

- Add support to decode HTTP bodies compressed with `gzip` and `deflate`. {pull}7915[7915]
- Added support to calculate certificates' fingerprints (MD5, SHA-1, SHA-256). {issue}8180[8180]
- Support new TLS version negotiation introduced in TLS 1.3. {issue}8647[8647].

[[release-notes-6.5.4]]
=== Beats version 6.5.4
https://github.com/elastic/beats/compare/v6.5.3...v6.5.4[View commits]

==== Bugfixes

*Affecting all Beats*

- Update Golang to 1.10.6. This fixes an issue in remote certificate validation CVE-2018-16875. {pull}9563[9563]

*Filebeat*

- Fix saved objects in filebeat haproxy dashboard. {pull}9417[9417]
- Fixed a memory leak when harvesters are closed. {pull}7820[7820]

==== Added

*Filebeat*

- Added support on Traefik for Common Log Format and Combined Log Format mixed which is the default Traefik format {issue}8015[8015] {issue}6111[6111] {pull}8768[8768].


[[release-notes-6.5.3]]
=== Beats version 6.5.3
https://github.com/elastic/beats/compare/v6.5.2...v6.5.3[View commits]

==== Bugfixes

*Affecting all Beats*

- Log events at the debug level when dropped by encoding problems. {pull}9251[9251]

*Filebeat*

- Correctly parse `December` or `Dec` in the Syslog input. {pull}9349[9349]
- Don't generate incomplete configurations when logs collection is disabled by hints. {pull}9305[9305]
- Stop runners disabled by hints after previously being started. {pull}9305[9305]
- Fix installation of haproxy dashboard. {issue}9307[9307] {pull}9313[9313]

[[release-notes-6.5.2]]
=== Beats version 6.5.2
https://github.com/elastic/beats/compare/v6.5.1...v6.5.2[View commits]

==== Bugfixes

*Affecting all Beats*

- Propagate Sync error when running SafeFileRotate. {pull}9069[9069]

*Metricbeat*

- Fix panic on docker healthcheck collection on dockers without healthchecks. {pull}9171[9171]
- Fix issue preventing diskio metrics collection for idle disks. {issue}9124[9124] {pull}9125[9125]

[[release-notes-6.5.1]]
=== Beats version 6.5.1
https://github.com/elastic/beats/compare/v6.5.0...v6.5.1[View commits]

==== Bugfixes

*Affecting all Beats*
- Fix windows binaries not having an enroll command. {issue}9096[9096] {pull}8836[8836]

*Journalbeat*
- Fix journalbeat sometimes hanging if output is unavailable. {pull}9106[9106]

*Metricbeat*
- Fix race condition when enriching events with kubernetes metadata. {issue}9055[9055] {issue}9067[9067]

==== Added

*Journalbeat*
- Add minimal kibana dashboard. {pull}9106[9106]


[[release-notes-6.5.0]]
=== Beats version 6.5.0
https://github.com/elastic/beats/compare/v6.4.0...v6.5.0[View commits]

==== Bugfixes

*Affecting all Beats*

- Fixed `add_host_metadata` not initializing correctly on Windows. {issue}7715[7715]
- Fixed missing file unlock in spool file on Windows, so file can be reopened and locked. {pull}7859[7859]
- Fix spool file opening/creation failing due to file locking on Windows. {pull}7859[7859]
- Fix size of maximum mmaped read area in spool file on Windows. {pull}7859[7859]
- Fix potential data loss on OS X in spool file by using fcntl with F_FULLFSYNC. {pull}7859[7859]
- Improve fsync on linux, by assuming the kernel resets error flags of failed writes. {pull}7859[7859]
- Remove unix-like permission checks on Windows, so files can be opened. {issue}7849[7849]
- Replace index patterns in TSVB visualizations. {pull}7929[7929]
- Deregister pipeline loader callback when inputsRunner is stopped. {pull}[7893][7893]
- Add backoff support to x-pack monitoring outputs. {issue}7966[7966]
- Removed execute permissions systemd unit file. {pull}7873[7873]
- Fix a race condition with the `add_host_metadata` and the event serialization. {pull}8223[8223] {pull}8653[8653]
- Enforce that data used by k8s or docker doesn't use any reference. {pull}8240[8240]
- Switch to different UUID lib due to to non-random generated UUIDs. {pull}8485[8485]
- Fix race condition when publishing monitoring data. {pull}8646[8646]
- Fix bug in loading dashboards from zip file. {issue}8051[8051]
- Fix in-cluster kubernetes configuration on IPv6. {pull}8754[8754]
- The export config subcommand should not display real value for field reference. {pull}8769[8769]
- The setup command will not fail if no dashboard is available to import. {pull}8977[8977]
- Fix central management configurations reload when a configuration is removed in Kibana. {issue}9010[9010]

*Auditbeat*

- Fixed a crash in the file_integrity module under Linux. {issue}7753[7753]
- Fixed the RPM by designating the config file as configuration data in the RPM spec. {issue}8075[8075]
- Fixed a concurrent map write panic in the auditd module. {pull}8158[8158]
- Fixed a data race in the file_integrity module. {issue}8009[8009]
- Fixed a deadlock in the file_integrity module. {pull}8027[8027]

*Filebeat*

- Fix date format in Mongodb Ingest pipeline. {pull}7974[7974]
- Fixed a docker input error due to the offset update bug in partial log join.{pull}8177[8177]
- Update CRI format to support partial/full tags. {pull}8265[8265]
- Fix some errors happening when stopping syslog input. {pull}8347[8347]
- Fix RFC3339 timezone and nanoseconds parsing with the syslog input. {pull}8346[8346]
- Mark the TCP and UDP input as GA. {pull}8125[8125]
- Support multiline logs in logstash/log fileset of Filebeat. {pull}8562[8562]
- Support different timestamp format in postgresql module. {issue}9494[9494] {pull}9650[9650]

*Heartbeat*

- Fixed bug where HTTP responses with larger bodies would incorrectly report connection errors. {pull}8660[8660]

*Metricbeat*

- Fix golang.heap.gc.cpu_fraction type from long to float in Golang module. {pull}7789[7789]
- Fixed the RPM by designating the modules.d config files as configuration data in the RPM spec. {issue}8075[8075]
- Fixed the location of the modules.d dir in Deb and RPM packages. {issue}8104[8104]
- Add docker diskio stats on Windows. {issue}6815[6815] {pull}8126[8126]
- Fix incorrect type conversion of average response time in Haproxy dashboards {pull}8404[8404]
- Added io disk read and write times to system module {issue}8473[8473] {pull}8508[8508]
- Avoid mapping issues in kubernetes module. {pull}8487[8487]
- Recover metrics for old apache versions removed by mistake on #6450. {pull}7871[7871]
- Fix dropwizard module parsing of metric names. {issue}8365[8365] {pull}6385[8385]
- Fix issue that would prevent kafka module to find a proper broker when port is not set {pull}8613[8613]
- Fix range colors in multiple visualizations. {issue}8633[8633] {pull}8634[8634]
- Fix incorrect header parsing on http metricbeat module {issue}8564[8564] {pull}8585[8585]
- Fixed a panic when the kvm module cannot establish a connection to libvirtd. {issue}7792[7792].

*Packetbeat*

- Fixed a seccomp related error where the `fcntl64` syscall was not permitted
  on 32-bit Linux and the sniffer failed to start. {issue}7839[7839]
- Added missing `cmdline` and `client_cmdline` fields to index template. {pull}8258[8258]

==== Added

*Affecting all Beats*

- Added time-based log rotation. {pull}8349[8349]
- Add backoff on error support to redis output. {pull}7781[7781]
- Allow for cloud-id to specify a custom port. This makes cloud-id work in ECE contexts. {pull}7887[7887]
- Add support to grow or shrink an existing spool file between restarts. {pull}7859[7859]
- Make kubernetes autodiscover ignore events with empty container IDs {pull}7971[7971]
- Implement CheckConfig in RunnerFactory to make autodiscover check configs {pull}7961[7961]
- Add DNS processor with support for performing reverse lookups on IP addresses. {issue}7770[7770]
- Support for Kafka 2.0.0 in kafka output {pull}8399[8399]
- Add setting `setup.kibana.space.id` to support Kibana Spaces {pull}7942[7942]
- Better tracking of number of open file descriptors. {pull}7986[7986]
- Report number of open file handles on Windows. {pull}8329[8329]
- Added the `add_process_metadata` processor to enrich events with process information. {pull}6789[6789]
- Add Beats Central Management {pull}8559[8559]
- Report configured queue type. {pull}8091[8091]
- Enable `host` and `cloud` metadata processors by default. {pull}8596[8596]

*Filebeat*

- Add tag "truncated" to "log.flags" if incoming line is longer than configured limit. {pull}7991[7991]
- Add haproxy module. {pull}8014[8014]
- Add tag "multiline" to "log.flags" if event consists of multiple lines. {pull}7997[7997]
- Release `docker` input as GA. {pull}8328[8328]
- Keep unparsed user agent information in user_agent.original. {pull}7823[7832]
- Added default and TCP parsing formats to HAproxy module {issue}8311[8311] {pull}8637[8637]
- Add Suricata IDS/IDP/NSM module. {issue}8153[8153] {pull}8693[8693]
- Support for Kafka 2.0.0 {pull}8853[8853]

*Heartbeat*

- Heartbeat is marked as GA.
- Add automatic config file reloading. {pull}8023[8023]
- Added autodiscovery support {pull}8415[8415]
- Added support for extra TLS/x509 metadata. {pull}7944[7944]
- Added stats and state metrics for number of monitors and endpoints started. {pull}8621[8621]
- Add last monitor status to dashboard table. Further break out monitors in dashboard table by monitor.ip. {pull}9022[9022]

*Journalbeat*

- Add journalbeat. {pull}8703[8703]

*Metricbeat*

- Add `replstatus` metricset to MongoDB module {pull}7604[7604]
- Add experimental socket summary metricset to system module {pull}6782[6782]
- Move common kafka fields (broker, topic and partition.id) to the module level to facilitate events correlation {pull}7767[7767]
- Add fields for memory fragmentation, memory allocator stats, copy on write, master-slave status, and active defragmentation to `info` metricset of Redis module. {pull}7695[7695]
- Increase ignore_above for system.process.cmdline to 2048. {pull}8101[8100]
- Add support to renamed fields planned for redis 5.0. {pull}8167[8167]
- Allow TCP helper to support delimiters and graphite module to accept multiple metrics in a single payload. {pull}8278[8278]
- Added 'died' PID state to process_system metricset on system module {pull}8275[8275]
- Add `metrics` metricset to MongoDB module. {pull}7611[7611]
- Added `ccr` metricset to Elasticsearch module. {pull}8335[8335]
- Support for Kafka 2.0.0 {pull}8399[8399]
- Added support for query params in configuration {issue}8286[8286] {pull}8292[8292]
- Add container image for docker metricsets. {issue}8214[8214] {pull}8438[8438]
- Precalculate composed id fields for kafka dashboards. {pull}8504[8504]
- Add support for `full` status page output for php-fpm module as a separate metricset called `process`. {pull}8394[8394]
- Add Kafka dashboard. {pull}8457[8457]
- Release Kafka module as GA. {pull}8854[8854]

*Packetbeat*

- Added DHCP protocol support. {pull}7647[7647]

*Functionbeat*

- Initial version of Functionbeat. {pull}8678[8678]

==== Deprecated

*Heartbeat*

- watch.poll_file is now deprecated and superceded by automatic config file reloading.

*Metricbeat*

- Redis `info` `replication.master_offset` has been deprecated in favor of `replication.master.offset`.{pull}7695[7695]
- Redis `info` clients fields `longest_output_list` and `biggest_input_buf` have been renamed to `max_output_buffer` and `max_input_buffer` based on the names they will have in Redis 5.0, both fields will coexist during a time with the same value {pull}8167[8167].
- Move common kafka fields (broker, topic and partition.id) to the module level {pull}7767[7767].



[[release-notes-6.4.3]]
=== Beats version 6.4.3
https://github.com/elastic/beats/compare/v6.4.2...v6.4.3[View commits]

==== Bugfixes

*Affecting all Beats*

- Fix a race condition with the `add_host_metadata` and the event serialization. {pull}8223[8223] {pull}8653[8653]
- Fix race condition when publishing monitoring data. {pull}8646[8646]
- Fix bug in loading dashboards from zip file. {issue}8051[8051]
- The export config subcommand should not display real value for field reference. {pull}8769[8769]

*Filebeat*

- Fix typo in Filebeat IIS Kibana visualization. {pull}8604[8604]

*Metricbeat*

- Recover metrics for old Apache versions removed by mistake on #6450. {pull}7871[7871]
- Avoid mapping issues in Kubernetes module. {pull}8487[8487]
- Fixed a panic when the KVM module cannot establish a connection to libvirtd. {issue}7792[7792]


[[release-notes-6.4.2]]
=== Beats version 6.4.2
https://github.com/elastic/beats/compare/v6.4.1...v6.4.2[View commits]

==== Bugfixes

*Filebeat*

- Fix some errors happening when stopping syslog input. {pull}8347[8347]
- Fix RFC3339 timezone and nanoseconds parsing with the syslog input. {pull}8346[8346]

*Metricbeat*

- Fix incorrect type conversion of average response time in Haproxy dashboards {pull}8404[8404]
- Fix dropwizard module parsing of metric names. {issue}8365[8365] {pull}6385[8385]

[[release-notes-6.4.1]]
=== Beats version 6.4.1
https://github.com/elastic/beats/compare/v6.4.0...v6.4.1[View commits]

==== Bugfixes

*Affecting all Beats*

- Add backoff support to x-pack monitoring outputs. {issue}7966[7966]
- Removed execute permissions systemd unit file. {pull}7873[7873]
- Fix a race condition with the `add_host_metadata` and the event serialization. {pull}8223[8223]
- Enforce that data used by k8s or docker doesn't use any reference. {pull}8240[8240]
- Implement CheckConfig in RunnerFactory to make autodiscover check configs {pull}7961[7961]
- Make kubernetes autodiscover ignore events with empty container IDs {pull}7971[7971]

*Auditbeat*

- Fixed a concurrent map write panic in the auditd module. {pull}8158[8158]
- Fixed the RPM by designating the config file as configuration data in the RPM spec. {issue}8075[8075]

*Filebeat*

- Fixed a docker input error due to the offset update bug in partial log join.{pull}8177[8177]
- Update CRI format to support partial/full tags. {pull}8265[8265]

*Metricbeat*

- Fixed the location of the modules.d dir in Deb and RPM packages. {issue}8104[8104]
- Fixed the RPM by designating the modules.d config files as configuration data in the RPM spec. {issue}8075[8075]
- Fix golang.heap.gc.cpu_fraction type from long to float in Golang module. {pull}7789[7789]

*Packetbeat*

- Added missing `cmdline` and `client_cmdline` fields to index template. {pull}8258[8258]

[[release-notes-6.4.0]]
=== Beats version 6.4.0
https://github.com/elastic/beats/compare/v6.3.1...v6.4.0[View commits]

==== Known issue

Due to a packaging mistake, the `modules.d` configuration directory is
installed in the wrong path in the Metricbeat DEB and RPM packages.  This issue
results in an empty list when you run `metricbeat modules list` and failures
when you try to enable or disable modules. To work around this issue, run the
following command:

[source,sh]
-----------
sudo cp -r /usr/share/metricbeat/modules.d /etc/metricbeat/
-----------

This issue affects all new installations on DEB and RPM. Upgrades will run, but
use old configurations defined in the `modules.d` directory from the previous
installation.

The issue will be fixed in the 6.4.1 release.

==== Breaking changes

*Affecting all Beats*

- Set default kafka version to 1.0.0 in kafka output. Older versions are still supported by configuring the `version` setting. Minimally supported version is 0.11 (older versions might work, but are untested). {pull}7025[7025]

*Heartbeat*

- Rename http.response.status to http.response.status_code to align with ECS. {pull}7274[7274]
- Remove `type` field as not needed. {pull}7307[7307]

*Metricbeat*

- Fixed typo in values for `state_container` `status.phase`, from `terminate` to `terminated`. {pull}6916[6916]
- RabbitMQ management plugin path is now configured at the module level instead of having to do it in each of the metricsets. New `management_path_prefix` option should be used now {pull}7074[7074]
- RabbitMQ node metricset only collects metrics of the instance it connects to, `node.collect: cluster` can be used to collect all nodes as before. {issue}6556[6556] {pull}6971[6971]
- Change http/server metricset to put events by default under http.server and prefix config options with server.. {pull}7100[7100]
- Disable dedotting in docker module configuration. This will change the out-of-the-box behaviour, but not the one of already configured instances. {pull}7485[7485]
- Fix typo in etcd/self metricset fields from *.bandwithrate to *.bandwidthrate. {pull}7456[7456]
- Changed the definition of the `system.cpu.total.pct` and `system.cpu.total.norm.cou` fields to exclude the IOWait time. {pull}7691[7691]

==== Bugfixes

*Affecting all Beats*

- Error out on invalid Autodiscover template conditions settings. {pull}7200[7200]
- Allow to override the `ignore_above` option when defining new field with the type keyword. {pull}7238[7238]
- Fix a panic on the Dissect processor when we have data remaining after the last delimiter. {pull}7449[7449]
- When we fail to build a Kubernetes' indexer or matcher we produce a warning but we don't add them to the execution. {pull}7466[7466]
- Fix default value for logging.files.keepfiles. It was being set to 0 and now
  it's set to the documented value of 7. {issue}7494[7494]
- Retain compatibility with older Docker server versions. {issue}7542[7542]
- Fix errors unpacking configs modified via CLI by ignoring `-E key=value` pairs with missing value. {pull}7599[7599]

*Auditbeat*

- Allow `auditbeat setup` to run without requiring elevated privileges for the audit client. {issue}7111[7111]
- Fix goroutine leak that occurred when the auditd module was stopped. {pull}7163[7163]

*Filebeat*

- Fix a data race between stopping and starting of the harvesters. {issue}#6879[6879]
- Fix an issue when parsing ISO8601 dates with timezone definition {issue}7367[7367]
- Fix Grok pattern of MongoDB module. {pull}7568[7568]
- Fix registry duplicates and log resending on upgrade. {issue}7634[7634]

*Metricbeat*

- Fix Windows service metricset when using a 32-bit binary on a 64-bit OS. {pull}7294[7294]
- Do not report Metricbeat container host as hostname in Kubernetes deployment. {issue}7199[7199]
- Ensure metadata updates don't replace existing pod metrics. {pull}7573[7573]
- Fix kubernetes pct fields reporting. {pull}7677[7677]
- Add support for new `kube_node_status_condition` in Kubernetes `state_node`. {pull}7699[7699]

==== Added

*Affecting all Beats*

- Add dissect processor. {pull}6925[6925]
- Add IP-addresses and MAC-addresses to add_host_metadata. {pull}6878[6878]
- Added a seccomp (secure computing) filter on Linux that whitelists the
  necessary system calls used by each Beat. {issue}5213[5213]
- Ship fields.yml as part of the binary {pull}4834[4834]
- Added options to dev-tools/cmd/dashboards/export_dashboard.go: -indexPattern to include index-pattern in output, -quiet to be quiet. {pull}7101[7101]
- Add Indexer indexing by pod uid. Enable pod uid metadata gathering in add_kubernetes_metadata. Extended Matcher log_path matching to support volume mounts {pull}7072[7072]
- Add default_fields to Elasticsearch template when connecting to Elasticsearch >= 7.0. {pull}7015[7015]
- Add support for loading a template.json file directly instead of using fields.yml. {pull}7039[7039]
- Add support for keyword multifields in field.yml. {pull}7131[7131]
- Add experimental Jolokia Discovery autodiscover provider. {pull}7141[7141]
- Add owner object info to Kubernetes metadata. {pull}7231[7231]
- Add Beat export dashboard command. {pull}7239[7239]
- Add support for docker autodiscover to monitor containers on host network {pull}6708[6708]
- Add ability to define input configuration as stringified JSON for autodiscover. {pull}7372[7372]
- Add processor definition support for hints builder {pull}7386[7386]
- Add support to disable html escaping in outputs. {pull}7445[7445]
- Refactor error handing in schema.Apply(). {pull}7335[7335]
- Add additional types to Kubernetes metadata {pull}7457[7457]
- Add module state reporting for Beats Monitoring. {pull}7075[7075]
- Release the `rename` processor as GA. {pull}7656[7656]
- Add support for Openstack Nova in `add_cloud_metadata` processor. {pull}7663[7663]
- Add support to set Beats services to automatic-delayed start on Windows. {pull}8720[8711]

*Auditbeat*

- Added XXH64 hash option for file integrity checks. {pull}7311[7311]
- Added the `show auditd-rules` and `show auditd-status` commands to show kernel rules and status. {pull}7114[7114]
- Add Kubernetes specs for auditbeat file integrity monitoring {pull}7642[7642]

*Filebeat*

- Add Kibana module with log fileset. {pull}7052[7052]
- Support MySQL 5.7.19 by mysql/slowlog {pull}6969[6969]
- Correctly join partial log lines when using `docker` input. {pull}6967[6967]
- Add support for TLS with client authentication to the TCP input {pull}7056[7056]
- Converted part of pipeline from treafik/access metricSet to dissect to improve efficiency. {pull}7209[7209]
- Add GC fileset to the Elasticsearch module. {pull}7305[7305]
- Add Audit log fileset to the Elasticsearch module. {pull}7365[7365]
- Add Slow log fileset to the Elasticsearch module. {pull}7473[7473]
- Add deprecation fileset to the Elasticsearch module. {pull}7474[7474]
- Add `convert_timezone` option to Kafka module to convert dates to UTC. {issue}7546[7546] {pull}7578[7578]
- Add patterns for kafka 1.1 logs. {pull}7608[7608]
- Move debug messages in tcp input source {pull}7712[7712]

*Metricbeat*

- Add experimental Elasticsearch index metricset. {pull}6881[6881]
- Add dashboards and visualizations for haproxy metrics. {pull}6934[6934]
- Add Jolokia agent in proxy mode. {pull}6475[6475]
- Add message rates to the RabbitMQ queue metricset {issue}6442[6442] {pull}6606[6606]
- Add exchanges metricset to the RabbitMQ module {issue}6442[6442] {pull}6607[6607]
- Add Elasticsearch index_summary metricset. {pull}6918[6918]
- Add shard metricset to Elasticsearch module. {pull}7006[7006]
- Add apiserver metricset to Kubernetes module. {pull}7059[7059]
- Add maxmemory to redis info metricset. {pull}7127[7127]
- Set guest as default user in RabbitMQ module. {pull}7107[7107]
- Add postgresql statement metricset. {issue}7048[7048] {pull}7060[7060]
- Update `state_container` metricset to support latest `kube-state-metrics` version. {pull}7216[7216]
- Add TLS support to MongoDB module. {pull}7401[7401]
- Added Traefik module with health metricset. {pull}7413[7413]
- Add Elasticsearch ml_job metricsets. {pull}7196[7196]
- Add support for bearer token files to HTTP helper. {pull}7527[7527]
- Add Elasticsearch index recovery metricset. {pull}7225[7225]
- Add `locks`, `global_locks`, `oplatencies` and `process` fields to `status` metricset of MongoDB module. {pull}7613[7613]
- Run Kafka integration tests on version 1.1.0 {pull}7616[7616]
- Release raid and socket metricset from system module as GA. {pull}7658[7658]
- Release elasticsearch module and all its metricsets as beta. {pull}7662[7662]
- Release munin and traefik module as beta. {pull}7660[7660]
- Add envoyproxy module. {pull}7569[7569]
- Release prometheus collector metricset as GA. {pull}7660[7660]
- Add Elasticsearch `cluster_stats` metricset. {pull}7638[7638]
- Added `basepath` setting for HTTP-based metricsets {pull}7700[7700]
- Add couchdb module. {pull}9406[9406]

*Packetbeat*

- The process monitor now reports the command-line for all processes, under Linux and Windows. {pull}7135[7135]
- Updated the TLS protocol parser with new cipher suites added to TLS 1.3. {issue}7455[7455]
- Flows are enriched with process information using the process monitor. {pull}7507[7507]
- Added UDP support to process monitor. {pull}7571[7571]

==== Deprecated

*Metricbeat*

- Kubernetes `state_container` `cpu.limit.nanocores` and `cpu.request.nanocores` have been
deprecated in favor of `cpu.*.cores`. {pull}6916[6916]

[[release-notes-6.3.1]]
=== Beats version 6.3.1
https://github.com/elastic/beats/compare/v6.3.0...v6.3.1[View commits]

==== Bugfixes

*Affecting all Beats*

- Allow index-pattern only setup when setup.dashboards.only_index=true. {pull}7285[7285]
- Preserve the event when source matching fails in `add_docker_metadata`. {pull}7133[7133]
- Negotiate Docker API version from our client instead of using a hardcoded one. {pull}7165[7165]
- Fix duplicating dynamic_fields in template when overwriting the template. {pull}7352[7352]

*Auditbeat*

- Fixed parsing of AppArmor audit messages. {pull}6978[6978]

*Filebeat*

- Comply with PostgreSQL database name format {pull}7198[7198]
- Optimize PostgreSQL ingest pipeline to use anchored regexp and merge multiple regexp into a single expression. {pull}7269[7269]
- Keep different registry entry per container stream to avoid wrong offsets. {issue}7281[7281]
- Fix offset field pointing at end of a line. {issue}6514[6514]
- Commit registry writes to stable storage to avoid corrupt registry files. {issue}6792[6792]

*Metricbeat*

- Fix field mapping for the system process CPU ticks fields. {pull}7230[7230]
- Ensure canonical naming for JMX beans is disabled in Jolokia module. {pull}7047[7047]
- Fix Jolokia attribute mapping when using wildcards and MBean names with multiple properties. {pull}7321[7321]

*Packetbeat*

- Fix an out of bounds access in HTTP parser caused by malformed request. {pull}6997[6997]
- Fix missing type for `http.response.body` field. {pull}7169[7169]

==== Added

*Auditbeat*

- Added caching of UID and GID values to auditd module. {pull}6978[6978]
- Updated syscall tables for Linux 4.16. {pull}6978[6978]
- Added better error messages for when the auditd module fails due to the
  Linux kernel not supporting auditing (CONFIG_AUDIT=n). {pull}7012[7012]

*Metricbeat*

- Collect accumulated docker network metrics and mark old ones as deprecated. {pull}7253[7253]



[[release-notes-6.3.0]]
=== Beats version 6.3.0
https://github.com/elastic/beats/compare/v6.2.3...v6.3.0[View commits]

==== Breaking changes

*Affecting all Beats*

- De dot keys of labels and annotations in kubernetes meta processors to prevent collisions. {pull}6203[6203]
- Rename `beat.cpu.*.time metrics` to `beat.cpu.*.time.ms`. {pull}6449[6449]
- Add `host.name` field to all events, to avoid mapping conflicts. This could be breaking Logstash configs if you rely on the `host` field being a string. {pull}7051[7051]

*Filebeat*

- Add validation for Stdin, when Filebeat is configured with Stdin and any other inputs, Filebeat
  will now refuse to start. {pull}6463[6463]
- Mark `system.syslog.message` and `system.auth.message` as `text` instead of `keyword`. {pull}6589[6589]

*Metricbeat*

- De dot keys in kubernetes/event metricset to prevent collisions. {pull}6203[6203]
- Add config option for windows/perfmon metricset to ignore non existent counters. {pull}6432[6432]
- Refactor docker CPU calculations to be more consistent with `docker stats`. {pull}6608[6608]
- Update logstash.node_stats metricset to write data under `logstash.node.stats.*`. {pull}6714[6714]

==== Bugfixes

*Affecting all Beats*

- Fix panic when Events containing a float32 value are normalized. {pull}6129[6129]
- Fix `setup.dashboards.always_kibana` when using Kibana 5.6. {issue}6090[6090]
- Fix for Kafka logger. {pull}6430[6430]
- Remove double slashes in Windows service script. {pull}6491[6491]
- Ensure Kubernetes labels/annotations don't break mapping {pull}6490[6490]
- Ensure that the dashboard zip files can't contain files outside of the kibana directory. {pull}6921[6921]
- Fix map overwrite panics by cloning shared structs before doing the update. {pull}6947[6947]
- Fix delays on autodiscovery events handling caused by blocking runner stops. {pull}7170[7170]
- Do not emit Kubernetes autodiscover events for Pods without IP address. {pull}7235[7235]
- Fix self metrics when containerized {pull}6641[6641]

*Auditbeat*

- Add hex decoding for the name field in audit path records. {pull}6687[6687]
- Fixed a deadlock in the file_integrity module under Windows. {issue}6864[6864]
- Fixed parsing of AppArmor audit messages. {pull}6978[6978]
- Allow `auditbeat setup` to run without requiring elevated privileges for the audit client. {issue}7111[7111]
- Fix goroutine leak that occurred when the auditd module was stopped. {pull}7163[7163]

*Filebeat*

- Fix panic when log prospector configuration fails to load. {issue}6800[6800]
- Fix memory leak in log prospector when files cannot be read. {issue}6797[6797]
- Add raw JSON to message field when JSON parsing fails. {issue}6516[6516]
- Commit registry writes to stable storage to avoid corrupt registry files. {pull}6877[6877]
- Fix a parsing issue in the syslog input for RFC3339 timestamp and time with nanoseconds. {pull}7046[7046]
- Fix an issue with an overflowing wait group when using the TCP input. {issue}7202[7202]

*Heartbeat*

- Fix race due to updates of shared a map, that was not supposed to be shared between multiple go-routines. {issue}6616[6616]

*Metricbeat*

- Fix the default configuration for Logstash to include the default port. {pull}6279[6279]
- Fix dealing with new process status codes in Linux kernel 4.14+. {pull}6306[6306]
- Add filtering option by exact device names in system.diskio. `diskio.include_devices`. {pull}6085[6085]
- Add connections metricset to RabbitMQ module {pull}6548[6548]
- Fix panic in http dependent modules when invalid config was used. {pull}6205[6205]
- Fix system.filesystem.used.pct value to match what df reports. {issue}5494[5494]
- Fix namespace disambiguation in Kubernetes state_* metricsets. {issue}6281[6281]
- Fix Windows perfmon metricset so that it sends metrics when an error occurs. {pull}6542[6542]
- Fix Kubernetes calculated fields store. {pull}6564{6564}
- Exclude bind mounts in fsstat and filesystem metricsets. {pull}6819[6819]
- Don't stop Metricbeat if aerospike server is down. {pull}6874[6874]
- disk reads and write count metrics in RabbitMQ queue metricset made optional. {issue}6876[6876]
- Add mapping for docker metrics per cpu. {pull}6843[6843]

*Winlogbeat*

- Fixed a crash under Windows 2003 and XP when an event had less insert strings than required by its format string. {pull}6247[6247]

==== Added

*Affecting all Beats*

- Update Golang 1.9.4 {pull}6326[6326]
- Add the ability to log to the Windows Event Log. {pull}5913[5913]
- The node name can be discovered automatically by machine-id matching when beat deployed outside Kubernetes cluster. {pull}6146[6146]
- Panics will be written to the logger before exiting. {pull}6199[6199]
- Add builder support for autodiscover and annotations builder {pull}6408[6408]
- Add plugin support for autodiscover builders, providers {pull}6457[6457]
- Preserve runtime from container statuses in Kubernetes autodiscover {pull}6456[6456]
- Experimental feature setup.template.append_fields added. {pull}6024[6024]
- Add appender support to autodiscover {pull}6469[6469]
- Add add_host_metadata processor {pull}5968[5968]
- Retry configuration to load dashboards if Kibana is not reachable when the beat starts. {pull}6560[6560]
- Add `has_fields` conditional to filter events based on the existence of all the given fields. {issue}6285[6285] {pull}6653[6653]
- Add support for spooling to disk to the beats event publishing pipeline. {pull}6581[6581]
- Added logging of system info at Beat startup. {issue}5946[5946]
- Do not log errors if X-Pack Monitoring is enabled but Elastisearch X-Pack is not. {pull}6627[6627]
- Add rename processor. {pull}6292[6292]
- Allow override of dynamic template `match_mapping_type` for fields with object_type. {pull}6691[6691]

*Filebeat*

- Add IIS module to parse access log and error log. {pull}6127[6127]
- Renaming of the prospector type to the input type and all prospectors are now moved to the input
  folder, to maintain backward compatibility type aliasing was used to map the old type to the new
  one. This change also affect YAML configuration. {pull}6078[6078]
- Addition of the TCP input {pull}6700[6700]
- Add option to convert the timestamps to UTC in the system module. {pull}5647[5647]
- Add Logstash module support for main log and the slow log, support the plain text or structured JSON format {pull}5481[5481]
- Add stream filtering when using `docker` prospector. {pull}6057[6057]
- Add support for CRI logs format. {issue}5630[5630]
- Add json.ignore_decoding_error config to not log json decoding erors. {issue}6547[6547]
- Make registry file permission configurable. {pull}6455[6455]
- Add MongoDB module. {pull}6283[6238]
- Add Ingest pipeline loading to setup. {pull}6814[6814]
- Add support of log_format combined to NGINX access logs. {pull}6858[6858]
- Release config reloading feature as GA.
- Add support human friendly size for the UDP input. {pull}6886[6886]
- Add Syslog input to ingest RFC3164 Events via TCP and UDP {pull}6842[6842]
- Remove the undefined `username` option from the Redis input and clarify the documentation. {pull}6662[6662]

*Heartbeat*

- Made the URL field of Heartbeat aggregateable. {pull}6263[6263]
- Use `match.Matcher` for checking Heartbeat response bodies with regular expressions. {pull}6539[6539]

*Metricbeat*

- Support apache status pages for versions older than 2.4.16. {pull}6450[6450]
- Add support for huge pages on Linux. {pull}6436[6436]
- Support to optionally 'de dot' keys in http/json metricset to prevent collisions. {pull}5970[5970]
- Add graphite protocol metricbeat module. {pull}4734[4734]
- Add http server metricset to support push metrics via http. {pull}4770[4770]
- Make config object public for graphite and http server {pull}4820[4820]
- Add system uptime metricset. {issue}4848[4848]
- Add experimental `queue` metricset to RabbitMQ module. {pull}4788[4788]
- Add additional php-fpm pool status kpis for Metricbeat module {pull}5287[5287]
- Add etcd module. {issue}4970[4970]
- Add ip address of docker containers to event. {pull}5379[5379]
- Add ceph osd tree information to metricbeat {pull}5498[5498]
- Add ceph osd_df to metricbeat {pull}5606[5606]
- Add basic Logstash module. {pull}5540[5540]
- Add dashboard for Windows service metricset. {pull}5603[5603]
- Add pct calculated fields for Pod and container CPU and memory usages. {pull}6158[6158]
- Add statefulset support to Kubernetes module. {pull}6236[6236]
- Refactor prometheus endpoint parsing to look similar to upstream prometheus {pull}6332[6332]
- Making the http/json metricset GA. {pull}6471[6471]
- Add support for array in http/json metricset. {pull}6480[6480]
- Making the jolokia/jmx module GA. {pull}6143[6143]
- Making the MongoDB module GA. {pull}6554[6554]
- Allow to disable labels `dedot` in Docker module, in favor of a safe way to keep dots. {pull}6490[6490]
- Add experimental module to collect metrics from munin nodes. {pull}6517[6517]
- Add support for wildcards and explicit metrics grouping in jolokia/jmx. {pull}6462[6462]
- Set `collector` as default metricset in Prometheus module. {pull}6636[6636] {pull}6747[6747]
- Set `mntr` as default metricset in Zookeeper module. {pull}6674[6674]
- Set default metricsets in vSphere module. {pull}6676[6676]
- Set `status` as default metricset in Apache module. {pull}6673[6673]
- Set `namespace` as default metricset in Aerospike module. {pull}6669[6669]
- Set `service` as default metricset in Windows module. {pull}6675[6675]
- Set all metricsets as default metricsets in uwsgi module. {pull}6688[6688]
- Allow autodiscover to monitor unexposed ports {pull}6727[6727]
- Mark kubernetes.event metricset as beta. {pull}6715[6715]
- Set all metricsets as default metricsets in couchbase module. {pull}6683[6683]
- Mark uwsgi module and metricset as beta. {pull}6717[6717]
- Mark Golang module and metricsets as beta. {pull}6711[6711]
- Mark system.raid metricset as beta. {pull}6710[6710]
- Mark http.server metricset as beta. {pull}6712[6712]
- Mark metricbeat logstash module and metricsets as beta. {pull}6713[6713]
- Set all metricsets as default metricsets in Ceph module. {pull}6676[6676]
- Set `container`, `cpu`, `diskio`, `healthcheck`, `info`, `memory` and `network` in docker module as default. {pull}6718[6718]
- Set `cpu`, `load`, `memory`, `network`, `process` and `process_summary` as default metricsets in system module. {pull}6689[6689]
- Set `collector` as default metricset in Dropwizard module. {pull}6669[6669]
- Set `info` and `keyspace` as default metricsets in redis module. {pull}6742[6742]
- Set `connection` as default metricset in rabbitmq module. {pull}6743[6743]
- Set all metricsets as default metricsets in Elasticsearch module. {pull}6755[6755]
- Set all metricsets as default metricsets in Etcd module. {pull}6756[6756]
- Set server metricsets as default in Graphite module. {pull}6757[6757]
- Set all metricsets as default metricsets in HAProxy module. {pull}6758[6758]
- Set all metricsets as default metricsets in Kafka module. {pull}6759[6759]
- Set all metricsets as default metricsets in postgresql module. {pull}6761[6761]
- Set status metricsets as default in Kibana module. {pull}6762[6762]
- Set all metricsets as default metricsets in Logstash module. {pull}6763[6763]
- Set `container`, `node`, `pod`, `system`, `volume` as default in Kubernetes module. {pull} 6764[6764]
- Set `stats` as default in memcached module. {pull}6765[6765]
- Set all metricsets as default metricsets in Mongodb module. {pull}6766[6766]
- Set `pool` as default metricset for php_fpm module. {pull}6768[6768]
- Set `status` as default metricset for mysql module. {pull} 6769[6769]
- Set `stubstatus` as default metricset for nginx module. {pull}6770[6770]
- Added support for haproxy 1.7 and 1.8. {pull}6793[6793]
- Add accumulated I/O stats to diskio in the line of `docker stats`. {pull}6701[6701]
- Ignore virtual filesystem types by default in system module. {pull}6819[6819]
- Release config reloading feature as GA. {pull}6891[6891]
- Kubernetes deployment: Add ServiceAccount config to system metricbeat. {pull}6824[6824]
- Kubernetes deployment: Add DNS Policy to system metricbeat. {pull}6656[6656]

*Packetbeat*

- Add support for condition on bool type {issue}5659[5659] {pull}5954[5954]
- Fix high memory usage on HTTP body if body is not published. {pull}6680[6680]
- Allow to capture the HTTP request or response bodies independently. {pull}6784[6784]
- HTTP publishes an Error event for unmatched requests or responses. {pull}6794[6794]

*Winlogbeat*

- Use bookmarks to persist the last published event. {pull}6150[6150]

[[release-notes-6.2.3]]
=== Beats version 6.2.3
https://github.com/elastic/beats/compare/v6.2.2...v6.2.3[View commits]

==== Breaking changes

*Affecting all Beats*

- Fix conditions checking on autodiscover Docker labels. {pull}6412[6412]

==== Bugfixes

*Affecting all Beats*

- Avoid panic errors when processing nil Pod events in add_kubernetes_metadata. {issue}6372[6372]
- Fix infinite failure on Kubernetes watch {pull}6504[6504]

*Metricbeat*

- Fix Kubernetes overview dashboard views for non default time ranges. {issue}6395{6395}


[[release-notes-6.2.2]]
=== Beats version 6.2.2
https://github.com/elastic/beats/compare/v6.2.1...v6.2.2[View commits]

==== Bugfixes

*Affecting all Beats*

- Add logging when monitoring cannot connect to Elasticsearch. {pull}6365[6365]
- Fix infinite loop when event unmarshal fails in Kubernetes pod watcher. {pull}6353[6353]

*Filebeat*

- Fix a conversion issue for time related fields in the Logstash module for the slowlog
  fileset. {issue}6317[6317]

[[release-notes-6.2.1]]
=== Beats version 6.2.1
https://github.com/elastic/beats/compare/v6.2.0...v6.2.1[View commits]

No changes in this release.

[[release-notes-6.2.0]]
=== Beats version 6.2.0
https://github.com/elastic/beats/compare/v6.1.3...v6.2.0[View commits]

==== Breaking changes

*Affecting all Beats*

- The log format may differ due to logging library changes. {pull}5901[5901]
- The default value for pipelining is reduced to 2 to avoid high memory in the Logstash beats input. {pull}6250[6250]

*Auditbeat*

- Split the audit.kernel and audit.file metricsets into their own modules
  named auditd and file_integrity, respectively. This change requires
  existing users to update their config. {issue}5422[5422]
- Renamed file_integrity module fields. {issue}5423[5423] {pull}5995[5995]
- Renamed auditd module fields. {issue}5423[5423] {pull}6080[6080]

*Metricbeat*

- Rename `golang.heap.system.optained` field to `golang.heap.system.obtained`. {issue}5703[5703]
- De dot keys in jolokia/jmx metricset to prevent collisions. {pull}5957[5957]

==== Bugfixes

*Auditbeat*

- Fixed an issue where the proctitle value was being truncated. {pull}6080[6080]
- Fixed an issue where values were incorrectly interpreted as hex data. {pull}6080[6080]
- Fixed parsing of the `key` value when multiple keys are present. {pull}6080[6080]
- Fix possible resource leak if file_integrity module is used with config
  reloading on Windows or Linux. {pull}6198[6198]

*Filebeat*

- Fix variable name for `convert_timezone` in the system module. {pull}5936[5936]

*Metricbeat*

- Fix error `datastore '*' not found` in Vsphere module. {issue}4879[4879]
- Fix error `NotAuthenticated` in Vsphere module. {issue}4673[4673]
- Fix mongodb session consistency mode to allow command execution on secondary nodes. {issue}4689[4689]
- Fix kubernetes `state_pod` `status.phase` so that the active phase is returned instead of `unknown`. {pull}5980[5980]
- Fix error collecting network_names in Vsphere module. {pull}5962[5962]
- Fix process cgroup memory metrics for memsw, kmem, and kmem_tcp. {issue}6033[6033]
- Fix kafka OffsetFetch request missing topic and partition parameters. {pull}5880[5880]

*Packetbeat*

- Fix mysql SQL parser to trim `\r` from Windows Server `SELECT\r\n\t1`. {pull}5572[5572]


==== Added

*Affecting all Beats*

- Adding a local keystore to allow user to obfuscate password {pull}5687[5687]
- Add autodiscover for kubernetes. {pull}6055[6055]
- Add Beats metrics reporting to Xpack. {issue}3422[3422]
- Update the command line library cobra and add support for zsh completion {pull}5761[5761]
- Update to Golang 1.9.2
- Moved `ip_port` indexer for `add_kubernetes_metadata` to all beats. {pull}5707[5707]
- `ip_port` indexer now index both IP and IP:port pairs. {pull}5721[5721]
- Add the ability to write structured logs. {pull}5901[5901]
- Use structured logging for the metrics that are periodically logged via the
  `logging.metrics` feature. {pull}5915[5915]
- Improve Elasticsearch output metrics to count number of dropped and duplicate (if event ID is given) events. {pull}5811[5811]
- Add the ability for the add_docker_metadata process to enrich based on process ID. {pull}6100[6100]
- The `add_docker_metadata` and `add_kubernetes_metadata` processors are now GA, instead of Beta. {pull}6105[6105]
- Update go-ucfg library to support top level key reference and cyclic key reference for the
  keystore {pull}6098[6098]

*Auditbeat*

- Auditbeat is marked as GA, no longer Beta. {issue}5432[5432]
- Add support for BLAKE2b hash algorithms to the file integrity module. {pull}5926[5926]
- Add support for recursive file watches. {pull}5575[5575] {pull}5833[5833]

*Filebeat*

- Add Osquery module. {pull}5971[5971]
- Add stream filtering when using `docker` prospector. {pull}6057[6057]

*Metricbeat*

- Add ceph osd_df to metricbeat {pull}5606[5606]
- Add field network_names of hosts and virtual machines. {issue}5646[5646]
- Add experimental system/raid metricset. {pull}5642[5642]
- Add a dashboard for the Nginx module. {pull}5991[5991]
- Add experimental mongodb/collstats metricset. {pull}5852[5852]
- Update the MySQL dashboard to use the Time Series Visual Builder. {pull}5996[5996]
- Add experimental uwsgi module. {pull}6006[6006]
- Docker and Kubernetes modules are now GA, instead of Beta. {pull}6105[6105]
- Support haproxy stats gathering using http (additionally to tcp socket). {pull}5819[5819]
- Support to optionally 'de dot' keys in http/json metricset to prevent collisions. {pull}5957[5957]

*Packetbeat*

- Configure good defaults for `add_kubernetes_metadata`. {pull}5707[5707]

[[release-notes-6.1.3]]
=== Beats version 6.1.3
https://github.com/elastic/beats/compare/v6.1.2...v6.1.3[View commits]

No changes in this release.

[[release-notes-6.1.2]]
=== Beats version 6.1.2
https://github.com/elastic/beats/compare/v6.1.1...v6.1.2[View commits]

==== Bugfixes

*Auditbeat*

- Add an error check to the file integrity scanner to prevent a panic when
  there is an error reading file info via lstat. {issue}6005[6005]

==== Added

*Filebeat*

- Switch to docker prospector in sample manifests for Kubernetes deployment {pull}5963[5963]

[[release-notes-6.1.1]]
=== Beats version 6.1.1
https://github.com/elastic/beats/compare/v6.1.0...v6.1.1[View commits]

No changes in this release.

[[release-notes-6.1.0]]
=== Beats version 6.1.0
https://github.com/elastic/beats/compare/v6.0.1...v6.1.0[View commits]

==== Breaking changes

*Auditbeat*

- Changed `audit.file.path` to be a multi-field so that path is searchable. {pull}5625[5625]

*Metricbeat*

- Rename `heap_init` field to `heap.init` in the Elasticsearch module. {pull}5320[5320]
- Rename `http.response.status_code` field to `http.response.code` in the HTTP module. {pull}5521[5521]

==== Bugfixes

*Affecting all Beats*

- Remove ID() from Runner interface {issue}5153[5153]
- Correctly send configured `Host` header to the remote server. {issue}4842[4842]
- Change add_kubernetes_metadata to attempt detection of namespace. {pull}5482[5482]
- Avoid double slash when join url and path {pull}5517[5517]
- Fix console color output for Windows. {issue}5611[5611]
- Fix logstash output debug message. {pull}5799{5799]
- Fix isolation of modules when merging local and global field settings. {issue}5795[5795]
- Report ephemeral ID and uptime in monitoring events on all platforms {pull}6501[6501]

*Filebeat*

- Add support for adding string tags {pull}5395[5395]
- Fix race condition when limiting the number of harvesters running in parallel {issue}5458[5458]
- Fix relative paths in the prospector definitions. {pull}5443[5443]
- Fix `recursive_globe.enabled` option. {pull}5443[5443]

*Metricbeat*

- Change field type of http header from nested to object {pull}5258[5258]
- Fix the fetching of process information when some data is missing under MacOS X. {issue}5337[5337]
- Change `MySQL active connections` visualization title to `MySQL total connections`. {issue}4812[4812]
- Fix `ProcState` on Linux and FreeBSD when process names contain parentheses. {pull}5775[5775]
- Fix incorrect `Mem.Used` calculation under linux. {pull}5775[5775]
- Fix `open_file_descriptor_count` and `max_file_descriptor_count` lost in zookeeper module {pull}5902[5902]
- Fix system process metricset for kernel processes. {issue}5700[5700]
- Change kubernetes.node.cpu.allocatable.cores to float. {pull}6130[6130]

*Packetbeat*

- Fix http status phrase parsing not allow spaces. {pull}5312[5312]
- Fix http parse to allow to parse get request with space in the URI. {pull}5495[5495]
- Fix mysql SQL parser to trim `\r` from Windows Server `SELECT\r\n\t1`. {pull}5572[5572]
- Fix corruption when parsing repeated headers in an HTTP request or response. {pull}6325[6325]
- Fix panic when parsing partial AMQP messages. {pull}6384[6384]
- Fix out of bounds access to slice in MongoDB parser. {pull}6256[6256]
- Fix sniffer hanging on exit under Linux. {pull}6535[6535]
- Fix bounds check error in http parser causing a panic. {pull}6750[6750]

*Winlogbeat*

- Fix the registry file. It was not correctly storing event log names, and
  upon restart it would begin reading at the start of each event log. {issue}5813[5813]
- Fix config validation to allow `event_logs.processors`. [pull]6217[6217]

==== Added

*Affecting all Beats*

- Support dashboard loading without Elasticsearch {pull}5653[5653]
- Changed the hashbang used in the beat helper script from `/bin/bash` to `/usr/bin/env bash`. {pull}5051[5051]
- Changed beat helper script to use `exec` when running the beat. {pull}5051[5051]
- Fix reloader error message to only print on actual error {pull}5066[5066]
- Add support for enabling TLS renegotiation. {issue}4386[4386]
- Add Azure VM support for add_cloud_metadata processor {pull}5355[5355]
- Add `output.file.permission` config option. {pull}4638[4638]
- Refactor add_kubernetes_metadata to support autodiscovery {pull}5434[5434]
- Improve custom flag handling and CLI flags usage message. {pull}5543[5543]
- Add number_of_routing_shards config set to 30 {pull}5570[5570]
- Set log level for kafka output. {pull}5397[5397]
- Move TCP UDP start up into `server.Start()` {pull}4903[4903]
- Update to Golang 1.9.2

*Auditbeat*

- Add support for SHA3 hash algorithms to the file integrity module. {issue}5345[5345]
- Add dashboards for Linux audit framework events (overview, executions, sockets). {pull}5516[5516]

*Filebeat*

- Add PostgreSQL module with slowlog support. {pull}4763[4763]
- Add Kafka log module. {pull}4885[4885]
- Add support for `/var/log/containers/` log path in `add_kubernetes_metadata` processor. {pull}4981[4981]
- Remove error log from runnerfactory as error is returned by API. {pull}5085[5085]
- Add experimental Docker `json-file` prospector . {pull}5402[5402]
- Add experimental Docker autodiscover functionality. {pull}5245[5245]
- Add option to convert the timestamps to UTC in the system module. {pull}5647[5647]
- Add Logstash module support for main log and the slow log, support the plain text or structured JSON format {pull}5481[5481]

*Metricbeat*

- Add graphite protocol metricbeat module. {pull}4734[4734]
- Add http server metricset to support push metrics via http. {pull}4770[4770]
- Make config object public for graphite and http server {pull}4820[4820]
- Add system uptime metricset. {issue}4848[4848]
- Add experimental `queue` metricset to RabbitMQ module. {pull}4788[4788]
- Add additional php-fpm pool status kpis for Metricbeat module {pull}5287[5287]
- Add etcd module. {issue}4970[4970]
- Add ip address of docker containers to event. {pull}5379[5379]
- Add ceph osd tree information to Metricbeat {pull}5498[5498]
- Add basic Logstash module. {pull}5540[5540]
- Add dashboard for Windows service metricset. {pull}5603[5603]
- Add experimental Docker autodiscover functionality. {pull}5245[5245]
- Add Windows service metricset in the windows module. {pull}5332[5332]
- Update gosigar to v0.6.0. {pull}5775[5775]

*Packetbeat*

- Add support for decoding the TLS envelopes. {pull}5476[5476]
- HTTP parses successfully on empty status phrase. {issue}6176[6176]
- HTTP parser supports broken status line. {pull}6631[6631]

[[release-notes-6.0.1]]
=== Beats version 6.0.1
https://github.com/elastic/beats/compare/v6.0.0...v6.0.1[View commits]

==== Bugfixes

*Affecting all Beats*

- Fix documentation links in README.md files. {pull}5710[5710]
- Fix `add_docker_metadata` dropping some containers. {pull}5788[5788]

*Heartbeat*

- Fix the "HTTP up status" visualization. {pull}5564[5564]

*Metricbeat*

- Fix map overwrite in docker diskio module. {issue}5582[5582]
- Fix connection leak in mongodb module. {issue}5688[5688]
- Fix the include top N processes feature for cases where there are fewer
  processes than N. {pull}5729[5729]


include::libbeat/docs/release-notes/6.0.0.asciidoc[]

[[release-notes-6.0.0-ga]]
=== Beats version 6.0.0-GA
https://github.com/elastic/beats/compare/v6.0.0-rc2...v6.0.0[View commits]

The list below covers the changes between 6.0.0-rc2 and 6.0.0 GA only.

==== Bugfixes

*Filebeat*

- Fix machine learning jobs setup for dynamic modules. {pull}5509[5509]

*Packetbeat*

- Fix missing length check in the PostgreSQL module. {pull}5457[5457]
- Fix panic in ACK handler if event is dropped on blocked queue {issue}5524[5524]

==== Added

*Filebeat*

- Add Kubernetes manifests to deploy Filebeat. {pull}5349[5349]
- Add container short ID matching to add_docker_metadata. {pull}6172[6172]

*Metricbeat*

- Add Kubernetes manifests to deploy Metricbeat. {pull}5349[5349]


[[release-notes-6.0.0-rc2]]
=== Beats version 6.0.0-rc2
https://github.com/elastic/beats/compare/v6.0.0-rc1...v6.0.0-rc2[View commits]

==== Breaking changes

*Packetbeat*

- Remove not-working `runoptions.uid` and `runoptions.gid` options in Packetbeat. {pull}5261[5261]

==== Bugfixes

*Affecting all Beats*

- Fix data race accessing watched containers. {issue}5147[5147]
- Do not require template if index change and template disabled {pull}5319[5319]
- Fix missing ACK in redis output. {issue}5404[5404]

*Filebeat*

- Fix default paths for redis 4.0.1 logs on macOS {pull}5173[5173]
- Fix Filebeat not starting if command line and modules configs are used together. {issue}5376[5376]
- Fix double `@timestamp` field when JSON decoding was used. {pull}5436[5436]

*Metricbeat*

- Use `beat.name` instead of `beat.hostname` in the Host Overview dashboard. {pull}5340[5340]
- Fix the loading of 5.x dashboards. {issue}5277[5277]

==== Added

*Metricbeat*

- Auto-select a hostname (based on the host on which the Beat is running) in the Host Overview dashboard. {pull}5340[5340]

==== Deprecated

*Filebeat*

- The `filebeat.config_dir` option is deprecated. Use `filebeat.config.prospector` options instead. {pull}5321[5321]

[[release-notes-6.0.0-rc1]]
=== Beats version 6.0.0-rc1
https://github.com/elastic/beats/compare/v6.0.0-beta2...v6.0.0-rc1[View commits]

==== Bugfixes

*Affecting all Beats*

- Fix the `/usr/bin/beatname` script to accept `-d "*"` as a parameter. {issue}5040[5040]
- Combine `fields.yml` properties when they are defined in different sources. {issue}5075[5075]
- Keep Docker & Kubernetes pod metadata after container dies while they are needed by processors. {pull}5084[5084]
- Fix `fields.yml` lookup when using `export template` with a custom `path.config` param. {issue}5089[5089]
- Remove runner creation from every reload check {pull}5141[5141]
- Fix add_kubernetes_metadata matcher registry lookup. {pull}5159[5159]

*Metricbeat*

- Fix a memory allocation issue where more memory was allocated than needed in the windows-perfmon metricset. {issue}5035[5035]
- Don't start metricbeat if external modules config is wrong and reload is disabled {pull}5053[5053]
- The MongoDB module now connects on each fetch, to avoid stopping the whole Metricbeat instance if MongoDB is not up when starting. {pull}5120[5120]
- Fix kubernetes events module to be able to index time fields properly. {issue}5093[5093]
- Fixed `cmd_set` and `cmd_get` being mixed in the Memcache module. {pull}5189[5189]


==== Added

*Affecting all Beats*

- Enable flush timeout by default. {pull}5150[5150]
- Add @metadata.version to events send to Logstash. {pull}5166[5166]

*Auditbeat*

- Changed the number of shards in the default configuration to 3. {issue}5095[5095]
- Add support for receiving audit events using a multicast socket. {issue}4850[4850]

*Filebeat*

- Changed the number of shards in the default configuration to 3. {issue}5095[5095]
- Don't start filebeat if external modules/prospectors config is wrong and reload is disabled {pull}5053[5053]
- Add `filebeat.registry_flush` setting, to delay the registry updates. {pull}5146[5146]

*Heartbeat*

- Changed the number of shards in the default configuration to 1. {issue}5095[5095]

*Packetbeat*

- Changed the number of shards in the default configuration to 3. {issue}5095[5095]

*Winlogbeat*

- Changed the number of shards in the default configuration to 3. {issue}5095[5095]

[[release-notes-6.0.0-beta2]]
=== Beats version 6.0.0-beta2
https://github.com/elastic/beats/compare/v6.0.0-beta1...v6.0.0-beta2[View commits]

==== Breaking changes

*Affecting all Beats*

- The log directory (`path.log`) for Windows services is now set to `C:\ProgramData\[beatname]\logs`. {issue}4764[4764]
- The _all field is disabled in Elasticsearch 6.0. This means that searching by individual
  words only work on text fields. {issue}4901[4901]
- Fail if removed setting output.X.flush_interval is explicitly configured.
- Rename the `/usr/bin/beatname.sh` script (e.g. `metricbeat.sh`) to `/usr/bin/beatname`. {pull}4933[4933]
- Beat does not start if elasticsearch index pattern was modified but not the template name and pattern. {issue}4769[4769]
- Fail if removed setting output.X.flush_interval is explicitly configured. {pull}4880[4880]

==== Bugfixes

*Affecting all Beats*

- Register kubernetes `field_format` matcher and remove logger in `Encode` API {pull}4888[4888]
- Fix go plugins not loaded when beat starts {pull}4799[4799]
- Add support for `initContainers` in `add_kubernetes_metadata` processor. {issue}4825[4825]
- Eliminate deprecated _default_ mapping in 6.x {pull}4864[4864]
- Fix pod name indexer to use both namespace, pod name to frame index key {pull}4775[4775]

*Filebeat*

- Fix issue where the `fileset.module` could have the wrong value. {issue}4761[4761]

*Heartbeat*

- Fix monitor.name being empty by default. {issue}4852[4852]
- Fix wrong event timestamps. {issue}4851[4851]

*Metricbeat*

- Added missing mongodb configuration file to the `modules.d` folder. {pull}4870[4870]
- Fix wrong MySQL CRUD queries timelion visualization {pull}4857[4857]
- Add new metrics to CPU metricset {pull}4969[4969]

*Packetbeat*

- Update flow timestamp on each packet being received. {issue}4895[4895]

==== Added

*Affecting all Beats*

- Add setting to enable/disable the slow start in logstash output. {pull}4972[4972]
- Update init scripts to use the `test config` subcommand instead of the deprecated `-configtest` flag. {issue}4600[4600]
- Get by default the credentials for connecting to Kibana from the Elasticsearch output configuration. {pull}4867[4867]
- Added `cloud.id` and `cloud.auth` settings, for simplifying using Beats with the Elastic Cloud. {issue}4959[4959]
- Add lz4 compression support to kafka output. {pull}4977[4977]
- Add newer kafka versions to kafka output. {pull}4977[4977]
- Configure the index name when loading the dashboards and the index pattern. {pull}4949[4949]

*Metricbeat*

- Add `filesystem.ignore_types` to system module for ignoring filesystem types. {issue}4685[4685]
- Add support to exclude labels from kubernetes pod metadata. {pull}4757[4757]

[[release-notes-6.0.0-beta1]]
=== Beats version 6.0.0-beta1
https://github.com/elastic/beats/compare/v6.0.0-alpha2...v6.0.0-beta1[View commits]

==== Breaking changes

*Affecting all Beats*

- Rename `kubernetes` processor to `add_kubernetes_metadata`. {pull}4473[4473]
- Rename `*.full.yml` config files to `*.reference.yml`. {pull}4563[4563]
- The `scripts/import_dashboards` is removed from packages. Use the `setup` command instead. {pull}4586[4586]
- Change format of the saved kibana dashboards to have a single JSON file for each dashboard {pull}4413[4413]
- Rename `configtest` command to `test config`. {pull}4590[4590]
- Remove setting `queue_size` and `bulk_queue_size`. {pull}4650[4650]
- Remove setting `dashboard.snapshot` and `dashboard.snapshot_url`. They are no longer needed because the
  dashboards are included in the packages by default. {pull}4675[4675]
- Beats can no longer be launched from Windows Explorer (GUI), command line is required. {pull}4420[4420]

*Auditbeat*

- Changed file metricset config to make `file.paths` a list instead of a dictionary. {pull}4796[4796]

*Heartbeat*

- Renamed the heartbeat RPM/DEB name to `heartbeat-elastic`. {pull}4601[4601]

*Metricbeat*

- Change all `system.cpu.*.pct` metrics to be scaled by the number of CPU cores.
  This will make the CPU usage percentages from the system cpu metricset consistent
  with the system process metricset. The documentation for these metrics already
  stated that on multi-core systems the percentages could be greater than 100%. {pull}4544[4544]
- Remove filters setting from metricbeat modules. {pull}4699[4699]
- Added `type` field to filesystem metrics. {pull}4717[4717]

*Packetbeat*

- Remove the already unsupported `pf_ring` sniffer option. {pull}4608[4608]

==== Bugfixes

*Affecting all Beats*

- Don't stop with error loading the ES template if the ES output is not enabled. {pull}4436[4436]
- Fix race condition in internal logging rotator. {pull}4519[4519]
- Normalize all times to UTC to ensure proper index naming. {issue}4569[4569]
- Fix issue with loading dashboards to ES 6.0 when .kibana index did not already exist. {issue}4659[4659]

*Auditbeat*

- Fix `file.max_file_size` config option for the audit file metricset. {pull}4796[4796]

*Filebeat*

- Fix issue where the `fileset.module` could have the wrong value. {issue}4761[4761]

*Metricbeat*

- Fix issue affecting Windows services timing out at startup. {pull}4491[4491]
- Fix incorrect docker.diskio.total metric calculation. {pull}4507[4507]
- Vsphere module: used memory field corrected. {issue}4461[4461]

*Packetbeat*

- Enabled /proc/net/tcp6 scanning and fixed ip v6 parsing. {pull}4442[4442]

*Winlogbeat*

- Removed validation of top-level config keys. This behavior was inconsistent with other Beats
  and caused maintainability issues. {pull}4657[4657]

==== Added

*Affecting all Beats*

- New cli subcommands interface. {pull}4420[4420]
- Allow source path matching in `add_docker_metadata` processor. {pull}4495[4495]
- Add support for analyzers and multifields in fields.yml. {pull}4574[4574]
- Add support for JSON logging. {pull}4523[4523]
- Add `test output` command, to test Elasticsearch and Logstash output settings. {pull}4590[4590]
- Introduce configurable event queue settings: queue.mem.events, queue.mem.flush.min_events and queue.mem.flush.timeout. {pull}4650[4650]
- Enable pipelining in Logstash output by default. {pull}4650[4650]
- Added 'result' field to Elasticsearch QueryResult struct for compatibility with 6.x Index and Delete API responses. {issue]4661[4661]
- The sample dashboards are now included in the Beats packages. {pull}4675[4675]
- Add `pattern` option to be used in the fields.yml to specify the pattern for a number field. {pull}4731[4731]

*Auditbeat*

- Added `file.hash_types` config option for controlling the hash types. {pull}4796[4796]
- Added the ability to specify byte unit suffixes to `file.max_file_size`. {pull}4796[4796]

*Filebeat*

- Add experimental Redis module. {pull}4441[4441]
- Nginx module: use the first not-private IP address as the remote_ip. {pull}4417[4417]
- Load Ingest Node pipelines when the Elasticsearch connection is established, instead of only once at startup. {pull}4479[4479]
- Add support for loading Xpack Machine Learning configurations from the modules, and added sample configurations for the Nginx module. {pull}4506[4506] {pull}4609[4609]

- Add udp prospector type. {pull}4452[4452]
- Enabled Cgo which means libc is dynamically compiled. {pull}4546[4546]
- Add Beta module config reloading mechanism {pull}4566[4566]
- Remove spooler and publisher components and settings. {pull}4644[4644]

*Heartbeat*

- Enabled Cgo which means libc is dynamically compiled. {pull}4546[4546]

*Metricbeat*

- Add random startup delay to each metricset to avoid the thundering herd problem. {issue}4010[4010]
- Add the ability to configure audit rules to the kernel module. {pull}4482[4482]
- Add the ability to configure kernel's audit failure mode. {pull}4516[4516]
- Add experimental Aerospike module. {pull}4560[4560]
- Vsphere module: collect custom fields from virtual machines. {issue}4464[4464]
- Add `test modules` command, to test modules expected output. {pull}4656[4656]
- Add `processors` setting to metricbeat modules. {pull}4699[4699]
- Support `npipe` protocol (Windows) in Docker module. {pull}4751[4751]

*Winlogbeat*

- Add the ability to use LevelRaw if Level isn't populated in the event XML. {pull}4257[4257]

*Auditbeat*

- Add file integrity metricset to the audit module. {pull}4486[4486]

[[release-notes-6.0.0-alpha2]]
=== Beats version 6.0.0-alpha2
https://github.com/elastic/beats/compare/v6.0.0-alpha1...v6.0.0-alpha2[View commits]

==== Breaking changes

*Filebeat*

- Rename `input_type` field to `prospector.type` {pull}4294[4294]
- The `@metadata.type` field, added by the Logstash output, is now hardcoded to `doc` and will be removed in future versions. {pull}4331[4331].

==== Bugfixes

*Affecting all Beats*

- Fix importing the dashboards when the limit for max open files is too low. {issue}4244[4244]
- Fix configuration documentation for kubernetes processor {pull}4313[4313]
- Fix misspelling in `add_locale` configuration option for abbreviation.

*Filebeat*

- Fix race condition on harvester stopping with reloading enabled. {issue}3779[3779]
- Fix recursive glob config parsing and resolution across restarts. {pull}4269[4269]
- Allow string characters in user agent patch version (NGINX and Apache) {pull}4415[4415]
- Fix grok pattern in filebeat module system/auth without hostname. {pull}4224[4224]

*Metricbeat*

- Set correct format for percent fields in memory module. {pull}4619[4619]
- Fix a debug statement that said a module wrapper had stopped when it hadn't. {pull}4264[4264]
- Use MemAvailable value from /proc/meminfo on Linux 3.14. {pull}4316[4316]
- Fix panic when events were dropped by filters. {issue}4327[4327]
- Add filtering to system filesystem metricset to remove relative mountpoints like those
  from Linux network namespaces. {pull}4370[4370]
- Remove unnecessary print statement in schema apis. {pull}4355[4355]
- Fix type of field `haproxy.stat.check.health.last`. {issue}4407[4407]

*Packetbeat*
- Enable memcache filtering only if a port is specified in the config file. {issue}4335[4335]
- Enable memcache filtering only if a port is specified in the config file. {issue}4335[4335]

==== Added

*Affecting all Beats*

- Upgraded to Golang 1.8.3. {pull}4401[4401]
- Added the possibility to set Elasticsearch mapping template settings from the Beat configuration file. {pull}4284[4284] {pull}4317[4317]
- Add a variable to the SysV init scripts to make it easier to change the user. {pull}4340[4340]
- Add the option to write the generated Elasticsearch mapping template into a file. {pull}4323[4323]
- Add `instance_name` in GCE add_cloud_metadata processor. {pull}4414[4414]
- Add `add_docker_metadata` processor. {pull}4352[4352]
- Add `logging.files` `permissions` option. {pull}4295[4295]

*Filebeat*
- Added ability to sort harvested files. {pull}4374[4374]
- Add experimental Redis slow log prospector type. {pull}4180[4180]

*Metricbeat*

- Add macOS implementation of the system diskio metricset. {issue}4144[4144]
- Add process_summary metricset that records high level metrics about processes. {pull}4231[4231]
- Add `kube-state-metrics` based metrics to `kubernetes` module {pull}4253[4253]
- Add debug logging to Jolokia JMX metricset. {pull}4341[4341]
- Add events metricset for kubernetes metricbeat module {pull}4315[4315]
- Change Metricbeat default configuration file to be better optimized for most users. {pull}4329[4329]
- Add experimental RabbitMQ module. {pull}4394[4394]
- Add Kibana dashboard for the Kubernetes modules. {pull}4138[4138]

*Packetbeat*

*Winlogbeat*

==== Deprecated

*Affecting all Beats*

- The `@metadata.type` field, added by the Logstash output, is deprecated, hardcoded to `doc` and will be removed in future versions. {pull}4331[4331].

*Filebeat*

- Deprecate `input_type` prospector config. Use `type` config option instead. {pull}4294[4294]

==== Known Issue

- If the Elasticsearch output is not enabled, but `setup.template` options are
  present (like it's the case in the default Metricbeat configuration), the
  Beat stops with an error: "Template loading requested but the Elasticsearch
  output is not configured/enabled". To avoid this error, disable the template
  loading explicitly `setup.template.enabled: false`.

[[release-notes-6.0.0-alpha1]]
=== Beats version 6.0.0-alpha1
https://github.com/elastic/beats/compare/v5.4.0...v6.0.0-alpha1[View commits]

==== Breaking changes

*Affecting all Beats*

- Introduce beat version in the Elasticsearch index and mapping template {pull}3527[3527]
- Usage of field `_type` is now ignored and hardcoded to `doc`. {pull}3757[3757]
- Change vendor manager from glide to govendor. {pull}3851[3851]
- Rename `error` field to `error.message`. {pull}3987[3987]
- Change `dashboards.*` config options to `setup.dashboards.*`. {pull}3921[3921]
- Change `outputs.elasticsearch.template.* to `setup.template.*` {pull}4080[4080]

*Filebeat*

- Remove code to convert states from 1.x. {pull}3767[3767]
- Remove deprecated config options `force_close_files` and `close_older`. {pull}3768[3768]
- Change `clean_removed` behaviour to also remove states for files which cannot be found anymore under the same name. {pull}3827[3827]
- Remove `document_type` config option. Use `fields` instead. {pull}4204[4204]
- Move `json_error` under `error.message` and `error.key`. {pull}4167[4167]

*Packetbeat*

- Remove deprecated `geoip`. {pull}3766[3766]
- Replace `waitstop` command line argument by `shutdown_timeout` in configuration file. {pull}3588[3588]

*Winlogbeat*

- Remove metrics endpoint. Replaced by http endpoint in libbeat (see #3717). {pull}3901[3901]

==== Bugfixes

*Affecting all Beats*

- Add `_id`, `_type`, `_index` and `_score` fields in the generated index pattern. {pull}3282[3282]

*Filebeat*

- Fix the Mysql slowlog parsing of IP addresses. {pull}4183[4183]
- Fix issue that new prospector was not reloaded on conflict {pull}4128[4128]

*Heartbeat*

- Use IP type of elasticsearch for ip field. {pull}3926[3926]

*Metricbeat*

- Support `common.Time` in `mapstriface.toTime()` {pull}3812[3812]
- Fix MongoDB `dbstats` fields mapping. {pull}4025[4025]
- Fixing prometheus collector to aggregate metrics based on metric family. {pull}4075[4075]
- Fixing multiEventFetch error reporting when no events are returned {pull}4153[4153]

==== Added

*Affecting all Beats*

- Initialize a beats UUID from file on startup. {pull}3615[3615]
- Add new `add_locale` processor to export the local timezone with an event. {pull}3902[3902]
- Add http endpoint. {pull}3717[3717]
- Updated to Go 1.8.1. {pull}4033[4033]
- Add kubernetes processor {pull}3888[3888]
- Add support for `include_labels` and `include_annotations` in kubernetes processor {pull}4043[4043]
- Support new `index_patterns` field when loading templates for Elasticsearch >= 6.0 {pull}4056[4056]
- Adding goimports support to make check and fmt {pull}4114[4114]
- Make kubernetes indexers/matchers pluggable {pull}4151[4151]
- Abstracting pod interface in kubernetes plugin to enable easier vendoring {pull}4152[4152]

*Filebeat*

- Restructure `input.Event` to be inline with `outputs.Data` {pull}3823[3823]
- Add base for supporting prospector level processors {pull}3853[3853]
- Add `filebeat.config.path` as replacement for `config_dir`. {pull}4051[4051]
- Add a `recursive_glob.enabled` setting to expand `**` in patterns. {pull}3980[3980]
- Add Icinga module. {pull}3904[3904]
- Add ability to parse nginx logs exposing the X-Forwarded-For header instead of the remote address.

*Heartbeat*

- Event format and field naming changes in Heartbeat and sample Dashboard. {pull}4091[4091]

*Metricbeat*

- Add experimental metricset `perfmon` to Windows module. {pull}3758[3758]
- Add memcached module with stats metricset. {pull}3693[3693]
- Add the `process.cmdline.cache.enabled` config option to the System Process Metricset. {pull}3891[3891]
- Add new MetricSet interfaces for developers (`Closer`, `ReportingFetcher`, and `PushMetricSet`). {pull}3908[3908]
- Add kubelet module {pull}3916[3916]
- Add dropwizard module {pull}4022[4022]
- Adding query APIs for metricsets and modules from metricbeat registry {pull}4102[4102]
- Fixing nil pointer on prometheus collector when http response is nil {pull}4119[4119]
- Add http module with json metricset. {pull}4092[4092]
- Add the option to the system module to include only the first top N processes by CPU and memory. {pull}4127[4127].
- Add experimental Vsphere module. {pull}4028[4028]
- Add experimental Elasticsearch module. {pull}3903[3903]
- Add experimental Kibana module. {pull}3895[3895]
- Move elasticsearch metricset node_stats under node.stats namespace. {pull}4142[4142]
- Make IP port indexer constructor public {pull}4434[4434]

*Packetbeat*

- Add `fields` and `fields_under_root` to Packetbeat protocols configurations. {pull}3518[3518]
- Add list style Packetbeat protocols configurations. This change supports specifying multiple configurations of the same protocol analyzer. {pull}3518[3518]

*Winlogbeat*

==== Deprecated

*Affecting all Beats*

- Usage of field `_type` is deprecated. It should not be used in queries or dashboards. {pull}3409[3409]

*Packetbeat*

- Deprecate dictionary style protocols configuration. {pull}3518[3518]

*Winlogbeat*

==== Known Issue

*Filebeat*

- Prospector reloading only works properly with new files. {pull}3546[3546]


[[release-notes-5.6.14]]
=== Beats version 5.6.14
https://github.com/elastic/beats/compare/v5.6.13...v5.6.14[View commits]

No changes in this version.

[[release-notes-5.6.13]]
=== Beats version 5.6.13
https://github.com/elastic/beats/compare/v5.6.12...v5.6.13[View commits]

No changes in this version.

[[release-notes-5.6.12]]
=== Beats version 5.6.12
https://github.com/elastic/beats/compare/v5.6.11...v5.6.12[View commits]

No changes in this version.

[[release-notes-5.6.11]]
=== Beats version 5.6.11
https://github.com/elastic/beats/compare/v5.6.10...v5.6.11[View commits]

No changes in this version.

[[release-notes-5.6.10]]
=== Beats version 5.6.10
https://github.com/elastic/beats/compare/v5.6.9...v5.6.10[View commits]

==== Bugfixes

*Packetbeat*

- Fix an out of bounds access in HTTP parser caused by malformed request. {pull}6997[6997]

[[release-notes-5.6.9]]
=== Beats version 5.6.9
https://github.com/elastic/beats/compare/v5.6.8...v5.6.9[View commits]

==== Bugfixes

*Affecting all Beats*

- Fix a type issue when specifying certicate authority when using the `import_dashboards` command. {pull}6678[6678]

*Packetbeat*

- Fix http status phrase parsing not allow spaces. {pull}5312[5312]
- Fix http parse to allow to parse get request with space in the URI. {pull}5495[5495]
- Fix mysql SQL parser to trim `\r` from Windows Server `SELECT\r\n\t1`. {pull}5572[5572]
- Fix corruption when parsing repeated headers in an HTTP request or response. {pull}6325[6325]
- Fix panic when parsing partial AMQP messages. {pull}6384[6384]
- Fix out of bounds access to slice in MongoDB parser. {pull}6256[6256]
- Fix sniffer hanging on exit under Linux. {pull}6535[6535]
- Fix bounds check error in http parser causing a panic. {pull}6750[6750]
- HTTP parses successfully on empty status phrase. {issue}6176[6176]
- HTTP parser supports broken status line. {pull}6631[6631]


[[release-notes-5.6.8]]
=== Beats version 5.6.8
https://github.com/elastic/beats/compare/v5.6.7...v5.6.8[View commits]

==== Bugfixes

*Winlogbeat*

- Fixed a crash under Windows 2003 and XP when an event had less insert strings than required by its format string. {pull}6247[6247]


[[release-notes-5.6.7]]
=== Beats version 5.6.7
https://github.com/elastic/beats/compare/v5.6.6...v5.6.7[View commits]

No changes in this release.


[[release-notes-5.6.6]]
=== Beats version 5.6.6
https://github.com/elastic/beats/compare/v5.6.5...v5.6.6[View commits]

No changes in this release.


[[release-notes-5.6.5]]
=== Beats version 5.6.5
https://github.com/elastic/beats/compare/v5.6.4...v5.6.5[View commits]

==== Bugfixes

*Affecting all Beats*

- Fix duplicate batches of events in retry queue. {pull}5520[5520]

*Metricbeat*

- Clarify meaning of percentages reported by system core metricset. {pull}5565[5565]
- Fix map overwrite in docker diskio module. {issue}5582[5582]

[[release-notes-5.6.4]]
=== Beats version 5.6.4
https://github.com/elastic/beats/compare/v5.6.3...v5.6.4[View commits]

==== Bugfixes

*Affecting all Beats*

- Fix race condition in internal logging rotator. {pull}4519[4519]

*Packetbeat*

- Fix missing length check in the PostgreSQL module. {pull}5457[5457]

==== Added

*Affecting all Beats*

- Add support for enabling TLS renegotiation. {issue}4386[4386]
- Add setting to enable/disable the slow start in logstash output. {pull}5400[5400]

[[release-notes-5.6.3]]
=== Beats version 5.6.3
https://github.com/elastic/beats/compare/v5.6.2...v5.6.3[View commits]

No changes in this release.

[[release-notes-5.6.2]]
=== Beats version 5.6.2
https://github.com/elastic/beats/compare/v5.6.1...v5.6.2[View commits]

No changes in this release.

[[release-notes-5.6.1]]
=== Beats version 5.6.1
https://github.com/elastic/beats/compare/v5.6.0...v5.6.1[View commits]

No changes in this release.

[[release-notes-5.6.0]]
=== Beats version 5.6.0
https://github.com/elastic/beats/compare/v5.5.3...v5.6.0[View commits]

==== Breaking changes

*Affecting all Beats*

- The _all.norms setting in the Elasticsearch template is no longer disabled.
  This increases the storage size with one byte per document, but allows for a
  better upgrade experience to 6.0. {issue}4901[4901]


==== Bugfixes

*Filebeat*

- Fix issue where the `fileset.module` could have the wrong value. {issue}4761[4761]

*Packetbeat*

- Update flow timestamp on each packet being received. {issue}4895[4895]

*Metricbeat*

- Fix a debug statement that said a module wrapper had stopped when it hadn't. {pull}4264[4264]
- Use MemAvailable value from /proc/meminfo on Linux 3.14. {pull}4316[4316]
- Fix panic when events were dropped by filters. {issue}4327[4327]

==== Added

*Affecting all Beats*

- Add option to the import_dashboards script to load the dashboards via Kibana API. {pull}4682[4682]

*Filebeat*

- Add support for loading Xpack Machine Learning configurations from the modules, and added sample configurations for the Nginx module. {pull}4506[4506] {pull}4609[4609]
-  Add ability to parse nginx logs exposing the X-Forwarded-For header instead of the remote address. {pull}4351[4351]

*Metricbeat*

- Add `filesystem.ignore_types` to system module for ignoring filesystem types. {issue}4685[4685]

==== Deprecated

*Affecting all Beats*

- Loading more than one output is deprecated and will be removed in 6.0. {pull}4907[4907]

[[release-notes-5.5.3]]
=== Beats version 5.5.3
https://github.com/elastic/beats/compare/v5.5.2...v5.5.3[View commits]

No changes in this release.

[[release-notes-5.5.2]]
=== Beats version 5.5.2
https://github.com/elastic/beats/compare/v5.5.1...v5.5.2[View commits]

No changes in this release.
[[release-notes-5.5.1]]
=== Beats version 5.5.1
https://github.com/elastic/beats/compare/v5.5.0...v5.5.1[View commits]

==== Bugfixes

*Affecting all Beats*

- Normalize all times to UTC to ensure proper index naming. {issue}4569[4569]

[[release-notes-5.5.0]]
=== Beats version 5.5.0
https://github.com/elastic/beats/compare/v5.4.2...v5.5.0[View commits]

==== Breaking changes

*Affecting all Beats*

- Usage of field `_type` is now ignored and hardcoded to `doc`. {pull}3757[3757]

*Metricbeat*
- Change all `system.cpu.*.pct` metrics to be scaled by the number of CPU cores.
  This will make the CPU usage percentages from the system cpu metricset consistent
  with the system process metricset. The documentation for these metrics already
  stated that on multi-core systems the percentages could be greater than 100%. {pull}4544[4544]

==== Bugfixes

*Affecting all Beats*

- Fix console output. {pull}4045[4045]

*Filebeat*

- Allow string characters in user agent patch version (NGINX and Apache) {pull}4415[4415]

*Metricbeat*

- Fix type of field `haproxy.stat.check.health.last`. {issue}4407[4407]

*Packetbeat*

- Fix `packetbeat.interface` options that contain underscores (e.g. `with_vlans` or `bpf_filter`). {pull}4378[4378]
- Enabled /proc/net/tcp6 scanning and fixed ip v6 parsing. {pull}4442[4442]

==== Deprecated

*Filebeat*

- Deprecate `document_type` prospector config option as _type is removed in elasticsearch 6.0. Use fields instead. {pull}4225[4225]

*Winlogbeat*

- Deprecated metrics endpoint. It is superseded by a libbeat feature that can serve metrics on an HTTP endpoint. {pull}4145[4145]

[[release-notes-5.4.2]]
=== Beats version 5.4.2
https://github.com/elastic/beats/compare/v5.4.1...v5.4.2[View commits]

==== Bugfixes

*Affecting all Beats*

- Removed empty sections from the template files, causing indexing errors for array objects. {pull}4488[4488]

*Metricbeat*

- Fix issue affecting Windows services timing out at startup. {pull}4491[4491]
- Add filtering to system filesystem metricset to remove relative mountpoints like those
  from Linux network namespaces. {pull}4370[4370]

*Packetbeat*

- Clean configured geoip.paths before attempting to open the database. {pull}4306[4306]

[[release-notes-5.4.1]]
=== Beats version 5.4.1
https://github.com/elastic/beats/compare/v5.4.0...v5.4.1[View commits]

==== Bugfixes

*Affecting all Beats*

- Fix importing the dashboards when the limit for max open files is too low. {issue}4244[4244]
- Fix console output. {pull}4045[4045]

*Filebeat*

- Fix issue that new prospector was not reloaded on conflict. {pull}4128[4128]
- Fix grok pattern in filebeat module system/auth without hostname. {pull}4224[4224]
- Fix the Mysql slowlog parsing of IP addresses. {pull}4183[4183]

==== Added

*Affecting all Beats*

- Binaries upgraded to Go 1.7.6 which contains security fixes. {pull}4400[4400]

*Winlogbeat*

- Add the ability to use LevelRaw if Level isn't populated in the event XML. {pull}4257[4257]

[[release-notes-5.4.0]]
=== Beats version 5.4.0
https://github.com/elastic/beats/compare/v5.3.2...v5.4.0[View commits]

==== Bugfixes

*Affecting all Beats*

- Improve error message when downloading the dashboards fails. {pull}3805[3805]
- Fix potential Elasticsearch output URL parsing error if protocol scheme is missing. {pull}3671[3671]
- Downgrade Elasticsearch per batch item failure log to debug level. {issue}3953[3953]
- Make `@timestamp` accessible from format strings. {pull}3721[3721]

*Filebeat*

- Allow log lines without a program name in the Syslog fileset. {pull}3944[3944]
- Don't stop Filebeat when modules are used with the Logstash output. {pull}3929[3929]

*Metricbeat*

- Fixing panic on the Prometheus collector when label has a comma. {pull}3947[3947]
- Make system process metricset honor the `cpu_ticks` config option. {issue}3590[3590]

*Winlogbeat*

- Fix null terminators include in raw XML string when include_xml is enabled. {pull}3943[3943]

==== Added

*Affecting all Beats*

- Update index mappings to support future Elasticsearch 6.X. {pull}3778[3778]

*Filebeat*

- Add auditd module for reading audit logs on Linux. {pull}3750[3750] {pull}3941[3941]
- Add fileset for the Linux authorization logs. {pull}3669[3669]

*Heartbeat*

- Add default ports in HTTP monitor. {pull}3924[3924]

*Metricbeat*

- Add beta Jolokia module. {pull}3844[3844]
- Add dashboard for the MySQL module. {pull}3716[3716]
- Module configuration reloading is now beta instead of experimental. {pull}3841[3841]
- Marked http fields from the HAProxy module optional to improve compatibility with 1.5. {pull}3788[3788]
- Add support for custom HTTP headers and TLS for the Metricbeat modules. {pull}3945[3945]

*Packetbeat*

- Add DNS dashboard for an overview the DNS traffic. {pull}3883[3883]
- Add DNS Tunneling dashboard to highlight domains with large numbers of subdomains or high data volume. {pull}3884[3884]

[[release-notes-5.3.2]]
=== Beats version 5.3.2
https://github.com/elastic/beats/compare/v5.3.1...v5.3.2[View commits]

==== Bugfixes

*Filebeat*

- Properly shut down crawler in case one prospector is misconfigured. {pull}4037[4037]
- Fix panic in JSON decoding code if the input line is "null". {pull}4042[4042]


[[release-notes-5.3.1]]
=== Beats version 5.3.1
https://github.com/elastic/beats/compare/v5.3.0...v5.3.1[View commits]

==== Bugfixes

*Affecting all Beats*

- Fix panic when testing regex-AST to match against date patterns. {issue}3889[3889]
- Fix panic due to race condition in kafka output. {pull}4098[4098]

*Filebeat*

- Fix modules default file permissions. {pull}3879[3879]
- Allow `-` in Apache access log byte count. {pull}3863[3863]

*Metricbeat*

- Avoid errors when some Apache status fields are missing. {issue}3074[3074]


[[release-notes-5.3.0]]
=== Beats version 5.3.0
https://github.com/elastic/beats/compare/v5.2.2...v5.3.0[View commits]

==== Breaking changes

*Affecting all Beats*

- Configuration files must be owned by the user running the Beat or by root, and they must not be writable by others. {pull}3544[3544] {pull}3689[3689]
- Change Beat generator. Use `$GOPATH/src/github.com/elastic/beats/script/generate.py` to generate a beat. {pull}3452[3452]

*Filebeat*

- Always use absolute path for event and registry. This can lead to issues when relative paths were used before. {pull}3328[3328]

*Metricbeat*

- Linux cgroup metrics are now enabled by default for the system process metricset. The configuration option for the feature was renamed from `cgroups` to `process.cgroups.enabled`. {pull}3519[3519]
- Change field names `couchbase.node.couch.*.actual_disk_size.*` to `couchbase.node.couch.*.disk_size.*` {pull}3545[3545]

==== Bugfixes

*Affecting all Beats*

- Add `_id`, `_type`, `_index` and `_score` fields in the generated index pattern. {pull}3282[3282]

*Filebeat*
- Always use absolute path for event and registry. {pull}3328[3328]
- Raise an exception in case there is a syntax error in one of the configuration files available under
  filebeat.config_dir. {pull}3573[3573]
- Fix empty registry file on machine crash. {issue}3537[3537]

*Metricbeat*

- Add error handling to system process metricset for when Linux cgroups are missing from the kernel. {pull}3692[3692]
- Add labels to the Docker healthcheck metricset output. {pull}3707[3707]

*Winlogbeat*

- Fix handling of empty strings in event_data. {pull}3705[3705]

==== Added

*Affecting all Beats*

- Files created by Beats (logs, registry, file output) will have 0600 permissions. {pull}3387[3387].
- RPM/deb packages will now install the config file with 0600 permissions. {pull}3382[3382]
- Add the option to pass custom HTTP headers to the Elasticsearch output. {pull}3400[3400]
- Unify `regexp` and `contains` conditionals, for both to support array of strings and convert numbers to strings if required. {pull}3469[3469]
- Add the option to load the sample dashboards during the Beat startup phase. {pull}3506[3506]
- Disabled date detection in Elasticsearch index templates. Date fields must be explicitly defined in index templates. {pull}3528[3528]
- Using environment variables in the configuration file is now GA, instead of experimental. {pull}3525[3525]

*Filebeat*

- Add Filebeat modules for system, apache2, mysql, and nginx. {issue}3159[3159]
- Add the `pipeline` config option at the prospector level, for configuring the Ingest Node pipeline ID. {pull}3433[3433]
- Update regular expressions used for matching file names or lines (multiline, include/exclude functionality) to new matchers improving performance of simple string matches. {pull}3469[3469]
- The `symlinks` and `harvester_limit` settings are now GA, instead of experimental. {pull}3525[3525]
- close_timeout is also applied when the output is blocking. {pull}3511[3511]
- Improve handling of different path variants on Windows. {pull}3781[3781]
- Add multiline.flush_pattern option, for specifying the 'end' of a multiline pattern {pull}4019[4019]

*Heartbeat*

- Add `tags`, `fields` and `fields_under_root` in monitors configuration. {pull}3623[3623]

*Metricbeat*

- Add experimental dbstats metricset to MongoDB module. {pull}3228[3228]
- Use persistent, direct connections to the configured nodes for MongoDB module. {pull}3228[3228]
- Add dynamic configuration reloading for modules. {pull}3281[3281]
- Add docker health metricset {pull}3357[3357]
- Add docker image metricset {pull}3467[3467]
- System module uses new matchers for white-listing processes. {pull}3469[3469]
- Add Beta CEPH module with health metricset. {pull}3311[3311]
- Add Beta php_fpm module with pool metricset. {pull}3415[3415]
- The Docker, Kafka, and Prometheus modules are now Beta, instead of experimental. {pull}3525[3525]
- The HAProxy module is now GA, instead of experimental. {pull}3525[3525]
- Add the ability to collect the environment variables from system processes. {pull}3337[3337]

==== Deprecated

*Affecting all Beats*

- Usage of field `_type` is deprecated. It should not be used in queries or dashboards. {pull}3409[3409]

*Filebeat*

- The experimental `publish_async` option is now deprecated and is planned to be removed in 6.0. {pull}3525[3525]


[[release-notes-5.2.2]]
=== Beats version 5.2.2
https://github.com/elastic/beats/compare/v5.2.1...v5.2.2[View commits]

*Metricbeat*

- Fix bug docker module hanging when docker container killed. {issue}3610[3610]
- Set timeout to period instead of 1s by default as documented. {pull}3612[3612]

[[release-notes-5.2.1]]
=== Beats version 5.2.1
https://github.com/elastic/beats/compare/v5.2.0...v5.2.1[View commits]

==== Bugfixes

*Metricbeat*

- Fix go routine leak in docker module. {pull}3492[3492]

*Packetbeat*

- Fix error in the NFS sample dashboard. {pull}3548[3548]

*Winlogbeat*

- Fix error in the Winlogbeat sample dashboard. {pull}3548[3548]

[[release-notes-5.2.0]]
=== Beats version 5.2.0
https://github.com/elastic/beats/compare/v5.1.2...v5.2.0[View commits]

==== Bugfixes

*Affecting all Beats*

- Fix overwriting explicit empty config sections. {issue}2918[2918]

*Filebeat*

- Fix alignment issue were Filebeat compiled with Go 1.7.4 was crashing on 32 bits system. {issue}3273[3273]

*Metricbeat*

- Fix service times-out at startup. {pull}3056[3056]
- Kafka module case sensitive host name matching. {pull}3193[3193]
- Fix interface conversion panic in couchbase module {pull}3272[3272]

*Packetbeat*

- Fix issue where some Cassandra visualizations were showing data from all protocols. {issue}3314[3314]

==== Added

*Affecting all Beats*

- Add support for passing list and dictionary settings via -E flag.
- Support for parsing list and dictionary setting from environment variables.
- Added new flags to import_dashboards (-cacert, -cert, -key, -insecure). {pull}3139[3139] {pull}3163[3163]
- The limit for the number of fields is increased via the mapping template. {pull}3275[3275]
- Updated to Go 1.7.4. {pull}3277[3277]
- Added a NOTICE file containing the notices and licenses of the dependencies. {pull}3334[3334].

*Heartbeat*

- First release, containing monitors for ICMP, TCP, and HTTP.

*Filebeat*

- Add enabled config option to prospectors. {pull}3157[3157]
- Add target option for decoded_json_field. {pull}3169[3169]

*Metricbeat*

- Kafka module broker matching enhancements. {pull}3129[3129]
- Add a couchbase module with metricsets for node, cluster and bucket. {pull}3081[3081]
- Export number of cores for CPU module. {pull}3192[3192]
- Experimental Prometheus module. {pull}3202[3202]
- Add system socket module that reports all TCP sockets. {pull}3246[3246]
- Kafka consumer groups metricset. {pull}3240[3240]
- Add jolokia module with dynamic jmx metricset. {pull}3570[3570]

*Winlogbeat*

- Reduced amount of memory allocated while reading event log records. {pull}3113[3113] {pull}3118[3118]

[[release-notes-5.1.2]]
=== Beats version 5.1.2
https://github.com/elastic/beats/compare/v5.1.1...v5.1.2[View commits]

==== Bugfixes

*Filebeat*

- Fix registry migration issue from old states where files were only harvested after second restart. {pull}3322[3322]

*Packetbeat*

- Fix error on importing dashboards due to colons in the Cassandra dashboard. {issue}3140[3140]
- Fix error on importing dashboards due to the wrong type for the geo_point fields. {pull}3147[3147]

*Winlogbeat*

- Fix for "The array bounds are invalid" error when reading large events. {issue}3076[3076]

[[release-notes-5.1.1]]
=== Beats version 5.1.1
https://github.com/elastic/beats/compare/v5.0.2...v5.1.1[View commits]

==== Breaking changes

*Metricbeat*

- Change data structure of experimental haproxy module. {pull}3003[3003]

*Filebeat*

- If a file is falling under `ignore_older` during startup, offset is now set to end of file instead of 0.
  With the previous logic the whole file was sent in case a line was added and it was inconsistent with
  files which were harvested previously. {pull}2907[2907]
- `tail_files` is now only applied on the first scan and not for all new files. {pull}2932[2932]

==== Bugfixes

*Affecting all Beats*

- Fix empty benign errors logged by processor actions. {pull}3046[3046]

*Metricbeat*

- Calculate the fsstat values per mounting point, and not filesystem. {pull}2777[2777]

==== Added

*Affecting all Beats*

- Add add_cloud_metadata processor for collecting cloud provider metadata. {pull}2728[2728]
- Added decode_json_fields processor for decoding fields containing JSON strings. {pull}2605[2605]
- Add Tencent Cloud provider for add_cloud_metadata processor. {pull}4023[4023]
- Add Alibaba Cloud provider for add_cloud_metadata processor. {pull}4111[4111]

*Metricbeat*

- Add experimental Docker module. Provided by Ingensi and @douaejeouit based on dockbeat.
- Add a sample Redis Kibana dashboard. {pull}2916[2916]
- Add support for MongoDB 3.4 and WiredTiger metrics. {pull}2999[2999]
- Add experimental kafka module with partition metricset. {pull}2969[2969]
- Add raw config option for mysql/status metricset. {pull}3001[3001]
- Add command fields for mysql/status metricset. {pull}3251[3251]

*Filebeat*

- Add command line option `-once` to run Filebeat only once and then close. {pull}2456[2456]
- Only load matching states into prospector to improve state handling {pull}2840[2840]
- Reset all states ttl on startup to make sure it is overwritten by new config {pull}2840[2840]
- Persist all states for files which fall under `ignore_older` to have consistent behaviour {pull}2859[2859]
- Improve shutdown behaviour with large number of files. {pull}3035[3035]

*Winlogbeat*

- Add `event_logs.batch_read_size` configuration option. {pull}2641[2641]

[[release-notes-5.1.0]]
=== Beats version 5.1.0 (skipped)

Version 5.1.0 doesn't exist because, for a short period of time, the Elastic
Yum and Apt repositories included unreleased binaries labeled 5.1.0. To avoid
confusion and upgrade issues for the people that have installed these without
realizing, we decided to skip the 5.1.0 version and release 5.1.1 instead.

[[release-notes-5.0.2]]
=== Beats version 5.0.2
https://github.com/elastic/beats/compare/v5.0.1...v5.0.2[View commits]

==== Bugfixes

*Metricbeat*

- Fix the `password` option in the MongoDB module. {pull}2995[2995]


[[release-notes-5.0.1]]
=== Beats version 5.0.1
https://github.com/elastic/beats/compare/v5.0.0...v5.0.1[View commits]

==== Bugfixes

*Metricbeat*

- Fix `system.process.start_time` on Windows. {pull}2848[2848]
- Fix `system.process.ppid` on Windows. {issue}2860[2860]
- Fix system process metricset for Windows XP and 2003. `cmdline` will be unavailable. {issue}1704[1704]
- Fix access denied issues in system process metricset by enabling SeDebugPrivilege on Windows. {issue}1897[1897]
- Fix system diskio metricset for Windows XP and 2003. {issue}2885[2885]

*Packetbeat*

- Fix 'index out of bounds' bug in Packetbeat DNS protocol plugin. {issue}2872[2872]

*Filebeat*

- Fix registry cleanup issue when files falling under ignore_older after restart. {issue}2818[2818]


==== Added

*Metricbeat*

- Add username and password config options to the PostgreSQL module. {pull}2889[2890]
- Add username and password config options to the MongoDB module. {pull}2889[2889]
- Add system core metricset for Windows. {pull}2883[2883]

*Packetbeat*

- Define `client_geoip.location` as geo_point in the mappings to be used by the GeoIP processor in the Ingest Node pipeline.
  {pull}2795[2795]

*Filebeat*

- Stop Filebeat on registrar loading error. {pull}2868[2868]


include::libbeat/docs/release-notes/5.0.0.asciidoc[]

[[release-notes-5.0.0-ga]]
=== Beats version 5.0.0-GA
https://github.com/elastic/beats/compare/v5.0.0-rc1...v5.0.0[View commits]

The list below covers the changes between 5.0.0-rc1 and 5.0.0 GA only.

==== Bugfixes

*Affecting all Beats*

- Fix kafka output re-trying batches with too large events. {issue}2735[2735]
- Fix kafka output protocol error if `version: 0.10` is configured. {issue}2651[2651]
- Fix kafka output connection closed by broker on SASL/PLAIN. {issue}2717[2717]

*Metricbeat*

- Fix high CPU usage on macOS when encountering processes with long command lines. {issue}2747[2747]
- Fix high value of `system.memory.actual.free` and `system.memory.actual.used`. {issue}2653[2653]
- Change several `OpenProcess` calls on Windows to request the lowest possible access privilege.  {issue}1897[1897]
- Fix system.memory.actual.free high value on Windows. {issue}2653[2653]

*Filebeat*

- Fix issue when clean_removed and clean_inactive were used together that states were not directly removed from the registry.
- Fix issue where upgrading a 1.x registry file resulted in duplicate state entries. {pull}2792[2792]

==== Added

*Affecting all Beats*

- Add beat.version fields to all events.

[[release-notes-5.0.0-rc1]]
=== Beats version 5.0.0-rc1
https://github.com/elastic/beats/compare/v5.0.0-beta1...v5.0.0-rc1[View commits]

==== Breaking changes

*Affecting all Beats*

- A dynamic mapping rule is added to the default Elasticsearch template to treat strings as keywords by default. {pull}2688[2688]

==== Bugfixes

*Affecting all Beats*

- Make sure Beats sent always float values when they are defined as float by sending 5.00000 instead of 5. {pull}2627[2627]
- Fix ignoring all fields from drop_fields in case the first field is unknown. {pull}2685[2685]
- Fix dynamic configuration int/uint to float type conversion. {pull}2698[2698]
- Fix primitive types conversion if values are read from environment variables. {pull}2698[2698]

*Metricbeat*

- Fix default configuration file on Windows to not enabled the `load` metricset. {pull}2632[2632]

*Packetbeat*

- Fix the `bpf_filter` setting. {issue}2660[2660]

*Filebeat*

- Fix input buffer on encoding problem. {pull}2416[2416]

==== Deprecated

*Affecting all Beats*

- Setting `port` has been deprecated in Redis and Logstash outputs. {pull}2620[2620]


[[release-notes-5.0.0-beta1]]
=== Beats version 5.0.0-beta1
https://github.com/elastic/beats/compare/v5.0.0-alpha5...v5.0.0-beta1[View commits]

==== Breaking changes

*Affecting all Beats*

- Change Elasticsearch output index configuration to be based on format strings. If index has been configured, no date will be appended anymore to the index name. {pull}2119[2119]
- Replace `output.kafka.use_type` by `output.kafka.topic` accepting a format string. {pull}2188[2188]
- If the path specified by the `-c` flag is not absolute and `-path.config` is not specified, it
  is considered relative to the current working directory. {pull}2245[2245]
- rename `tls` configurations section to `ssl`. {pull}2330[2330]
- rename `certificate_key` configuration to `key`. {pull}2330[2330]
- replace `tls.insecure` with `ssl.verification_mode` setting. {pull}2330[2330]
- replace `tls.min/max_version` with `ssl.supported_protocols` setting requiring full protocol name. {pull}2330[2330]

*Metricbeat*

- Change field type system.process.cpu.start_time from keyword to date. {issue}1565[1565]
- redis/info metricset fields were renamed up according to the naming conventions.

*Packetbeat*

- Group HTTP fields under `http.request` and `http.response` {pull}2167[2167]
- Export `http.request.body` and `http.response.body` when configured under `include_body_for` {pull}2167[2167]
- Move `ignore_outgoing` config to `packetbeat.ignore_outgoing` {pull}2393[2393]

*Filebeat*

- Set close_inactive default to 5 minutes (was 1 hour before)
- Set clean_removed and close_removed to true by default

==== Bugfixes

*Affecting all Beats*

- Fix logstash output handles error twice when asynchronous sending fails. {pull}2441[2441]
- Fix Elasticsearch structured error response parsing error. {issue}2229[2229]
- Fixed the run script to allow the overriding of the configuration file. {issue}2171[2171]
- Fix logstash output crash if no hosts are configured. {issue}2325[2325]
- Fix array value support in -E CLI flag. {pull}2521[2521]
- Fix merging array values if -c CLI flag is used multiple times. {pull}2521[2521]
- Fix beats failing to start due to invalid duplicate key error in configuration file. {pull}2521[2521]
- Fix panic on non writable logging directory. {pull}2571[2571]

*Metricbeat*

- Fix module filters to work properly with drop_event filter. {issue}2249[2249]

*Packetbeat*

- Fix mapping for some Packetbeat flow metrics that were not marked as being longs. {issue}2177[2177]
- Fix handling of messages larger than the maximum message size (10MB). {pull}2470[2470]

*Filebeat*

- Fix processor failure in Filebeat when using regex, contain, or equals with the message field. {issue}2178[2178]
- Fix async publisher sending empty events {pull}2455[2455]
- Fix potential issue with multiple harvester per file on large file numbers or slow output {pull}2541[2541]

*Winlogbeat*

- Fix corrupt registry file that occurs on power loss by disabling file write caching. {issue}2313[2313]

==== Added

*Affecting all Beats*

- Add script to generate the Kibana index-pattern from fields.yml. {pull}2122[2122]
- Enhance Redis output key selection based on format string. {pull}2169[2169]
- Configurable Redis `keys` using filters and format strings. {pull}2169[2169]
- Add format string support to `output.kafka.topic`. {pull}2188[2188]
- Add `output.kafka.topics` for more advanced kafka topic selection per event. {pull}2188[2188]
- Add support for Kafka 0.10. {pull}2190[2190]
- Add SASL/PLAIN authentication support to kafka output. {pull}2190[2190]
- Make Kafka metadata update configurable. {pull}2190[2190]
- Add Kafka version setting (optional) enabling kafka broker version support. {pull}2190[2190]
- Add Kafka message timestamp if at least version 0.10 is configured. {pull}2190[2190]
- Add configurable Kafka event key setting. {pull}2284[2284]
- Add settings for configuring the kafka partitioning strategy. {pull}2284[2284]
- Add partitioner settings `reachable_only` to ignore partitions not reachable by network. {pull}2284[2284]
- Enhance contains condition to work on fields that are arrays of strings. {issue}2237[2237]
- Lookup the configuration file relative to the `-path.config` CLI flag. {pull}2245[2245]
- Re-write import_dashboards.sh in Golang. {pull}2155[2155]
- Update to Go 1.7. {pull}2306[2306]
- Log total non-zero internal metrics on shutdown. {pull}2349[2349]
- Add support for encrypted private key files by introducing `ssl.key_passphrase` setting. {pull}2330[2330]
- Add experimental symlink support with `symlinks` config {pull}2478[2478]
- Improve validation of registry file on startup.

*Metricbeat*

- Use the new scaled_float Elasticsearch type for the percentage values. {pull}2156[2156]
- Add experimental cgroup metrics to the system/process MetricSet. {pull}2184[2184]
- Added a PostgreSQL module. {pull}2253[2253]
- Improve mapping by converting half_float to scaled_float and integers to long. {pull}2430[2430]
- Add experimental haproxy module. {pull}2384[2384]
- Add Kibana dashboard for cgroups data {pull}2555[2555]

*Packetbeat*

- Add Cassandra protocol analyzer to Packetbeat. {pull}1959[1959]
- Match connections with IPv6 addresses to processes {pull}2254[2254]
- Add IP address to -devices command output {pull}2327[2327]
- Add configuration option for the maximum message size. Used to be hard-coded to 10 MB. {pull}2470[2470]

*Filebeat*

- Introduce close_timeout harvester options {issue}1926[1926]
- Strip BOM from first message in case of BOM files {issue}2351[2351]
- Add harvester_limit option {pull}2417[2417]

==== Deprecated

*Affecting all Beats*

- Topology map is deprecated. This applies to the settings: refresh_topology_freq, topology_expire, save_topology, host_topology, password_topology, db_topology.


[[release-notes-5.0.0-alpha5]]
=== Beats version 5.0.0-alpha5
https://github.com/elastic/beats/compare/v5.0.0-alpha4...v5.0.0-alpha5[View commits]

==== Breaking changes

*Affecting all Beats*

- Rename the `filters` section to `processors`. {pull}1944[1944]
- Introduce the condition with `when` in the processor configuration. {pull}1949[1949]
- The Elasticsearch template is now loaded by default. {pull}1993[1993]
- The Redis output `index` setting is renamed to `key`. `index` still works but it's deprecated. {pull}2077[2077]
- The undocumented file output `index` setting was removed. Use `filename` instead. {pull}2077[2077]

*Metricbeat*

- Create a separate metricSet for load under the system module and remove load information from CPU stats. {pull}2101[2101]
- Add `system.load.norm.1`, `system.load.norm.5` and `system.load.norm.15`. {pull}2101[2101]
- Add threads fields to mysql module. {pull}2484[2484]

*Packetbeat*

- Set `enabled` ` in `packetbeat.protocols.icmp` configuration to `true` by default. {pull}1988[1988]

==== Bugfixes

*Affecting all Beats*

- Fix sync publisher `PublishEvents` return value if client is closed concurrently. {pull}2046[2046]

*Metricbeat*

- Do not send zero values when no value was present in the source. {issue}1972[1972]

*Filebeat*

- Fix potential data loss between Filebeat restarts, reporting unpublished lines as published. {issue}2041[2041]
- Fix open file handler issue. {issue}2028[2028] {pull}2020[2020]
- Fix filtering of JSON events when using integers in conditions. {issue}2038[2038]

*Winlogbeat*

- Fix potential data loss between Winlogbeat restarts, reporting unpublished lines as published. {issue}2041[2041]

==== Added

*Affecting all Beats*

- Periodically log internal metrics. {pull}1955[1955]
- Add enabled setting to all output modules. {pull}1987[1987]
- Command line flag `-c` can be used multiple times. {pull}1985[1985]
- Add OR/AND/NOT to the condition associated with the processors. {pull}1983[1983]
- Add `-E` CLI flag for overwriting single config options via command line. {pull}1986[1986]
- Choose the mapping template file based on the Elasticsearch version. {pull}1993[1993]
- Check stdout being available when console output is configured. {issue}2035[2035]

*Metricbeat*

- Add pgid field to process information. {pull} 2021[2021]

*Packetbeat*

- Add enabled setting to Packetbeat protocols. {pull}1988[1988]
- Add enabled setting to Packetbeat network flows configuration. {pull}1988[1988]

*Filebeat*

- Introduce `close_removed` and `close_renamed` harvester options. {issue}1600[1600]
- Introduce `close_eof` harvester option. {issue}1600[1600]
- Add `clean_removed` and `clean_inactive` config option. {issue}1600[1600]

==== Deprecated

*Filebeat*

- Deprecate `close_older` option and replace it with `close_inactive`. {issue}2051[2051]
- Deprecate `force_close_files` option and replace it with `close_removed` and `close_renamed`. {issue}1600[1600]

[[release-notes-5.0.0-alpha4]]
=== Beats version 5.0.0-alpha4
https://github.com/elastic/beats/compare/v5.0.0-alpha3...v5.0.0-alpha4[View commits]

==== Breaking changes

*Affecting all Beats*

- The topology_expire option of the Elasticsearch output was removed. {pull}1907[1907]

*Filebeat*

- Stop following symlink. Symlinks are now ignored: {pull}1686[1686]

==== Bugfixes

*Affecting all Beats*

- Reset backoff factor on partial ACK. {issue}1803[1803]
- Fix beats load balancer deadlock if max_retries: -1 or publish_async is enabled in filebeat. {issue}1829[1829]
- Fix logstash output with pipelining mode enabled not reconnecting. {issue}1876[1876]
- Empty configuration sections become merge-able with variables containing full path. {pull}1900[1900]
- Fix error message about required fields missing not printing the missing field name. {pull}1900[1900]

*Metricbeat*

- Fix the CPU values returned for each core. {issue}1863[1863]

*Packetbeat*

- Add missing nil-check to memcached GapInStream handler. {issue}1162[1162]
- Fix NFSv4 Operation returning the first found first-class operation available in compound requests. {pull}1821[1821]
- Fix TCP overlapping segments not being handled correctly. {pull}1898[1898]

*Winlogbeat*

- Fix issue with rendering forwarded event log records. {pull}1891[1891]

==== Added

*Affecting all Beats*

- Improve error message if compiling regular expression from config files fails. {pull}1900[1900]
- Compression support in the Elasticsearch output. {pull}1835[1835]

*Metricbeat*

- Add MongoDB module. {pull}1837[1837]


[[release-notes-5.0.0-alpha3]]
=== Beats version 5.0.0-alpha3
https://github.com/elastic/beats/compare/v5.0.0-alpha2...v5.0.0-alpha3[View commits]

==== Breaking changes

*Affecting all Beats*

- All configuration settings under `shipper:` are moved to be top level configuration settings. I.e.
  `shipper.name:` becomes `name:` in the configuration file. {pull}1570[1570]

*Topbeat*

- Topbeat is replaced by Metricbeat.

*Filebeat*

- The state for files which fall under ignore_older is not stored anymore. This has the consequence, that if a file which fell under ignore_older is updated, the whole file will be crawled.

==== Bugfixes

*Winlogbeat*

- Adding missing argument to the "Stop processing" log message. {pull}1590[1590]

==== Added

*Affecting all Beats*

- Add conditions to generic filtering. {pull}1623[1623]

*Metricbeat*

- First public release, containing the following modules: apache, mysql, nginx, redis, system, and zookeeper.

*Filebeat*

- The registry format was changed to an array instead of dict. The migration to the new format will happen automatically at the first startup. {pull}1703[1703]

==== Deprecated

*Affecting all Beats*

- The support for doing GeoIP lookups is deprecated and will be removed in version 6.0. {pull}1601[1601]


[[release-notes-5.0.0-alpha2]]
=== Beats version 5.0.0-alpha2
https://github.com/elastic/beats/compare/v5.0.0-alpha1...v5.0.0-alpha2[View commits]

==== Breaking changes

*Affecting all Beats*

- On DEB/RPM installations, the binary files are now found under `/usr/share/{{beat_name}}/bin`, not in `/usr/bin`. {pull}1385[1385]
- The logs are written by default to self rotating files, instead of syslog. {pull}1371[1371]
- Remove deprecated `host` option from elasticsearch, logstash and redis outputs. {pull}1474[1474]

*Packetbeat*

- Configuration of redis topology support changed. {pull}1353[1353]
- Move all Packetbeat configuration options under the packetbeat namespace {issue}1417[1417]

*Filebeat*

- Default location for the registry file was changed to be `data/registry` from the binary directory,
  rather than `.filebeat` in the current working directory. This affects installations for zip/tar.gz/source,
  the location for DEB and RPM packages stays the same. {pull}1373[1373]

==== Bugfixes

*Affecting all Beats*

- Drain response buffers when pipelining is used by Redis output. {pull}1353[1353]
- Unterminated environment variable expressions in config files will now cause an error {pull}1389[1389]
- Fix issue with the automatic template loading when Elasticsearch is not available on Beat start. {issue}1321[1321]
- Fix bug affecting -cpuprofile, -memprofile, and -httpprof CLI flags {pull}1415[1415]
- Fix race when multiple outputs access the same event with logstash output manipulating event {issue}1410[1410] {pull}1428[1428]
- Seed random number generator using crypto.rand package. {pull}1503{1503]
- Fix beats hanging in -configtest {issue}1213[1213]
- Fix kafka log message output {pull}1516[1516]

*Filebeat*

- Improvements in registrar dealing with file rotation. {pull}1281[1281]
- Fix issue with JSON decoding where `@timestamp` or `type` keys with the wrong type could cause Filebeat
  to crash. {issue}1378[1378]
- Fix issue with JSON decoding where values having `null` as values could crash Filebeat. {issue}1466[1466]
- Multiline reader normalizing newline to use `\n`. {pull}1552[1552]

*Winlogbeat*

- Fix panic when reading messages larger than 32K characters on Windows XP and 2003. {pull}1498[1498]
- Fix panic that occurs when reading a large events on Windows Vista and newer. {pull}1499[1499]

==== Added

*Affecting all Beats*

- Add support for TLS to Redis output. {pull}1353[1353]
- Add SOCKS5 proxy support to Redis output. {pull}1353[1353]
- Failover and load balancing support in redis output. {pull}1353[1353]
- Multiple-worker per host support for redis output. {pull}1353[1353]
- Added ability to escape `${x}` in config files to avoid environment variable expansion {pull}1389[1389]
- Configuration options and CLI flags for setting the home, data and config paths. {pull}1373[1373]
- Configuration options and CLI flags for setting the default logs path. {pull}1437[1437]
- Update to Go 1.6.2 {pull}1447[1447]
- Add Elasticsearch template files compatible with Elasticsearch 2.x. {pull}1501[1501]
- Add scripts for managing the dashboards of a single Beat {pull}1359[1359]

*Packetbeat*

- Fix compile issues for OpenBSD. {pull}1347[1347]

*Topbeat*

- Updated elastic/gosigar version so Topbeat can compile on OpenBSD. {pull}1403[1403]


[[release-notes-5.0.0-alpha1]]
=== Beats version 5.0.0-alpha1
https://github.com/elastic/beats/compare/v1.2.0...v5.0.0-alpha1[View commits]

==== Breaking changes

*libbeat*

- Run function to start a Beat now returns an error instead of directly exiting. {pull}771[771]
- The method signature of HandleFlags() was changed to allow returning an error {pull}1249[1249]
- Require braces for environment variable expansion in config files {pull}1304[1304]

*Packetbeat*

- Rename output fields in the dns package. Former flag `recursion_allowed` becomes `recursion_available`. {pull}803[803]
  Former SOA field `ttl` becomes `minimum`. {pull}803[803]
- The fully qualified domain names which are part of output fields values of the dns package now terminate with a dot. {pull}803[803]
- Remove the count field from the exported event {pull}1210[1210]

*Topbeat*

- Rename `proc.cpu.user_p` with `proc.cpu.total_p` as it includes CPU time spent in kernel space {pull}631[631]
- Remove `count` field from the exported fields {pull}1207[1207]
- Rename `input` top level config option to `topbeat`

*Filebeat*

- Scalar values in used in the `fields` configuration setting are no longer automatically converted to strings. {pull}1092[1092]
- Count field was removed from event as not used in filebeat {issue}778[778]

*Winlogbeat*

- The `message_inserts` field was replaced with the `event_data` field {issue}1053[1053]
- The `category` field was renamed to `task` to better align with the Windows Event Log API naming {issue}1053[1053]
- Remove the count field from the exported event {pull}1218[1218]


==== Bugfixes

*Affecting all Beats*

- Logstash output will not retry events that are not JSON-encodable {pull}927[927]

*Packetbeat*

- Create a proper BPF filter when ICMP is the only enabled protocol {issue}757[757]
- Check column length in pgsql parser. {issue}565[565]
- Harden pgsql parser. {issue}565[565]

*Topbeat*

- Fix issue with `cpu.system_p` being greater than 1 on Windows {pull}1128[1128]

*Filebeat*

- Stop filebeat if started without any prospectors defined or empty prospectors {pull}644[644] {pull}647[647]
- Improve shutdown of crawler and prospector to wait for clean completion {pull}720[720]
- Omit `fields` from Filebeat events when null {issue}899[899]

*Winlogbeat*

==== Added

*Affecting all Beats*

- Update builds to Golang version 1.6
- Add option to Elasticsearch output to pass http parameters in index operations {issue}805[805]
- Improve Logstash and Elasticsearch backoff behavior. {pull}927[927]
- Add experimental Kafka output. {pull}942[942]
- Add config file option to configure GOMAXPROCS. {pull}969[969]
- Improve shutdown handling in libbeat. {pull}1075[1075]
- Add `fields` and `fields_under_root` options under the `shipper` configuration {pull}1092[1092]
- Add the ability to use a SOCKS5 proxy with the Logstash output {issue}823[823]
- The `-configtest` flag will now print "Config OK" to stdout on success {pull}1249[1249]

*Packetbeat*

- Change the DNS library used throughout the dns package to github.com/miekg/dns. {pull}803[803]
- Add support for NFS v3 and v4. {pull}1231[1231]
- Add support for EDNS and DNSSEC. {pull}1292[1292]

*Topbeat*

- Add `username` to processes {pull}845[845]

*Filebeat*

- Add the ability to set a list of tags for each prospector {pull}1092[1092]
- Add JSON decoding support {pull}1143[1143]


*Winlogbeat*

- Add caching of event metadata handles and the system render context for the wineventlog API {pull}888[888]
- Improve config validation by checking for unknown top-level YAML keys. {pull}1100[1100]
- Add the ability to set tags, fields, and fields_under_root as options for each event log {pull}1092[1092]
- Add additional data to the events published by Winlogbeat. The new fields are `activity_id`,
`event_data`, `keywords`, `opcode`, `process_id`, `provider_guid`, `related_activity_id`,
`task`, `thread_id`, `user_data`, and `version`. {issue}1053[1053]
- Add `event_id`, `level`, and `provider` configuration options for filtering events {pull}1218[1218]
- Add `include_xml` configuration option for including the raw XML with the event {pull}1218[1218]

==== Known issues
* All Beats can hang or panic on shutdown if the next server in the pipeline (e.g. Elasticsearch or Logstash) is
  not reachable. {issue}1319[1319]
* When running the Beats as a service on Windows, you need to manually load the Elasticsearch mapping
  template. {issue}1315[1315]
* The ES template automatic load doesn't work if Elasticsearch is not available when the Beat is starting. {issue}1321[1321]

[[release-notes-1.3.1]]
=== Beats version 1.3.1
https://github.com/elastic/beats/compare/v1.3.0...v1.3.1[View commits]

==== Bugfixes

*Filebeat*

- Fix a concurrent bug on filebeat startup with a large number of prospectors defined. {pull}2509[2509]

*Packetbeat*

- Fix description for the -I CLI flag. {pull}2480[2480]

*Winlogbeat*

- Fix corrupt registry file that occurs on power loss by disabling file write caching. {issue}2313[2313]

[[release-notes-1.3.0]]
=== Beats version 1.3.0
https://github.com/elastic/beats/compare/v1.2.3...v1.3.0[View commits]

==== Deprecated

*Filebeat*

- Undocumented support for following symlinks is deprecated. Filebeat will not follow symlinks in version 5.0. {pull}1767[1767]

==== Bugfixes

*Affecting all Beats*

- Fix beats load balancer deadlock if `max_retries: -1` or `publish_async` is enabled in filebeat. {issue}1829[1829]
- Fix output modes backoff counter reset. {issue}1803[1803] {pull}1814[1814] {pull}1818[1818]
- Set logstash output default bulk_max_size to 2048. {issue}1662[1662]
- Seed random number generator using crypto.rand package. {pull}1503[1503]
- Check stdout being available when console output is configured. {issue}2063[2063]

*Packetbeat*

- Add missing nil-check to memcached GapInStream handler. {issue}1162[1162]
- Fix NFSv4 Operation returning the first found first-class operation available in compound requests. {pull}1821[1821]
- Fix TCP overlapping segments not being handled correctly. {pull}1917[1917]

==== Added

*Affecting all Beats*

- Updated to Go 1.7


[[release-notes-1.2.3]]
=== Beats version 1.2.3
https://github.com/elastic/beats/compare/v1.2.2...v1.2.3[View commits]

==== Bugfixes

*Topbeat*

- Fix high CPU usage when using filtering under Windows. {pull}1598[1598]

*Filebeat*

- Fix rotation issue with ignore_older. {issue}1528[1528]

*Winlogbeat*

- Fix panic when reading messages larger than 32K characters on Windows XP and 2003. {pull}1498[1498]

==== Added

*Filebeat*

- Prevent file opening for files which reached ignore_older. {pull}1649[1649]


[[release-notes-1.2.2]]
=== Beats version 1.2.2
https://github.com/elastic/beats/compare/v1.2.0...v1.2.2[View commits]

==== Bugfixes

*Affecting all Beats*

- Fix race when multiple outputs access the same event with Logstash output manipulating event. {issue}1410[1410]
- Fix go-daemon (supervisor used in init scripts) hanging when executed over SSH. {issue}1394[1394]

*Filebeat*

- Improvements in registrar dealing with file rotation. {issue}1281[1281]


[[release-notes-1.2.1]]
=== Beats version 1.2.1
https://github.com/elastic/beats/compare/v1.2.0...v1.2.1[View commits]

==== Breaking changes

*Affecting all Beats*

- Require braces for environment variable expansion in config files {pull}1304[1304]
- Removed deprecation warning for the Redis output. {pull}1282[1282]

*Topbeat*

- Fixed name of the setting `stats.proc` to `stats.process` in the default configuration file. {pull}1343[1343]
- Fix issue with cpu.system_p being greater than 1 on Windows {pull}1128[1128]

==== Added

*Topbeat*

- Add username to processes {pull}845[845]


[[release-notes-1.2.0]]
=== Beats version 1.2.0
https://github.com/elastic/beats/compare/v1.1.2...v1.2.0[View commits]

==== Breaking changes

*Filebeat*

- Default config for ignore_older is now infinite instead of 24h, means ignore_older is disabled by default. Use close_older to only close file handlers.

==== Bugfixes

*Packetbeat*

- Split real_ip_header value when it contains multiple IPs {pull}1241[1241]

*Winlogbeat*

- Fix invalid `event_id` on Windows XP and Windows 2003 {pull}1227[1227]

==== Added

*Affecting all Beats*

- Add ability to override configuration settings using environment variables {issue}114[114]
- Libbeat now always exits through a single exit method for proper cleanup and control {pull}736[736]
- Add ability to create Elasticsearch mapping on startup {pull}639[639]

*Topbeat*

- Add the command line used to start processes {issue}533[533]

*Filebeat*

- Add close_older configuration option to complete ignore_older https://github.com/elastic/filebeat/issues/181[181]

[[release-notes-1.1.2]]
=== Beats version 1.1.2
https://github.com/elastic/beats/compare/v1.1.1...v1.1.2[View commits]

==== Bugfixes

*Filebeat*

- Fix registrar bug for rotated files {pull}1010[1010]


[[release-notes-1.1.1]]
=== Beats version 1.1.1
https://github.com/elastic/beats/compare/v1.1.0...v1.1.1[View commits]

==== Bugfixes

*Affecting all Beats*

- Fix logstash output loop hanging in infinite loop on too many output errors. {pull}944[944]
- Fix critical bug in filebeat and winlogbeat potentially dropping events. {pull}953[953]

[[release-notes-1.1.0]]
=== Beats version 1.1.0
https://github.com/elastic/beats/compare/v1.0.1...v1.1.0[View commits]

==== Bugfixes

*Affecting all Beats*

- Fix logging issue with file based output where newlines could be misplaced
  during concurrent logging {pull}650[650]
- Reduce memory usage by separate queue sizes for single events and bulk events. {pull}649[649] {issue}516[516]
- Set default default bulk_max_size value to 2048 {pull}628[628]

*Packetbeat*

- Fix setting direction to out and use its value to decide when dropping events if ignore_outgoing is enabled {pull}557[557]
- Fix logging issue with file-based output where newlines could be misplaced
  during concurrent logging {pull}650[650]
- Reduce memory usage by having separate queue sizes for single events and bulk events. {pull}649[649] {issue}516[516]
- Set default bulk_max_size value to 2048 {pull}628[628]
- Fix logstash window size of 1 not increasing. {pull}598[598]

*Packetbeat*

- Fix the condition that determines whether the direction of the transaction is set to "outgoing". Packetbeat uses the
  direction field to determine which transactions to drop when dropping outgoing transactions. {pull}557[557]
- Allow PF_RING sniffer type to be configured using pf_ring or pfring {pull}671[671]

*Filebeat*

- Set spool_size default value to 2048 {pull}628[628]

==== Added

*Affecting all Beats*

- Add include_fields and drop_fields as part of generic filtering {pull}1120[1120]
- Make logstash output compression level configurable. {pull}630[630]
- Some publisher options refactoring in libbeat {pull}684[684]
- Move event preprocessor applying GeoIP to packetbeat {pull}772[772]

*Packetbeat*

- Add support for capturing DNS over TCP network traffic. {pull}486[486] {pull}554[554]

*Topbeat*

- Group all CPU usage per core statistics and export them optionally if cpu_per_core is configured {pull}496[496]

*Filebeat*

- Add multiline support for combining multiple related lines into one event. {issue}461[461]
- Add `exclude_lines` and `include_lines` options for regexp based line filtering. {pull}430[430]
- Add `exclude_files` configuration option. {pull}563[563]
- Add experimental option to enable filebeat publisher pipeline to operate asynchronously {pull}782[782]

*Winlogbeat*

- First public release of Winlogbeat

[[release-notes-1.0.1]]
=== Beats version 1.0.1
https://github.com/elastic/beats/compare/v1.0.0...v1.0.1[Check 1.0.1 diff]

==== Bugfixes

*Filebeat*

- Fix force_close_files in case renamed file appeared very fast. https://github.com/elastic/filebeat/pull/302[302]

*Packetbeat*

- Improve MongoDB message correlation. {issue}377[377]
- Improve redis parser performance. {issue}442[422]
- Fix panic on nil in redis protocol parser. {issue}384[384]
- Fix errors redis parser when messages are split in multiple TCP segments. {issue}402[402]
- Fix errors in redis parser when length prefixed strings contain sequences of CRLF. {issue}#402[402]
- Fix errors in redis parser when dealing with nested arrays. {issue}402[402]

[[release-notes-1.0.0]]
=== Beats version 1.0.0
https://github.com/elastic/beats/compare/1.0.0-rc2...1.0.0[Check 1.0.0 diff]

==== Breaking changes

*Topbeat*

- Change proc type to process #138


==== Bugfixes

*Affecting all Beats*

- Fix random panic on shutdown by calling shutdown handler only once. elastic/filebeat#204
- Fix credentials are not send when pinging an elasticsearch host. elastic/filebeat#287

*Filebeat*

- Fix problem that harvesters stopped reading after some time and filebeat stopped processing events #257
- Fix line truncating by internal buffers being reused by accident #258
- Set default ignore_older to 24 hours #282




[[release-notes-1.0.0-rc2]]
=== Beats version 1.0.0-rc2
https://github.com/elastic/beats/compare/1.0.0-rc1...1.0.0-rc2[Check 1.0.0-rc2
diff]

==== Breaking changes

*Affecting all Beats*

- The `shipper` output field is renamed to `beat.name`. #285
- Use of `enabled` as a configuration option for outputs (elasticsearch,
  logstash, etc.) has been removed. #264
- Use of `disabled` as a configuration option for tls has been removed. #264
- The `-test` command line flag was renamed to `-configtest`. #264
- Disable geoip by default. To enable it uncomment in config file. #305


*Filebeat*

- Removed utf-16be-bom encoding support. Support will be added with fix for #205
- Rename force_close_windows_files to force_close_files and make it available for all platforms.


==== Bugfixes

*Affecting all Beats*

- Disable logging to stderr after configuration phase. #276
- Set the default file logging path when not set in config. #275
- Fix bug silently dropping records based on current window size. elastic/filebeat#226
- Fix direction field in published events. #300
- Fix elasticsearch structured errors breaking error handling. #309

*Packetbeat*

- Packetbeat will now exit if a configuration error is detected. #357
- Fixed an issue handling DNS requests containing no questions. #369

*Topbeat*

- Fix leak of Windows handles. #98
- Fix memory leak of process information. #104

*Filebeat*

- Filebeat will now exit if a configuration error is detected. #198
- Fix to enable prospector to harvest existing files that are modified. #199
- Improve line reading and encoding to better keep track of file offsets based
  on encoding. #224
- Set input_type by default to "log"


==== Added

*Affecting all Beats*

- Added `beat.hostname` to contain the hostname where the Beat is running on as
  returned by the operating system. #285
- Added timestamp for file logging. #291

*Filebeat*

- Handling end of line under windows was improved #233



[[release-notes-1.0.0-rc1]]
=== Beats version 1.0.0-rc1
https://github.com/elastic/beats/compare/1.0.0-beta4...1.0.0-rc1[Check
1.0.0-rc1 diff]

==== Breaking changes

*Affecting all Beats*

- Rename timestamp field with @timestamp. #237

*Packetbeat*

- Rename timestamp field with @timestamp. #343

*Topbeat*

- Rename timestamp field with @timestamp for a better integration with
Logstash. #80

*Filebeat*

- Rename the timestamp field with @timestamp #168
- Rename tail_on_rotate prospector config to tail_files
- Removal of line field in event. Line number was not correct and does not add value. #217


==== Bugfixes

*Affecting all Beats*

- Use stderr for console log output. #219
- Handle empty event array in publisher. #207
- Respect '*' debug selector in IsDebug. #226 (elastic/packetbeat#339)
- Limit number of workers for Elasticsearch output. elastic/packetbeat#226
- On Windows, remove service related error message when running in the console. #242
- Fix waitRetry no configured in single output mode configuration. elastic/filebeat#144
- Use http as the default scheme in the elasticsearch hosts #253
- Respect max bulk size if bulk publisher (collector) is disabled or sync flag is set.
- Always evaluate status code from Elasticsearch responses when indexing events. #192
- Use bulk_max_size configuration option instead of bulk_size. #256
- Fix max_retries=0 (no retries) configuration option. #266
- Filename used for file based logging now defaults to beat name. #267

*Packetbeat*

- Close file descriptors used to monitor processes. #337
- Remove old RPM spec file. It moved to elastic/beats-packer. #334

*Topbeat*

- Don't wait for one period until shutdown #75

*Filebeat*

- Omit 'fields' from event JSON when null. #126
- Make offset and line value of type long in elasticsearch template to prevent overflow. #140
- Fix locking files for writing behaviour. #156
- Introduce 'document_type' config option per prospector to define document type
  for event stored in elasticsearch. #133
- Add 'input_type' field to published events reporting the prospector type being used. #133
- Fix high CPU usage when not connected to Elasticsearch or Logstash. #144
- Fix issue that files were not crawled anymore when encoding was set to something other then plain. #182


==== Added

*Affecting all Beats*

- Add Console output plugin. #218
- Add timestamp to log messages #245
- Send @metadata.beat to Logstash instead of @metadata.index to prevent
  possible name clashes and give user full control over index name used for
  Elasticsearch
- Add logging messages for bulk publishing in case of error #229
- Add option to configure number of parallel workers publishing to Elasticsearch
  or Logstash.
- Set default bulk size for Elasticsearch output to 50.
- Set default http timeout for Elasticsearch to 90s.
- Improve publish retry if sync flag is set by retrying only up to max bulk size
  events instead of all events to be published.

*Filebeat*

- Introduction of backoff, backoff_factor, max_backoff, partial_line_waiting, force_close_windows_files
  config variables to make crawling more configurable.
- All Godeps dependencies were updated to master on 2015-10-21 [#122]
- Set default value for ignore_older config to 10 minutes. #164
- Added the fields_under_root setting to optionally store the custom fields top
level in the output dictionary. #188
- Add more encodings by using x/text/encodings/htmlindex package to select
  encoding by name.




[[release-notes-1.0.0-beta4]]
=== Beats version 1.0.0-beta4
https://github.com/elastic/beats/compare/1.0.0-beta3...1.0.0-beta4[Check
1.0.0-beta4 diff]


==== Breaking changes

*Affecting all Beats*

- Update tls config options naming from dash to underline #162
- Feature/output modes: Introduction of PublishEvent(s) to be used by beats #118 #115

*Packetbeat*

- Renamed http module config file option 'strip_authorization' to 'redact_authorization'
- Save_topology is set to false by default
- Rename elasticsearch index to [packetbeat-]YYYY.MM.DD

*Topbeat*

- Percentage fields (e.g user_p) are exported as a float between 0 and 1 #34


==== Bugfixes

*Affecting all Beats*

- Determine Elasticsearch index for an event based on UTC time #81
- Fixing ES output's defaultDeadTimeout so that it is 60 seconds #103
- ES outputer: fix timestamp conversion #91
- Fix TLS insecure config option #239
- ES outputer: check bulk API per item status code for retransmit on failure.

*Packetbeat*

- Support for lower-case header names when redacting http authorization headers
- Redact proxy-authorization if redact-authorization is set
- Fix some multithreading issues #203
- Fix negative response time #216
- Fix memcache TCP connection being nil after dropping stream data. #299
- Add missing DNS protocol configuration to documentation #269

*Topbeat*

- Don't divide the reported memory by an extra 1024 #60


==== Added

*Affecting all Beats*

- Add logstash output plugin #151
- Integration tests for Beat -> Logstash -> Elasticsearch added #195 #188 #168 #137 #128 #112
- Large updates and improvements to the documentation
- Add direction field to publisher output to indicate inbound/outbound transactions #150
- Add tls configuration support to elasticsearch and logstash outputers #139
- All external dependencies were updated to the latest version. Update to Golang 1.5.1 #162
- Guarantee ES index is based in UTC time zone #164
- Cache: optional per element timeout #144
- Make it possible to set hosts in different ways. #135
- Expose more TLS config options #124
- Use the Beat name in the default configuration file path #99

*Packetbeat*

- add [.editorconfig file](http://editorconfig.org/)
- add (experimental/unsupported?) saltstack files
- Sample config file cleanup
- Moved common documentation to [libbeat repository](https://github.com/elastic/libbeat)
- Update build to go 1.5.1
- Adding device descriptions to the -device output.
- Generate coverage for system tests
- Move go-daemon dependency to beats-packer
- Rename integration tests to system tests
- Made the `-devices` option more user friendly in case `sudo` is not used.
  Issue #296.
- Publish expired DNS transactions #301
- Update protocol guide to libbeat changes
- Add protocol registration to new protocol guide
- Make transaction timeouts configurable #300
- Add direction field to the exported fields #317

*Topbeat*

- Document fields in a standardized format (etc/fields.yml) #34
- Updated to use new libbeat Publisher #37 #41
- Update to go 1.5.1 #43
- Updated configuration files with comments for all options #65
- Documentation improvements


==== Deprecated

*Affecting all Beats*

- Redis output was deprecated #169 #145
- Host and port configuration options are deprecated. They are replaced by the hosts
 configuration option. #141<|MERGE_RESOLUTION|>--- conflicted
+++ resolved
@@ -106,11 +106,7 @@
 
 *Packetbeat*
 
-<<<<<<< HEAD
-- Add support for mongodb opcode 2013 (OP_MSG). {issue}6191[6191] {pull}8594[8594]
-=======
 - Add support to decode mysql prepare statement command. {pull}8084[8084]
->>>>>>> 3dbc2335
 
 *Functionbeat*
 
