// Use these for links to issue and pulls. Note issues and pulls redirect one to
// each other on Github, so don't worry too much on using the right prefix.
:issue: https://github.com/elastic/beats/issues/
:pull: https://github.com/elastic/beats/pull/

////////////////////////////////////////////////////////////
// Template, add newest changes here

=== Beats version HEAD
https://github.com/elastic/beats/compare/v6.4.0...master[Check the HEAD diff]

==== Breaking changes

*Affecting all Beats*

*Auditbeat*

*Filebeat*

*Heartbeat*

*Metricbeat*

*Packetbeat*

*Winlogbeat*

==== Bugfixes

*Affecting all Beats*

- Fixed `add_host_metadata` not initializing correctly on Windows. {issue}7715[7715]

*Auditbeat*

- Fixed a crash in the file_integrity module under Linux. {issue}7753[7753]

*Filebeat*

*Heartbeat*

*Metricbeat*

- Fix golang.heap.gc.cpu_fraction type from long to float in Golang module. {pull}7789[7789]

*Packetbeat*

*Winlogbeat*


==== Added

*Affecting all Beats*

*Auditbeat*

*Filebeat*

<<<<<<< HEAD
- Make inputsource generic taking bufio.SplitFunc as input {pull}7746[7746]
=======
- Add custom unpack to log hints config to avoid env resolution {pull}7710[7710]
>>>>>>> ce9048c9

*Heartbeat*

*Metricbeat*
- Add metrics about cache size to memcached module {pull}7740[7740]
- Add fields for mermory fragmentation, memory allocator stats, copy on write, master-slave status, and active defragmentation to `info` metricset of Redis module. {pull}7695[7695]


*Packetbeat*

*Winlogbeat*


==== Deprecated

*Affecting all Beats*

*Filebeat*

*Heartbeat*

*Metricbeat*
- Redis `info` `replication.master_offset` has been deprecated in favor of `replication.master.offset`.{pull}7695[7695]

*Packetbeat*

*Winlogbeat*

==== Known Issue


////////////////////////////////////////////////////////////

[[release-notes-6.4.0]]
=== Beats version 6.4.0
https://github.com/elastic/beats/compare/v6.3.1...v6.4.0[View commits]

==== Breaking changes

*Affecting all Beats*

- Set default kafka version to 1.0.0 in kafka output. Older versions are still supported by configuring the `version` setting. Minimally supported version is 0.11 (older versions might work, but are untested). {pull}7025[7025]

*Heartbeat*

- Rename http.response.status to http.response.status_code to align with ECS. {pull}7274[7274]
- Remove `type` field as not needed. {pull}7307[7307]

*Metricbeat*

- Fixed typo in values for `state_container` `status.phase`, from `terminate` to `terminated`. {pull}6916[6916]
- RabbitMQ management plugin path is now configured at the module level instead of having to do it in each of the metricsets. New `management_path_prefix` option should be used now {pull}7074[7074]
- RabbitMQ node metricset only collects metrics of the instance it connects to, `node.collect: cluster` can be used to collect all nodes as before. {issue}6556[6556] {pull}6971[6971]
- Change http/server metricset to put events by default under http.server and prefix config options with server.. {pull}7100[7100]
- Disable dedotting in docker module configuration. This will change the out-of-the-box behaviour, but not the one of already configured instances. {pull}7485[7485]
- Fix typo in etcd/self metricset fields from *.bandwithrate to *.bandwidthrate. {pull}7456[7456]
- Changed the definition of the `system.cpu.total.pct` and `system.cpu.total.norm.cou` fields to exclude the IOWait time. {pull}7691[7691]

==== Bugfixes

*Affecting all Beats*

- Error out on invalid Autodiscover template conditions settings. {pull}7200[7200]
- Allow to override the `ignore_above` option when defining new field with the type keyword. {pull}7238[7238]
- Fix a panic on the Dissect processor when we have data remaining after the last delimiter. {pull}7449[7449]
- When we fail to build a Kubernetes' indexer or matcher we produce a warning but we don't add them to the execution. {pull}7466[7466]
- Fix default value for logging.files.keepfiles. It was being set to 0 and now
  it's set to the documented value of 7. {issue}7494[7494]
- Retain compatibility with older Docker server versions. {issue}7542[7542]
- Fix errors unpacking configs modified via CLI by ignoring `-E key=value` pairs with missing value. {pull}7599[7599]

*Auditbeat*

- Allow `auditbeat setup` to run without requiring elevated privileges for the audit client. {issue}7111[7111]
- Fix goroutine leak that occurred when the auditd module was stopped. {pull}7163[7163]

*Filebeat*

- Fix a data race between stopping and starting of the harvesters. {issue}#6879[6879]
- Fix an issue when parsing ISO8601 dates with timezone definition {issue}7367[7367]
- Fix Grok pattern of MongoDB module. {pull}7568[7568]
- Fix registry duplicates and log resending on upgrade. {issue}7634[7634]

*Metricbeat*

- Fix Windows service metricset when using a 32-bit binary on a 64-bit OS. {pull}7294[7294]
- Do not report Metricbeat container host as hostname in Kubernetes deployment. {issue}7199[7199]
- Ensure metadata updates don't replace existing pod metrics. {pull}7573[7573]
- Fix kubernetes pct fields reporting. {pull}7677[7677]
- Add support for new `kube_node_status_condition` in Kubernetes `state_node`. {pull}7699[7699]

==== Added

*Affecting all Beats*

- Add dissect processor. {pull}6925[6925]
- Add IP-addresses and MAC-addresses to add_host_metadata. {pull}6878[6878]
- Added a seccomp (secure computing) filter on Linux that whitelists the
  necessary system calls used by each Beat. {issue}5213[5213]
- Ship fields.yml as part of the binary {pull}4834[4834]
- Added options to dev-tools/cmd/dashboards/export_dashboard.go: -indexPattern to include index-pattern in output, -quiet to be quiet. {pull}7101[7101]
- Add Indexer indexing by pod uid. Enable pod uid metadata gathering in add_kubernetes_metadata. Extended Matcher log_path matching to support volume mounts {pull}7072[7072]
- Add default_fields to Elasticsearch template when connecting to Elasticsearch >= 7.0. {pull}7015[7015]
- Add support for loading a template.json file directly instead of using fields.yml. {pull}7039[7039]
- Add support for keyword multifields in field.yml. {pull}7131[7131]
- Add experimental Jolokia Discovery autodiscover provider. {pull}7141[7141]
- Add owner object info to Kubernetes metadata. {pull}7231[7231]
- Add Beat export dashboard command. {pull}7239[7239]
- Add support for docker autodiscover to monitor containers on host network {pull}6708[6708]
- Add ability to define input configuration as stringified JSON for autodiscover. {pull}7372[7372]
- Add processor definition support for hints builder {pull}7386[7386]
- Add support to disable html escaping in outputs. {pull}7445[7445]
- Refactor error handing in schema.Apply(). {pull}7335[7335]
- Add additional types to Kubernetes metadata {pull}7457[7457]
- Add module state reporting for Beats Monitoring. {pull}7075[7075]
- Release the `rename` processor as GA. {pull}7656[7656]
- Add support for Openstack Nova in `add_cloud_metadata` processor. {pull}7663[7663]

*Auditbeat*

- Added XXH64 hash option for file integrity checks. {pull}7311[7311]
- Added the `show auditd-rules` and `show auditd-status` commands to show kernel rules and status. {pull}7114[7114]
- Add Kubernetes specs for auditbeat file integrity monitoring {pull}7642[7642]

*Filebeat*

- Add Kibana module with log fileset. {pull}7052[7052]
- Support MySQL 5.7.19 by mysql/slowlog {pull}6969[6969]
- Correctly join partial log lines when using `docker` input. {pull}6967[6967]
- Add support for TLS with client authentication to the TCP input {pull}7056[7056]
- Converted part of pipeline from treafik/access metricSet to dissect to improve efficiency. {pull}7209[7209]
- Add GC fileset to the Elasticsearch module. {pull}7305[7305]
- Add Audit log fileset to the Elasticsearch module. {pull}7365[7365]
- Add Slow log fileset to the Elasticsearch module. {pull}7473[7473]
- Add deprecation fileset to the Elasticsearch module. {pull}7474[7474]
- Add `config_timezone` option to Kafka module to convert dates to UTC. {issue}7546[7546] {pull}7578[7578]
- Add patterns for kafka 1.1 logs. {pull}7608[7608]
- Move debug messages in tcp input source {pull}7712[7712]

*Metricbeat*

- Add experimental Elasticsearch index metricset. {pull}6881[6881]
- Add dashboards and visualizations for haproxy metrics. {pull}6934[6934]
- Add Jolokia agent in proxy mode. {pull}6475[6475]
- Add message rates to the RabbitMQ queue metricset {issue}6442[6442] {pull}6606[6606]
- Add exchanges metricset to the RabbitMQ module {issue}6442[6442] {pull}6607[6607]
- Add Elasticsearch index_summary metricset. {pull}6918[6918]
- Add shard metricset to Elasticsearch module. {pull}7006[7006]
- Add apiserver metricset to Kubernetes module. {pull}7059[7059]
- Add maxmemory to redis info metricset. {pull}7127[7127]
- Set guest as default user in RabbitMQ module. {pull}7107[7107]
- Add postgresql statement metricset. {issue}7048[7048] {pull}7060[7060]
- Update `state_container` metricset to support latest `kube-state-metrics` version. {pull}7216[7216]
- Add TLS support to MongoDB module. {pull}7401[7401]
- Added Traefik module with health metricset. {pull}7413[7413]
- Add Elasticsearch ml_job metricsets. {pull}7196[7196]
- Add support for bearer token files to HTTP helper. {pull}7527[7527]
- Add Elasticsearch index recovery metricset. {pull}7225[7225]
- Add `locks`, `global_locks`, `oplatencies` and `process` fields to `status` metricset of MongoDB module. {pull}7613[7613]
- Run Kafka integration tests on version 1.1.0 {pull}7616[7616]
- Release raid and socket metricset from system module as GA. {pull}7658[7658]
- Release elasticsearch module and all its metricsets as beta. {pull}7662[7662]
- Release munin and traefik module as beta. {pull}7660[7660]
- Add envoyproxy module. {pull}7569[7569]
- Release prometheus collector metricset as GA. {pull}7660[7660]
- Add Elasticsearch `cluster_stats` metricset. {pull}7638[7638]
- Added `basepath` setting for HTTP-based metricsets {pull}7700[7700]

*Packetbeat*

- The process monitor now reports the command-line for all processes, under Linux and Windows. {pull}7135[7135]
- Updated the TLS protocol parser with new cipher suites added to TLS 1.3. {issue}7455[7455]
- Flows are enriched with process information using the process monitor. {pull}7507[7507]
- Added UDP support to process monitor. {pull}7571[7571]

==== Deprecated

*Metricbeat*

- Kubernetes `state_container` `cpu.limit.nanocores` and `cpu.request.nanocores` have been
deprecated in favor of `cpu.*.cores`. {pull}6916[6916]

[[release-notes-6.3.1]]
=== Beats version 6.3.1
https://github.com/elastic/beats/compare/v6.3.0...v6.3.1[View commits]

==== Bugfixes

*Affecting all Beats*

- Allow index-pattern only setup when setup.dashboards.only_index=true. {pull}7285[7285]
- Preserve the event when source matching fails in `add_docker_metadata`. {pull}7133[7133]
- Negotiate Docker API version from our client instead of using a hardcoded one. {pull}7165[7165]
- Fix duplicating dynamic_fields in template when overwriting the template. {pull}7352[7352]

*Auditbeat*

- Fixed parsing of AppArmor audit messages. {pull}6978[6978]

*Filebeat*

- Comply with PostgreSQL database name format {pull}7198[7198]
- Optimize PostgreSQL ingest pipeline to use anchored regexp and merge multiple regexp into a single expression. {pull}7269[7269]
- Keep different registry entry per container stream to avoid wrong offsets. {issue}7281[7281]
- Fix offset field pointing at end of a line. {issue}6514[6514]
- Commit registry writes to stable storage to avoid corrupt registry files. {issue}6792[6792]

*Metricbeat*

- Fix field mapping for the system process CPU ticks fields. {pull}7230[7230]
- Ensure canonical naming for JMX beans is disabled in Jolokia module. {pull}7047[7047]
- Fix Jolokia attribute mapping when using wildcards and MBean names with multiple properties. {pull}7321[7321]

*Packetbeat*

- Fix an out of bounds access in HTTP parser caused by malformed request. {pull}6997[6997]
- Fix missing type for `http.response.body` field. {pull}7169[7169]

==== Added

*Auditbeat*

- Added caching of UID and GID values to auditd module. {pull}6978[6978]
- Updated syscall tables for Linux 4.16. {pull}6978[6978]
- Added better error messages for when the auditd module fails due to the
  Linux kernel not supporting auditing (CONFIG_AUDIT=n). {pull}7012[7012]

*Metricbeat*

- Collect accumulated docker network metrics and mark old ones as deprecated. {pull}7253[7253]



[[release-notes-6.3.0]]
=== Beats version 6.3.0
https://github.com/elastic/beats/compare/v6.2.3...v6.3.0[View commits]

==== Breaking changes

*Affecting all Beats*

- De dot keys of labels and annotations in kubernetes meta processors to prevent collisions. {pull}6203[6203]
- Rename `beat.cpu.*.time metrics` to `beat.cpu.*.time.ms`. {pull}6449[6449]
- Add `host.name` field to all events, to avoid mapping conflicts. This could be breaking Logstash configs if you rely on the `host` field being a string. {pull}7051[7051]

*Filebeat*

- Add validation for Stdin, when Filebeat is configured with Stdin and any other inputs, Filebeat
  will now refuse to start. {pull}6463[6463]
- Mark `system.syslog.message` and `system.auth.message` as `text` instead of `keyword`. {pull}6589[6589]

*Metricbeat*

- De dot keys in kubernetes/event metricset to prevent collisions. {pull}6203[6203]
- Add config option for windows/perfmon metricset to ignore non existent counters. {pull}6432[6432]
- Refactor docker CPU calculations to be more consistent with `docker stats`. {pull}6608[6608]
- Update logstash.node_stats metricset to write data under `logstash.node.stats.*`. {pull}6714[6714]

==== Bugfixes

*Affecting all Beats*

- Fix panic when Events containing a float32 value are normalized. {pull}6129[6129]
- Fix `setup.dashboards.always_kibana` when using Kibana 5.6. {issue}6090[6090]
- Fix for Kafka logger. {pull}6430[6430]
- Remove double slashes in Windows service script. {pull}6491[6491]
- Ensure Kubernetes labels/annotations don't break mapping {pull}6490[6490]
- Ensure that the dashboard zip files can't contain files outside of the kibana directory. {pull}6921[6921]
- Fix map overwrite panics by cloning shared structs before doing the update. {pull}6947[6947]
- Fix delays on autodiscovery events handling caused by blocking runner stops. {pull}7170[7170]
- Do not emit Kubernetes autodiscover events for Pods without IP address. {pull}7235[7235]

*Auditbeat*

- Add hex decoding for the name field in audit path records. {pull}6687[6687]
- Fixed a deadlock in the file_integrity module under Windows. {issue}6864[6864]
- Fixed parsing of AppArmor audit messages. {pull}6978[6978]
- Allow `auditbeat setup` to run without requiring elevated privileges for the audit client. {issue}7111[7111]
- Fix goroutine leak that occurred when the auditd module was stopped. {pull}7163[7163]

*Filebeat*

- Fix panic when log prospector configuration fails to load. {issue}6800[6800]
- Fix memory leak in log prospector when files cannot be read. {issue}6797[6797]
- Add raw JSON to message field when JSON parsing fails. {issue}6516[6516]
- Commit registry writes to stable storage to avoid corrupt registry files. {pull}6877[6877]
- Fix a parsing issue in the syslog input for RFC3339 timestamp and time with nanoseconds. {pull}7046[7046]
- Fix an issue with an overflowing wait group when using the TCP input. {issue}7202[7202]

*Heartbeat*

- Fix race due to updates of shared a map, that was not supposed to be shared between multiple go-routines. {issue}6616[6616]

*Metricbeat*

- Fix the default configuration for Logstash to include the default port. {pull}6279[6279]
- Fix dealing with new process status codes in Linux kernel 4.14+. {pull}6306[6306]
- Add filtering option by exact device names in system.diskio. `diskio.include_devices`. {pull}6085[6085]
- Add connections metricset to RabbitMQ module {pull}6548[6548]
- Fix panic in http dependent modules when invalid config was used. {pull}6205[6205]
- Fix system.filesystem.used.pct value to match what df reports. {issue}5494[5494]
- Fix namespace disambiguation in Kubernetes state_* metricsets. {issue}6281[6281]
- Fix Windows perfmon metricset so that it sends metrics when an error occurs. {pull}6542[6542]
- Fix Kubernetes calculated fields store. {pull}6564{6564}
- Exclude bind mounts in fsstat and filesystem metricsets. {pull}6819[6819]
- Don't stop Metricbeat if aerospike server is down. {pull}6874[6874]
- disk reads and write count metrics in RabbitMQ queue metricset made optional. {issue}6876[6876]
- Add mapping for docker metrics per cpu. {pull}6843[6843]

*Winlogbeat*

- Fixed a crash under Windows 2003 and XP when an event had less insert strings than required by its format string. {pull}6247[6247]

==== Added

*Affecting all Beats*

- Update Golang 1.9.4 {pull}6326[6326]
- Add the ability to log to the Windows Event Log. {pull}5913[5913]
- The node name can be discovered automatically by machine-id matching when beat deployed outside Kubernetes cluster. {pull}6146[6146]
- Panics will be written to the logger before exiting. {pull}6199[6199]
- Add builder support for autodiscover and annotations builder {pull}6408[6408]
- Add plugin support for autodiscover builders, providers {pull}6457[6457]
- Preserve runtime from container statuses in Kubernetes autodiscover {pull}6456[6456]
- Experimental feature setup.template.append_fields added. {pull}6024[6024]
- Add appender support to autodiscover {pull}6469[6469]
- Add add_host_metadata processor {pull}5968[5968]
- Retry configuration to load dashboards if Kibana is not reachable when the beat starts. {pull}6560[6560]
- Add `has_fields` conditional to filter events based on the existence of all the given fields. {issue}6285[6285] {pull}6653[6653]
- Add support for spooling to disk to the beats event publishing pipeline. {pull}6581[6581]
- Added logging of system info at Beat startup. {issue}5946[5946]
- Do not log errors if X-Pack Monitoring is enabled but Elastisearch X-Pack is not. {pull}6627[6627]
- Add rename processor. {pull}6292[6292]
- Allow override of dynamic template `match_mapping_type` for fields with object_type. {pull}6691[6691]

*Filebeat*

- Add IIS module to parse access log and error log. {pull}6127[6127]
- Renaming of the prospector type to the input type and all prospectors are now moved to the input
  folder, to maintain backward compatibility type aliasing was used to map the old type to the new
  one. This change also affect YAML configuration. {pull}6078[6078]
- Addition of the TCP input {pull}6700[6700]
- Add option to convert the timestamps to UTC in the system module. {pull}5647[5647]
- Add Logstash module support for main log and the slow log, support the plain text or structured JSON format {pull}5481[5481]
- Add stream filtering when using `docker` prospector. {pull}6057[6057]
- Add support for CRI logs format. {issue}5630[5630]
- Add json.ignore_decoding_error config to not log json decoding erors. {issue}6547[6547]
- Make registry file permission configurable. {pull}6455[6455]
- Add MongoDB module. {pull}6283[6238]
- Add Ingest pipeline loading to setup. {pull}6814[6814]
- Add support of log_format combined to NGINX access logs. {pull}6858[6858]
- Release config reloading feature as GA.
- Add support human friendly size for the UDP input. {pull}6886[6886]
- Add Syslog input to ingest RFC3164 Events via TCP and UDP {pull}6842[6842]
- Remove the undefined `username` option from the Redis input and clarify the documentation. {pull}6662[6662]

*Heartbeat*

- Made the URL field of Heartbeat aggregateable. {pull}6263[6263]
- Use `match.Matcher` for checking Heartbeat response bodies with regular expressions. {pull}6539[6539]

*Metricbeat*

- Support apache status pages for versions older than 2.4.16. {pull}6450[6450]
- Add support for huge pages on Linux. {pull}6436[6436]
- Support to optionally 'de dot' keys in http/json metricset to prevent collisions. {pull}5970[5970]
- Add graphite protocol metricbeat module. {pull}4734[4734]
- Add http server metricset to support push metrics via http. {pull}4770[4770]
- Make config object public for graphite and http server {pull}4820[4820]
- Add system uptime metricset. {issue}4848[4848]
- Add experimental `queue` metricset to RabbitMQ module. {pull}4788[4788]
- Add additional php-fpm pool status kpis for Metricbeat module {pull}5287[5287]
- Add etcd module. {issue}4970[4970]
- Add ip address of docker containers to event. {pull}5379[5379]
- Add ceph osd tree information to metricbeat {pull}5498[5498]
- Add ceph osd_df to metricbeat {pull}5606[5606]
- Add basic Logstash module. {pull}5540[5540]
- Add dashboard for Windows service metricset. {pull}5603[5603]
- Add pct calculated fields for Pod and container CPU and memory usages. {pull}6158[6158]
- Add statefulset support to Kubernetes module. {pull}6236[6236]
- Refactor prometheus endpoint parsing to look similar to upstream prometheus {pull}6332[6332]
- Making the http/json metricset GA. {pull}6471[6471]
- Add support for array in http/json metricset. {pull}6480[6480]
- Making the jolokia/jmx module GA. {pull}6143[6143]
- Making the MongoDB module GA. {pull}6554[6554]
- Allow to disable labels `dedot` in Docker module, in favor of a safe way to keep dots. {pull}6490[6490]
- Add experimental module to collect metrics from munin nodes. {pull}6517[6517]
- Add support for wildcards and explicit metrics grouping in jolokia/jmx. {pull}6462[6462]
- Set `collector` as default metricset in Prometheus module. {pull}6636[6636] {pull}6747[6747]
- Set `mntr` as default metricset in Zookeeper module. {pull}6674[6674]
- Set default metricsets in vSphere module. {pull}6676[6676]
- Set `status` as default metricset in Apache module. {pull}6673[6673]
- Set `namespace` as default metricset in Aerospike module. {pull}6669[6669]
- Set `service` as default metricset in Windows module. {pull}6675[6675]
- Set all metricsets as default metricsets in uwsgi module. {pull}6688[6688]
- Allow autodiscover to monitor unexposed ports {pull}6727[6727]
- Mark kubernetes.event metricset as beta. {pull}6715[6715]
- Set all metricsets as default metricsets in couchbase module. {pull}6683[6683]
- Mark uwsgi module and metricset as beta. {pull}6717[6717]
- Mark Golang module and metricsets as beta. {pull}6711[6711]
- Mark system.raid metricset as beta. {pull}6710[6710]
- Mark http.server metricset as beta. {pull}6712[6712]
- Mark metricbeat logstash module and metricsets as beta. {pull}6713[6713]
- Set all metricsets as default metricsets in Ceph module. {pull}6676[6676]
- Set `container`, `cpu`, `diskio`, `healthcheck`, `info`, `memory` and `network` in docker module as default. {pull}6718[6718]
- Set `cpu`, `load`, `memory`, `network`, `process` and `process_summary` as default metricsets in system module. {pull}6689[6689]
- Set `collector` as default metricset in Dropwizard module. {pull}6669[6669]
- Set `info` and `keyspace` as default metricsets in redis module. {pull}6742[6742]
- Set `connection` as default metricset in rabbitmq module. {pull}6743[6743]
- Set all metricsets as default metricsets in Elasticsearch module. {pull}6755[6755]
- Set all metricsets as default metricsets in Etcd module. {pull}6756[6756]
- Set server metricsets as default in Graphite module. {pull}6757[6757]
- Set all metricsets as default metricsets in HAProxy module. {pull}6758[6758]
- Set all metricsets as default metricsets in Kafka module. {pull}6759[6759]
- Set all metricsets as default metricsets in postgresql module. {pull}6761[6761]
- Set status metricsets as default in Kibana module. {pull}6762[6762]
- Set all metricsets as default metricsets in Logstash module. {pull}6763[6763]
- Set `container`, `node`, `pod`, `system`, `volume` as default in Kubernetes module. {pull} 6764[6764]
- Set `stats` as default in memcached module. {pull}6765[6765]
- Set all metricsets as default metricsets in Mongodb module. {pull}6766[6766]
- Set `pool` as default metricset for php_fpm module. {pull}6768[6768]
- Set `status` as default metricset for mysql module. {pull} 6769[6769]
- Set `stubstatus` as default metricset for nginx module. {pull}6770[6770]
- Added support for haproxy 1.7 and 1.8. {pull}6793[6793]
- Add accumulated I/O stats to diskio in the line of `docker stats`. {pull}6701[6701]
- Ignore virtual filesystem types by default in system module. {pull}6819[6819]
- Release config reloading feature as GA. {pull}6891[6891]
- Kubernetes deployment: Add ServiceAccount config to system metricbeat. {pull}6824[6824]
- Kubernetes deployment: Add DNS Policy to system metricbeat. {pull}6656[6656]

*Packetbeat*

- Add support for condition on bool type {issue}5659[5659] {pull}5954[5954]
- Fix high memory usage on HTTP body if body is not published. {pull}6680[6680]
- Allow to capture the HTTP request or response bodies independently. {pull}6784[6784]
- HTTP publishes an Error event for unmatched requests or responses. {pull}6794[6794]

*Winlogbeat*

- Use bookmarks to persist the last published event. {pull}6150[6150]

[[release-notes-6.2.3]]
=== Beats version 6.2.3
https://github.com/elastic/beats/compare/v6.2.2...v6.2.3[View commits]

==== Breaking changes

*Affecting all Beats*

- Fix conditions checking on autodiscover Docker labels. {pull}6412[6412]

==== Bugfixes

*Affecting all Beats*

- Avoid panic errors when processing nil Pod events in add_kubernetes_metadata. {issue}6372[6372]
- Fix infinite failure on Kubernetes watch {pull}6504[6504]

*Metricbeat*

- Fix Kubernetes overview dashboard views for non default time ranges. {issue}6395{6395}


[[release-notes-6.2.2]]
=== Beats version 6.2.2
https://github.com/elastic/beats/compare/v6.2.1...v6.2.2[View commits]

==== Bugfixes

*Affecting all Beats*

- Add logging when monitoring cannot connect to Elasticsearch. {pull}6365[6365]
- Fix infinite loop when event unmarshal fails in Kubernetes pod watcher. {pull}6353[6353]

*Filebeat*

- Fix a conversion issue for time related fields in the Logstash module for the slowlog
  fileset. {issue}6317[6317]

[[release-notes-6.2.1]]
=== Beats version 6.2.1
https://github.com/elastic/beats/compare/v6.2.0...v6.2.1[View commits]

No changes in this release.

[[release-notes-6.2.0]]
=== Beats version 6.2.0
https://github.com/elastic/beats/compare/v6.1.3...v6.2.0[View commits]

==== Breaking changes

*Affecting all Beats*

- The log format may differ due to logging library changes. {pull}5901[5901]
- The default value for pipelining is reduced to 2 to avoid high memory in the Logstash beats input. {pull}6250[6250]

*Auditbeat*

- Split the audit.kernel and audit.file metricsets into their own modules
  named auditd and file_integrity, respectively. This change requires
  existing users to update their config. {issue}5422[5422]
- Renamed file_integrity module fields. {issue}5423[5423] {pull}5995[5995]
- Renamed auditd module fields. {issue}5423[5423] {pull}6080[6080]

*Metricbeat*

- Rename `golang.heap.system.optained` field to `golang.heap.system.obtained`. {issue}5703[5703]
- De dot keys in jolokia/jmx metricset to prevent collisions. {pull}5957[5957]

==== Bugfixes

*Auditbeat*

- Fixed an issue where the proctitle value was being truncated. {pull}6080[6080]
- Fixed an issue where values were incorrectly interpreted as hex data. {pull}6080[6080]
- Fixed parsing of the `key` value when multiple keys are present. {pull}6080[6080]
- Fix possible resource leak if file_integrity module is used with config
  reloading on Windows or Linux. {pull}6198[6198]

*Filebeat*

- Fix variable name for `convert_timezone` in the system module. {pull}5936[5936]

*Metricbeat*

- Fix error `datastore '*' not found` in Vsphere module. {issue}4879[4879]
- Fix error `NotAuthenticated` in Vsphere module. {issue}4673[4673]
- Fix mongodb session consistency mode to allow command execution on secondary nodes. {issue}4689[4689]
- Fix kubernetes `state_pod` `status.phase` so that the active phase is returned instead of `unknown`. {pull}5980[5980]
- Fix error collecting network_names in Vsphere module. {pull}5962[5962]
- Fix process cgroup memory metrics for memsw, kmem, and kmem_tcp. {issue}6033[6033]
- Fix kafka OffsetFetch request missing topic and partition parameters. {pull}5880[5880]

*Packetbeat*

- Fix mysql SQL parser to trim `\r` from Windows Server `SELECT\r\n\t1`. {pull}5572[5572]


==== Added

*Affecting all Beats*

- Adding a local keystore to allow user to obfuscate password {pull}5687[5687]
- Add autodiscover for kubernetes. {pull}6055[6055]
- Add Beats metrics reporting to Xpack. {issue}3422[3422]
- Update the command line library cobra and add support for zsh completion {pull}5761[5761]
- Update to Golang 1.9.2
- Moved `ip_port` indexer for `add_kubernetes_metadata` to all beats. {pull}5707[5707]
- `ip_port` indexer now index both IP and IP:port pairs. {pull}5721[5721]
- Add the ability to write structured logs. {pull}5901[5901]
- Use structured logging for the metrics that are periodically logged via the
  `logging.metrics` feature. {pull}5915[5915]
- Improve Elasticsearch output metrics to count number of dropped and duplicate (if event ID is given) events. {pull}5811[5811]
- Add the ability for the add_docker_metadata process to enrich based on process ID. {pull}6100[6100]
- The `add_docker_metadata` and `add_kubernetes_metadata` processors are now GA, instead of Beta. {pull}6105[6105]
- Update go-ucfg library to support top level key reference and cyclic key reference for the
  keystore {pull}6098[6098]

*Auditbeat*

- Auditbeat is marked as GA, no longer Beta. {issue}5432[5432]
- Add support for BLAKE2b hash algorithms to the file integrity module. {pull}5926[5926]
- Add support for recursive file watches. {pull}5575[5575] {pull}5833[5833]

*Filebeat*

- Add Osquery module. {pull}5971[5971]
- Add stream filtering when using `docker` prospector. {pull}6057[6057]

*Metricbeat*

- Add ceph osd_df to metricbeat {pull}5606[5606]
- Add field network_names of hosts and virtual machines. {issue}5646[5646]
- Add experimental system/raid metricset. {pull}5642[5642]
- Add a dashboard for the Nginx module. {pull}5991[5991]
- Add experimental mongodb/collstats metricset. {pull}5852[5852]
- Update the MySQL dashboard to use the Time Series Visual Builder. {pull}5996[5996]
- Add experimental uwsgi module. {pull}6006[6006]
- Docker and Kubernetes modules are now GA, instead of Beta. {pull}6105[6105]
- Support haproxy stats gathering using http (additionally to tcp socket). {pull}5819[5819]
- Support to optionally 'de dot' keys in http/json metricset to prevent collisions. {pull}5957[5957]

*Packetbeat*

- Configure good defaults for `add_kubernetes_metadata`. {pull}5707[5707]

[[release-notes-6.1.3]]
=== Beats version 6.1.3
https://github.com/elastic/beats/compare/v6.1.2...v6.1.3[View commits]

No changes in this release.

[[release-notes-6.1.2]]
=== Beats version 6.1.2
https://github.com/elastic/beats/compare/v6.1.1...v6.1.2[View commits]

==== Bugfixes

*Auditbeat*

- Add an error check to the file integrity scanner to prevent a panic when
  there is an error reading file info via lstat. {issue}6005[6005]

==== Added

*Filebeat*

- Switch to docker prospector in sample manifests for Kubernetes deployment {pull}5963[5963]

[[release-notes-6.1.1]]
=== Beats version 6.1.1
https://github.com/elastic/beats/compare/v6.1.0...v6.1.1[View commits]

No changes in this release.

[[release-notes-6.1.0]]
=== Beats version 6.1.0
https://github.com/elastic/beats/compare/v6.0.1...v6.1.0[View commits]

==== Breaking changes

*Auditbeat*

- Changed `audit.file.path` to be a multi-field so that path is searchable. {pull}5625[5625]

*Metricbeat*

- Rename `heap_init` field to `heap.init` in the Elasticsearch module. {pull}5320[5320]
- Rename `http.response.status_code` field to `http.response.code` in the HTTP module. {pull}5521[5521]

==== Bugfixes

*Affecting all Beats*

- Remove ID() from Runner interface {issue}5153[5153]
- Correctly send configured `Host` header to the remote server. {issue}4842[4842]
- Change add_kubernetes_metadata to attempt detection of namespace. {pull}5482[5482]
- Avoid double slash when join url and path {pull}5517[5517]
- Fix console color output for Windows. {issue}5611[5611]
- Fix logstash output debug message. {pull}5799{5799]
- Fix isolation of modules when merging local and global field settings. {issue}5795[5795]
- Report ephemeral ID and uptime in monitoring events on all platforms {pull}6501[6501]

*Filebeat*

- Add support for adding string tags {pull}5395[5395]
- Fix race condition when limiting the number of harvesters running in parallel {issue}5458[5458]
- Fix relative paths in the prospector definitions. {pull}5443[5443]
- Fix `recursive_globe.enabled` option. {pull}5443[5443]

*Metricbeat*

- Change field type of http header from nested to object {pull}5258[5258]
- Fix the fetching of process information when some data is missing under MacOS X. {issue}5337[5337]
- Change `MySQL active connections` visualization title to `MySQL total connections`. {issue}4812[4812]
- Fix `ProcState` on Linux and FreeBSD when process names contain parentheses. {pull}5775[5775]
- Fix incorrect `Mem.Used` calculation under linux. {pull}5775[5775]
- Fix `open_file_descriptor_count` and `max_file_descriptor_count` lost in zookeeper module {pull}5902[5902]
- Fix system process metricset for kernel processes. {issue}5700[5700]
- Change kubernetes.node.cpu.allocatable.cores to float. {pull}6130[6130]

*Packetbeat*

- Fix http status phrase parsing not allow spaces. {pull}5312[5312]
- Fix http parse to allow to parse get request with space in the URI. {pull}5495[5495]
- Fix mysql SQL parser to trim `\r` from Windows Server `SELECT\r\n\t1`. {pull}5572[5572]
- Fix corruption when parsing repeated headers in an HTTP request or response. {pull}6325[6325]
- Fix panic when parsing partial AMQP messages. {pull}6384[6384]
- Fix out of bounds access to slice in MongoDB parser. {pull}6256[6256]
- Fix sniffer hanging on exit under Linux. {pull}6535[6535]
- Fix bounds check error in http parser causing a panic. {pull}6750[6750]

*Winlogbeat*

- Fix the registry file. It was not correctly storing event log names, and
  upon restart it would begin reading at the start of each event log. {issue}5813[5813]
- Fix config validation to allow `event_logs.processors`. [pull]6217[6217]

==== Added

*Affecting all Beats*

- Support dashboard loading without Elasticsearch {pull}5653[5653]
- Changed the hashbang used in the beat helper script from `/bin/bash` to `/usr/bin/env bash`. {pull}5051[5051]
- Changed beat helper script to use `exec` when running the beat. {pull}5051[5051]
- Fix reloader error message to only print on actual error {pull}5066[5066]
- Add support for enabling TLS renegotiation. {issue}4386[4386]
- Add Azure VM support for add_cloud_metadata processor {pull}5355[5355]
- Add `output.file.permission` config option. {pull}4638[4638]
- Refactor add_kubernetes_metadata to support autodiscovery {pull}5434[5434]
- Improve custom flag handling and CLI flags usage message. {pull}5543[5543]
- Add number_of_routing_shards config set to 30 {pull}5570[5570]
- Set log level for kafka output. {pull}5397[5397]
- Move TCP UDP start up into `server.Start()` {pull}4903[4903]
- Update to Golang 1.9.2

*Auditbeat*

- Add support for SHA3 hash algorithms to the file integrity module. {issue}5345[5345]
- Add dashboards for Linux audit framework events (overview, executions, sockets). {pull}5516[5516]

*Filebeat*

- Add PostgreSQL module with slowlog support. {pull}4763[4763]
- Add Kafka log module. {pull}4885[4885]
- Add support for `/var/log/containers/` log path in `add_kubernetes_metadata` processor. {pull}4981[4981]
- Remove error log from runnerfactory as error is returned by API. {pull}5085[5085]
- Add experimental Docker `json-file` prospector . {pull}5402[5402]
- Add experimental Docker autodiscover functionality. {pull}5245[5245]
- Add option to convert the timestamps to UTC in the system module. {pull}5647[5647]
- Add Logstash module support for main log and the slow log, support the plain text or structured JSON format {pull}5481[5481]

*Metricbeat*

- Add graphite protocol metricbeat module. {pull}4734[4734]
- Add http server metricset to support push metrics via http. {pull}4770[4770]
- Make config object public for graphite and http server {pull}4820[4820]
- Add system uptime metricset. {issue}4848[4848]
- Add experimental `queue` metricset to RabbitMQ module. {pull}4788[4788]
- Add additional php-fpm pool status kpis for Metricbeat module {pull}5287[5287]
- Add etcd module. {issue}4970[4970]
- Add ip address of docker containers to event. {pull}5379[5379]
- Add ceph osd tree information to Metricbeat {pull}5498[5498]
- Add basic Logstash module. {pull}5540[5540]
- Add dashboard for Windows service metricset. {pull}5603[5603]
- Add experimental Docker autodiscover functionality. {pull}5245[5245]
- Add Windows service metricset in the windows module. {pull}5332[5332]
- Update gosigar to v0.6.0. {pull}5775[5775]

*Packetbeat*

- Add support for decoding the TLS envelopes. {pull}5476[5476]
- HTTP parses successfully on empty status phrase. {issue}6176[6176]
- HTTP parser supports broken status line. {pull}6631[6631]

[[release-notes-6.0.1]]
=== Beats version 6.0.1
https://github.com/elastic/beats/compare/v6.0.0...v6.0.1[View commits]

==== Bugfixes

*Affecting all Beats*

- Fix documentation links in README.md files. {pull}5710[5710]
- Fix `add_docker_metadata` dropping some containers. {pull}5788[5788]

*Heartbeat*

- Fix the "HTTP up status" visualization. {pull}5564[5564]

*Metricbeat*

- Fix map overwrite in docker diskio module. {issue}5582[5582]
- Fix connection leak in mongodb module. {issue}5688[5688]
- Fix the include top N processes feature for cases where there are fewer
  processes than N. {pull}5729[5729]


include::libbeat/docs/release-notes/6.0.0.asciidoc[]

[[release-notes-6.0.0-ga]]
=== Beats version 6.0.0-GA
https://github.com/elastic/beats/compare/v6.0.0-rc2...v6.0.0[View commits]

The list below covers the changes between 6.0.0-rc2 and 6.0.0 GA only.

==== Bugfixes

*Filebeat*

- Fix machine learning jobs setup for dynamic modules. {pull}5509[5509]

*Packetbeat*

- Fix missing length check in the PostgreSQL module. {pull}5457[5457]
- Fix panic in ACK handler if event is dropped on blocked queue {issue}5524[5524]

==== Added

*Filebeat*

- Add Kubernetes manifests to deploy Filebeat. {pull}5349[5349]
- Add container short ID matching to add_docker_metadata. {pull}6172[6172]

*Metricbeat*

- Add Kubernetes manifests to deploy Metricbeat. {pull}5349[5349]


[[release-notes-6.0.0-rc2]]
=== Beats version 6.0.0-rc2
https://github.com/elastic/beats/compare/v6.0.0-rc1...v6.0.0-rc2[View commits]

==== Breaking changes

*Packetbeat*

- Remove not-working `runoptions.uid` and `runoptions.gid` options in Packetbeat. {pull}5261[5261]

==== Bugfixes

*Affecting all Beats*

- Fix data race accessing watched containers. {issue}5147[5147]
- Do not require template if index change and template disabled {pull}5319[5319]
- Fix missing ACK in redis output. {issue}5404[5404]

*Filebeat*

- Fix default paths for redis 4.0.1 logs on macOS {pull}5173[5173]
- Fix Filebeat not starting if command line and modules configs are used together. {issue}5376[5376]
- Fix double `@timestamp` field when JSON decoding was used. {pull}5436[5436]

*Metricbeat*

- Use `beat.name` instead of `beat.hostname` in the Host Overview dashboard. {pull}5340[5340]
- Fix the loading of 5.x dashboards. {issue}5277[5277]

==== Added

*Metricbeat*

- Auto-select a hostname (based on the host on which the Beat is running) in the Host Overview dashboard. {pull}5340[5340]

==== Deprecated

*Filebeat*

- The `filebeat.config_dir` option is deprecated. Use `filebeat.config.prospector` options instead. {pull}5321[5321]

[[release-notes-6.0.0-rc1]]
=== Beats version 6.0.0-rc1
https://github.com/elastic/beats/compare/v6.0.0-beta2...v6.0.0-rc1[View commits]

==== Bugfixes

*Affecting all Beats*

- Fix the `/usr/bin/beatname` script to accept `-d "*"` as a parameter. {issue}5040[5040]
- Combine `fields.yml` properties when they are defined in different sources. {issue}5075[5075]
- Keep Docker & Kubernetes pod metadata after container dies while they are needed by processors. {pull}5084[5084]
- Fix `fields.yml` lookup when using `export template` with a custom `path.config` param. {issue}5089[5089]
- Remove runner creation from every reload check {pull}5141[5141]
- Fix add_kubernetes_metadata matcher registry lookup. {pull}5159[5159]

*Metricbeat*

- Fix a memory allocation issue where more memory was allocated than needed in the windows-perfmon metricset. {issue}5035[5035]
- Don't start metricbeat if external modules config is wrong and reload is disabled {pull}5053[5053]
- The MongoDB module now connects on each fetch, to avoid stopping the whole Metricbeat instance if MongoDB is not up when starting. {pull}5120[5120]
- Fix kubernetes events module to be able to index time fields properly. {issue}5093[5093]
- Fixed `cmd_set` and `cmd_get` being mixed in the Memcache module. {pull}5189[5189]


==== Added

*Affecting all Beats*

- Enable flush timeout by default. {pull}5150[5150]
- Add @metadata.version to events send to Logstash. {pull}5166[5166]

*Auditbeat*

- Changed the number of shards in the default configuration to 3. {issue}5095[5095]
- Add support for receiving audit events using a multicast socket. {issue}4850[4850]

*Filebeat*

- Changed the number of shards in the default configuration to 3. {issue}5095[5095]
- Don't start filebeat if external modules/prospectors config is wrong and reload is disabled {pull}5053[5053]
- Add `filebeat.registry_flush` setting, to delay the registry updates. {pull}5146[5146]

*Heartbeat*

- Changed the number of shards in the default configuration to 1. {issue}5095[5095]

*Packetbeat*

- Changed the number of shards in the default configuration to 3. {issue}5095[5095]

*Winlogbeat*

- Changed the number of shards in the default configuration to 3. {issue}5095[5095]

[[release-notes-6.0.0-beta2]]
=== Beats version 6.0.0-beta2
https://github.com/elastic/beats/compare/v6.0.0-beta1...v6.0.0-beta2[View commits]

==== Breaking changes

*Affecting all Beats*

- The log directory (`path.log`) for Windows services is now set to `C:\ProgramData\[beatname]\logs`. {issue}4764[4764]
- The _all field is disabled in Elasticsearch 6.0. This means that searching by individual
  words only work on text fields. {issue}4901[4901]
- Fail if removed setting output.X.flush_interval is explicitly configured.
- Rename the `/usr/bin/beatname.sh` script (e.g. `metricbeat.sh`) to `/usr/bin/beatname`. {pull}4933[4933]
- Beat does not start if elasticsearch index pattern was modified but not the template name and pattern. {issue}4769[4769]
- Fail if removed setting output.X.flush_interval is explicitly configured. {pull}4880[4880]

==== Bugfixes

*Affecting all Beats*

- Register kubernetes `field_format` matcher and remove logger in `Encode` API {pull}4888[4888]
- Fix go plugins not loaded when beat starts {pull}4799[4799]
- Add support for `initContainers` in `add_kubernetes_metadata` processor. {issue}4825[4825]
- Eliminate deprecated _default_ mapping in 6.x {pull}4864[4864]
- Fix pod name indexer to use both namespace, pod name to frame index key {pull}4775[4775]

*Filebeat*

- Fix issue where the `fileset.module` could have the wrong value. {issue}4761[4761]

*Heartbeat*

- Fix monitor.name being empty by default. {issue}4852[4852]
- Fix wrong event timestamps. {issue}4851[4851]

*Metricbeat*

- Added missing mongodb configuration file to the `modules.d` folder. {pull}4870[4870]
- Fix wrong MySQL CRUD queries timelion visualization {pull}4857[4857]
- Add new metrics to CPU metricset {pull}4969[4969]

*Packetbeat*

- Update flow timestamp on each packet being received. {issue}4895[4895]

==== Added

*Affecting all Beats*

- Add setting to enable/disable the slow start in logstash output. {pull}4972[4972]
- Update init scripts to use the `test config` subcommand instead of the deprecated `-configtest` flag. {issue}4600[4600]
- Get by default the credentials for connecting to Kibana from the Elasticsearch output configuration. {pull}4867[4867]
- Added `cloud.id` and `cloud.auth` settings, for simplifying using Beats with the Elastic Cloud. {issue}4959[4959]
- Add lz4 compression support to kafka output. {pull}4977[4977]
- Add newer kafka versions to kafka output. {pull}4977[4977]
- Configure the index name when loading the dashboards and the index pattern. {pull}4949[4949]

*Metricbeat*

- Add `filesystem.ignore_types` to system module for ignoring filesystem types. {issue}4685[4685]
- Add support to exclude labels from kubernetes pod metadata. {pull}4757[4757]

[[release-notes-6.0.0-beta1]]
=== Beats version 6.0.0-beta1
https://github.com/elastic/beats/compare/v6.0.0-alpha2...v6.0.0-beta1[View commits]

==== Breaking changes

*Affecting all Beats*

- Rename `kubernetes` processor to `add_kubernetes_metadata`. {pull}4473[4473]
- Rename `*.full.yml` config files to `*.reference.yml`. {pull}4563[4563]
- The `scripts/import_dashboards` is removed from packages. Use the `setup` command instead. {pull}4586[4586]
- Change format of the saved kibana dashboards to have a single JSON file for each dashboard {pull}4413[4413]
- Rename `configtest` command to `test config`. {pull}4590[4590]
- Remove setting `queue_size` and `bulk_queue_size`. {pull}4650[4650]
- Remove setting `dashboard.snapshot` and `dashboard.snapshot_url`. They are no longer needed because the
  dashboards are included in the packages by default. {pull}4675[4675]
- Beats can no longer be launched from Windows Explorer (GUI), command line is required. {pull}4420[4420]

*Auditbeat*

- Changed file metricset config to make `file.paths` a list instead of a dictionary. {pull}4796[4796]

*Heartbeat*

- Renamed the heartbeat RPM/DEB name to `heartbeat-elastic`. {pull}4601[4601]

*Metricbeat*

- Change all `system.cpu.*.pct` metrics to be scaled by the number of CPU cores.
  This will make the CPU usage percentages from the system cpu metricset consistent
  with the system process metricset. The documentation for these metrics already
  stated that on multi-core systems the percentages could be greater than 100%. {pull}4544[4544]
- Remove filters setting from metricbeat modules. {pull}4699[4699]
- Added `type` field to filesystem metrics. {pull}4717[4717]

*Packetbeat*

- Remove the already unsupported `pf_ring` sniffer option. {pull}4608[4608]

==== Bugfixes

*Affecting all Beats*

- Don't stop with error loading the ES template if the ES output is not enabled. {pull}4436[4436]
- Fix race condition in internal logging rotator. {pull}4519[4519]
- Normalize all times to UTC to ensure proper index naming. {issue}4569[4569]
- Fix issue with loading dashboards to ES 6.0 when .kibana index did not already exist. {issue}4659[4659]

*Auditbeat*

- Fix `file.max_file_size` config option for the audit file metricset. {pull}4796[4796]

*Filebeat*

- Fix issue where the `fileset.module` could have the wrong value. {issue}4761[4761]

*Metricbeat*

- Fix issue affecting Windows services timing out at startup. {pull}4491[4491]
- Fix incorrect docker.diskio.total metric calculation. {pull}4507[4507]
- Vsphere module: used memory field corrected. {issue}4461[4461]

*Packetbeat*

- Enabled /proc/net/tcp6 scanning and fixed ip v6 parsing. {pull}4442[4442]

*Winlogbeat*

- Removed validation of top-level config keys. This behavior was inconsistent with other Beats
  and caused maintainability issues. {pull}4657[4657]

==== Added

*Affecting all Beats*

- New cli subcommands interface. {pull}4420[4420]
- Allow source path matching in `add_docker_metadata` processor. {pull}4495[4495]
- Add support for analyzers and multifields in fields.yml. {pull}4574[4574]
- Add support for JSON logging. {pull}4523[4523]
- Add `test output` command, to test Elasticsearch and Logstash output settings. {pull}4590[4590]
- Introduce configurable event queue settings: queue.mem.events, queue.mem.flush.min_events and queue.mem.flush.timeout. {pull}4650[4650]
- Enable pipelining in Logstash output by default. {pull}4650[4650]
- Added 'result' field to Elasticsearch QueryResult struct for compatibility with 6.x Index and Delete API responses. {issue]4661[4661]
- The sample dashboards are now included in the Beats packages. {pull}4675[4675]
- Add `pattern` option to be used in the fields.yml to specify the pattern for a number field. {pull}4731[4731]

*Auditbeat*

- Added `file.hash_types` config option for controlling the hash types. {pull}4796[4796]
- Added the ability to specify byte unit suffixes to `file.max_file_size`. {pull}4796[4796]

*Filebeat*

- Add experimental Redis module. {pull}4441[4441]
- Nginx module: use the first not-private IP address as the remote_ip. {pull}4417[4417]
- Load Ingest Node pipelines when the Elasticsearch connection is established, instead of only once at startup. {pull}4479[4479]
- Add support for loading Xpack Machine Learning configurations from the modules, and added sample configurations for the Nginx module. {pull}4506[4506] {pull}4609[4609]

- Add udp prospector type. {pull}4452[4452]
- Enabled Cgo which means libc is dynamically compiled. {pull}4546[4546]
- Add Beta module config reloading mechanism {pull}4566[4566]
- Remove spooler and publisher components and settings. {pull}4644[4644]

*Heartbeat*

- Enabled Cgo which means libc is dynamically compiled. {pull}4546[4546]

*Metricbeat*

- Add random startup delay to each metricset to avoid the thundering herd problem. {issue}4010[4010]
- Add the ability to configure audit rules to the kernel module. {pull}4482[4482]
- Add the ability to configure kernel's audit failure mode. {pull}4516[4516]
- Add experimental Aerospike module. {pull}4560[4560]
- Vsphere module: collect custom fields from virtual machines. {issue}4464[4464]
- Add `test modules` command, to test modules expected output. {pull}4656[4656]
- Add `processors` setting to metricbeat modules. {pull}4699[4699]
- Support `npipe` protocol (Windows) in Docker module. {pull}4751[4751]

*Winlogbeat*

- Add the ability to use LevelRaw if Level isn't populated in the event XML. {pull}4257[4257]

*Auditbeat*

- Add file integrity metricset to the audit module. {pull}4486[4486]

[[release-notes-6.0.0-alpha2]]
=== Beats version 6.0.0-alpha2
https://github.com/elastic/beats/compare/v6.0.0-alpha1...v6.0.0-alpha2[View commits]

==== Breaking changes

*Filebeat*

- Rename `input_type` field to `prospector.type` {pull}4294[4294]
- The `@metadata.type` field, added by the Logstash output, is now hardcoded to `doc` and will be removed in future versions. {pull}4331[4331].

==== Bugfixes

*Affecting all Beats*

- Fix importing the dashboards when the limit for max open files is too low. {issue}4244[4244]
- Fix configuration documentation for kubernetes processor {pull}4313[4313]
- Fix misspelling in `add_locale` configuration option for abbreviation.

*Filebeat*

- Fix race condition on harvester stopping with reloading enabled. {issue}3779[3779]
- Fix recursive glob config parsing and resolution across restarts. {pull}4269[4269]
- Allow string characters in user agent patch version (NGINX and Apache) {pull}4415[4415]
- Fix grok pattern in filebeat module system/auth without hostname. {pull}4224[4224]

*Metricbeat*

- Set correct format for percent fields in memory module. {pull}4619[4619]
- Fix a debug statement that said a module wrapper had stopped when it hadn't. {pull}4264[4264]
- Use MemAvailable value from /proc/meminfo on Linux 3.14. {pull}4316[4316]
- Fix panic when events were dropped by filters. {issue}4327[4327]
- Add filtering to system filesystem metricset to remove relative mountpoints like those
  from Linux network namespaces. {pull}4370[4370]
- Remove unnecessary print statement in schema apis. {pull}4355[4355]
- Fix type of field `haproxy.stat.check.health.last`. {issue}4407[4407]

*Packetbeat*
- Enable memcache filtering only if a port is specified in the config file. {issue}4335[4335]
- Enable memcache filtering only if a port is specified in the config file. {issue}4335[4335]

==== Added

*Affecting all Beats*

- Upgraded to Golang 1.8.3. {pull}4401[4401]
- Added the possibility to set Elasticsearch mapping template settings from the Beat configuration file. {pull}4284[4284] {pull}4317[4317]
- Add a variable to the SysV init scripts to make it easier to change the user. {pull}4340[4340]
- Add the option to write the generated Elasticsearch mapping template into a file. {pull}4323[4323]
- Add `instance_name` in GCE add_cloud_metadata processor. {pull}4414[4414]
- Add `add_docker_metadata` processor. {pull}4352[4352]
- Add `logging.files` `permissions` option. {pull}4295[4295]

*Filebeat*
- Added ability to sort harvested files. {pull}4374[4374]
- Add experimental Redis slow log prospector type. {pull}4180[4180]

*Metricbeat*

- Add macOS implementation of the system diskio metricset. {issue}4144[4144]
- Add process_summary metricset that records high level metrics about processes. {pull}4231[4231]
- Add `kube-state-metrics` based metrics to `kubernetes` module {pull}4253[4253]
- Add debug logging to Jolokia JMX metricset. {pull}4341[4341]
- Add events metricset for kubernetes metricbeat module {pull}4315[4315]
- Change Metricbeat default configuration file to be better optimized for most users. {pull}4329[4329]
- Add experimental RabbitMQ module. {pull}4394[4394]
- Add Kibana dashboard for the Kubernetes modules. {pull}4138[4138]

*Packetbeat*

*Winlogbeat*

==== Deprecated

*Affecting all Beats*

- The `@metadata.type` field, added by the Logstash output, is deprecated, hardcoded to `doc` and will be removed in future versions. {pull}4331[4331].

*Filebeat*

- Deprecate `input_type` prospector config. Use `type` config option instead. {pull}4294[4294]

==== Known Issue

- If the Elasticsearch output is not enabled, but `setup.template` options are
  present (like it's the case in the default Metricbeat configuration), the
  Beat stops with an error: "Template loading requested but the Elasticsearch
  output is not configured/enabled". To avoid this error, disable the template
  loading explicitly `setup.template.enabled: false`.

[[release-notes-6.0.0-alpha1]]
=== Beats version 6.0.0-alpha1
https://github.com/elastic/beats/compare/v5.4.0...v6.0.0-alpha1[View commits]

==== Breaking changes

*Affecting all Beats*

- Introduce beat version in the Elasticsearch index and mapping template {pull}3527[3527]
- Usage of field `_type` is now ignored and hardcoded to `doc`. {pull}3757[3757]
- Change vendor manager from glide to govendor. {pull}3851[3851]
- Rename `error` field to `error.message`. {pull}3987[3987]
- Change `dashboards.*` config options to `setup.dashboards.*`. {pull}3921[3921]
- Change `outputs.elasticsearch.template.* to `setup.template.*` {pull}4080[4080]

*Filebeat*

- Remove code to convert states from 1.x. {pull}3767[3767]
- Remove deprecated config options `force_close_files` and `close_older`. {pull}3768[3768]
- Change `clean_removed` behaviour to also remove states for files which cannot be found anymore under the same name. {pull}3827[3827]
- Remove `document_type` config option. Use `fields` instead. {pull}4204[4204]
- Move `json_error` under `error.message` and `error.key`. {pull}4167[4167]

*Packetbeat*

- Remove deprecated `geoip`. {pull}3766[3766]
- Replace `waitstop` command line argument by `shutdown_timeout` in configuration file. {pull}3588[3588]

*Winlogbeat*

- Remove metrics endpoint. Replaced by http endpoint in libbeat (see #3717). {pull}3901[3901]

==== Bugfixes

*Affecting all Beats*

- Add `_id`, `_type`, `_index` and `_score` fields in the generated index pattern. {pull}3282[3282]

*Filebeat*

- Fix the Mysql slowlog parsing of IP addresses. {pull}4183[4183]
- Fix issue that new prospector was not reloaded on conflict {pull}4128[4128]

*Heartbeat*

- Use IP type of elasticsearch for ip field. {pull}3926[3926]

*Metricbeat*

- Support `common.Time` in `mapstriface.toTime()` {pull}3812[3812]
- Fix MongoDB `dbstats` fields mapping. {pull}4025[4025]
- Fixing prometheus collector to aggregate metrics based on metric family. {pull}4075[4075]
- Fixing multiEventFetch error reporting when no events are returned {pull}4153[4153]

==== Added

*Affecting all Beats*

- Initialize a beats UUID from file on startup. {pull}3615[3615]
- Add new `add_locale` processor to export the local timezone with an event. {pull}3902[3902]
- Add http endpoint. {pull}3717[3717]
- Updated to Go 1.8.1. {pull}4033[4033]
- Add kubernetes processor {pull}3888[3888]
- Add support for `include_labels` and `include_annotations` in kubernetes processor {pull}4043[4043]
- Support new `index_patterns` field when loading templates for Elasticsearch >= 6.0 {pull}4056[4056]
- Adding goimports support to make check and fmt {pull}4114[4114]
- Make kubernetes indexers/matchers pluggable {pull}4151[4151]
- Abstracting pod interface in kubernetes plugin to enable easier vendoring {pull}4152[4152]

*Filebeat*

- Restructure `input.Event` to be inline with `outputs.Data` {pull}3823[3823]
- Add base for supporting prospector level processors {pull}3853[3853]
- Add `filebeat.config.path` as replacement for `config_dir`. {pull}4051[4051]
- Add a `recursive_glob.enabled` setting to expand `**` in patterns. {pull}3980[3980]
- Add Icinga module. {pull}3904[3904]
- Add ability to parse nginx logs exposing the X-Forwarded-For header instead of the remote address.

*Heartbeat*

- Event format and field naming changes in Heartbeat and sample Dashboard. {pull}4091[4091]

*Metricbeat*

- Add experimental metricset `perfmon` to Windows module. {pull}3758[3758]
- Add memcached module with stats metricset. {pull}3693[3693]
- Add the `process.cmdline.cache.enabled` config option to the System Process Metricset. {pull}3891[3891]
- Add new MetricSet interfaces for developers (`Closer`, `ReportingFetcher`, and `PushMetricSet`). {pull}3908[3908]
- Add kubelet module {pull}3916[3916]
- Add dropwizard module {pull}4022[4022]
- Adding query APIs for metricsets and modules from metricbeat registry {pull}4102[4102]
- Fixing nil pointer on prometheus collector when http response is nil {pull}4119[4119]
- Add http module with json metricset. {pull}4092[4092]
- Add the option to the system module to include only the first top N processes by CPU and memory. {pull}4127[4127].
- Add experimental Vsphere module. {pull}4028[4028]
- Add experimental Elasticsearch module. {pull}3903[3903]
- Add experimental Kibana module. {pull}3895[3895]
- Move elasticsearch metricset node_stats under node.stats namespace. {pull}4142[4142]
- Make IP port indexer constructor public {pull}4434[4434]

*Packetbeat*

- Add `fields` and `fields_under_root` to Packetbeat protocols configurations. {pull}3518[3518]
- Add list style Packetbeat protocols configurations. This change supports specifying multiple configurations of the same protocol analyzer. {pull}3518[3518]

*Winlogbeat*

==== Deprecated

*Affecting all Beats*

- Usage of field `_type` is deprecated. It should not be used in queries or dashboards. {pull}3409[3409]

*Packetbeat*

- Deprecate dictionary style protocols configuration. {pull}3518[3518]

*Winlogbeat*

==== Known Issue

*Filebeat*

- Prospector reloading only works properly with new files. {pull}3546[3546]

[[release-notes-5.6.2]]
=== Beats version 5.6.2
https://github.com/elastic/beats/compare/v5.6.1...v5.6.2[View commits]

No changes in this release.

[[release-notes-5.6.1]]
=== Beats version 5.6.1
https://github.com/elastic/beats/compare/v5.6.0...v5.6.1[View commits]

No changes in this release.

[[release-notes-5.6.0]]
=== Beats version 5.6.0
https://github.com/elastic/beats/compare/v5.5.3...v5.6.0[View commits]

==== Breaking changes

*Affecting all Beats*

- The _all.norms setting in the Elasticsearch template is no longer disabled.
  This increases the storage size with one byte per document, but allows for a
  better upgrade experience to 6.0. {issue}4901[4901]


==== Bugfixes

*Filebeat*

- Fix issue where the `fileset.module` could have the wrong value. {issue}4761[4761]

*Packetbeat*

- Update flow timestamp on each packet being received. {issue}4895[4895]

*Metricbeat*

- Fix a debug statement that said a module wrapper had stopped when it hadn't. {pull}4264[4264]
- Use MemAvailable value from /proc/meminfo on Linux 3.14. {pull}4316[4316]
- Fix panic when events were dropped by filters. {issue}4327[4327]

==== Added

*Affecting all Beats*

- Add option to the import_dashboards script to load the dashboards via Kibana API. {pull}4682[4682]

*Filebeat*

- Add support for loading Xpack Machine Learning configurations from the modules, and added sample configurations for the Nginx module. {pull}4506[4506] {pull}4609[4609]
-  Add ability to parse nginx logs exposing the X-Forwarded-For header instead of the remote address. {pull}4351[4351]

*Metricbeat*

- Add `filesystem.ignore_types` to system module for ignoring filesystem types. {issue}4685[4685]

==== Deprecated

*Affecting all Beats*

- Loading more than one output is deprecated and will be removed in 6.0. {pull}4907[4907]

[[release-notes-5.5.3]]
=== Beats version 5.5.3
https://github.com/elastic/beats/compare/v5.5.2...v5.5.3[View commits]

No changes in this release.

[[release-notes-5.5.2]]
=== Beats version 5.5.2
https://github.com/elastic/beats/compare/v5.5.1...v5.5.2[View commits]

No changes in this release.
[[release-notes-5.5.1]]
=== Beats version 5.5.1
https://github.com/elastic/beats/compare/v5.5.0...v5.5.1[View commits]

==== Bugfixes

*Affecting all Beats*

- Normalize all times to UTC to ensure proper index naming. {issue}4569[4569]

[[release-notes-5.5.0]]
=== Beats version 5.5.0
https://github.com/elastic/beats/compare/v5.4.2...v5.5.0[View commits]

==== Breaking changes

*Affecting all Beats*

- Usage of field `_type` is now ignored and hardcoded to `doc`. {pull}3757[3757]

*Metricbeat*
- Change all `system.cpu.*.pct` metrics to be scaled by the number of CPU cores.
  This will make the CPU usage percentages from the system cpu metricset consistent
  with the system process metricset. The documentation for these metrics already
  stated that on multi-core systems the percentages could be greater than 100%. {pull}4544[4544]

==== Bugfixes

*Affecting all Beats*

- Fix console output. {pull}4045[4045]

*Filebeat*

- Allow string characters in user agent patch version (NGINX and Apache) {pull}4415[4415]

*Metricbeat*

- Fix type of field `haproxy.stat.check.health.last`. {issue}4407[4407]

*Packetbeat*

- Fix `packetbeat.interface` options that contain underscores (e.g. `with_vlans` or `bpf_filter`). {pull}4378[4378]
- Enabled /proc/net/tcp6 scanning and fixed ip v6 parsing. {pull}4442[4442]

==== Deprecated

*Filebeat*

- Deprecate `document_type` prospector config option as _type is removed in elasticsearch 6.0. Use fields instead. {pull}4225[4225]

*Winlogbeat*

- Deprecated metrics endpoint. It is superseded by a libbeat feature that can serve metrics on an HTTP endpoint. {pull}4145[4145]

[[release-notes-5.4.2]]
=== Beats version 5.4.2
https://github.com/elastic/beats/compare/v5.4.1...v5.4.2[View commits]

==== Bugfixes

*Affecting all Beats*

- Removed empty sections from the template files, causing indexing errors for array objects. {pull}4488[4488]

*Metricbeat*

- Fix issue affecting Windows services timing out at startup. {pull}4491[4491]
- Add filtering to system filesystem metricset to remove relative mountpoints like those
  from Linux network namespaces. {pull}4370[4370]

*Packetbeat*

- Clean configured geoip.paths before attempting to open the database. {pull}4306[4306]

[[release-notes-5.4.1]]
=== Beats version 5.4.1
https://github.com/elastic/beats/compare/v5.4.0...v5.4.1[View commits]

==== Bugfixes

*Affecting all Beats*

- Fix importing the dashboards when the limit for max open files is too low. {issue}4244[4244]
- Fix console output. {pull}4045[4045]

*Filebeat*

- Fix issue that new prospector was not reloaded on conflict. {pull}4128[4128]
- Fix grok pattern in filebeat module system/auth without hostname. {pull}4224[4224]
- Fix the Mysql slowlog parsing of IP addresses. {pull}4183[4183]

==== Added

*Affecting all Beats*

- Binaries upgraded to Go 1.7.6 which contains security fixes. {pull}4400[4400]

*Winlogbeat*

- Add the ability to use LevelRaw if Level isn't populated in the event XML. {pull}4257[4257]

[[release-notes-5.4.0]]
=== Beats version 5.4.0
https://github.com/elastic/beats/compare/v5.3.2...v5.4.0[View commits]

==== Bugfixes

*Affecting all Beats*

- Improve error message when downloading the dashboards fails. {pull}3805[3805]
- Fix potential Elasticsearch output URL parsing error if protocol scheme is missing. {pull}3671[3671]
- Downgrade Elasticsearch per batch item failure log to debug level. {issue}3953[3953]
- Make `@timestamp` accessible from format strings. {pull}3721[3721]

*Filebeat*

- Allow log lines without a program name in the Syslog fileset. {pull}3944[3944]
- Don't stop Filebeat when modules are used with the Logstash output. {pull}3929[3929]

*Metricbeat*

- Fixing panic on the Prometheus collector when label has a comma. {pull}3947[3947]
- Make system process metricset honor the `cpu_ticks` config option. {issue}3590[3590]

*Winlogbeat*

- Fix null terminators include in raw XML string when include_xml is enabled. {pull}3943[3943]

==== Added

*Affecting all Beats*

- Update index mappings to support future Elasticsearch 6.X. {pull}3778[3778]

*Filebeat*

- Add auditd module for reading audit logs on Linux. {pull}3750[3750] {pull}3941[3941]
- Add fileset for the Linux authorization logs. {pull}3669[3669]

*Heartbeat*

- Add default ports in HTTP monitor. {pull}3924[3924]

*Metricbeat*

- Add beta Jolokia module. {pull}3844[3844]
- Add dashboard for the MySQL module. {pull}3716[3716]
- Module configuration reloading is now beta instead of experimental. {pull}3841[3841]
- Marked http fields from the HAProxy module optional to improve compatibility with 1.5. {pull}3788[3788]
- Add support for custom HTTP headers and TLS for the Metricbeat modules. {pull}3945[3945]

*Packetbeat*

- Add DNS dashboard for an overview the DNS traffic. {pull}3883[3883]
- Add DNS Tunneling dashboard to highlight domains with large numbers of subdomains or high data volume. {pull}3884[3884]

[[release-notes-5.3.2]]
=== Beats version 5.3.2
https://github.com/elastic/beats/compare/v5.3.1...v5.3.2[View commits]

==== Bugfixes

*Filebeat*

- Properly shut down crawler in case one prospector is misconfigured. {pull}4037[4037]
- Fix panic in JSON decoding code if the input line is "null". {pull}4042[4042]


[[release-notes-5.3.1]]
=== Beats version 5.3.1
https://github.com/elastic/beats/compare/v5.3.0...v5.3.1[View commits]

==== Bugfixes

*Affecting all Beats*

- Fix panic when testing regex-AST to match against date patterns. {issue}3889[3889]
- Fix panic due to race condition in kafka output. {pull}4098[4098]

*Filebeat*

- Fix modules default file permissions. {pull}3879[3879]
- Allow `-` in Apache access log byte count. {pull}3863[3863]

*Metricbeat*

- Avoid errors when some Apache status fields are missing. {issue}3074[3074]


[[release-notes-5.3.0]]
=== Beats version 5.3.0
https://github.com/elastic/beats/compare/v5.2.2...v5.3.0[View commits]

==== Breaking changes

*Affecting all Beats*

- Configuration files must be owned by the user running the Beat or by root, and they must not be writable by others. {pull}3544[3544] {pull}3689[3689]
- Change Beat generator. Use `$GOPATH/src/github.com/elastic/beats/script/generate.py` to generate a beat. {pull}3452[3452]

*Filebeat*

- Always use absolute path for event and registry. This can lead to issues when relative paths were used before. {pull}3328[3328]

*Metricbeat*

- Linux cgroup metrics are now enabled by default for the system process metricset. The configuration option for the feature was renamed from `cgroups` to `process.cgroups.enabled`. {pull}3519[3519]
- Change field names `couchbase.node.couch.*.actual_disk_size.*` to `couchbase.node.couch.*.disk_size.*` {pull}3545[3545]

==== Bugfixes

*Affecting all Beats*

- Add `_id`, `_type`, `_index` and `_score` fields in the generated index pattern. {pull}3282[3282]

*Filebeat*
- Always use absolute path for event and registry. {pull}3328[3328]
- Raise an exception in case there is a syntax error in one of the configuration files available under
  filebeat.config_dir. {pull}3573[3573]
- Fix empty registry file on machine crash. {issue}3537[3537]

*Metricbeat*

- Add error handling to system process metricset for when Linux cgroups are missing from the kernel. {pull}3692[3692]
- Add labels to the Docker healthcheck metricset output. {pull}3707[3707]

*Winlogbeat*

- Fix handling of empty strings in event_data. {pull}3705[3705]

==== Added

*Affecting all Beats*

- Files created by Beats (logs, registry, file output) will have 0600 permissions. {pull}3387[3387].
- RPM/deb packages will now install the config file with 0600 permissions. {pull}3382[3382]
- Add the option to pass custom HTTP headers to the Elasticsearch output. {pull}3400[3400]
- Unify `regexp` and `contains` conditionals, for both to support array of strings and convert numbers to strings if required. {pull}3469[3469]
- Add the option to load the sample dashboards during the Beat startup phase. {pull}3506[3506]
- Disabled date detection in Elasticsearch index templates. Date fields must be explicitly defined in index templates. {pull}3528[3528]
- Using environment variables in the configuration file is now GA, instead of experimental. {pull}3525[3525]

*Filebeat*

- Add Filebeat modules for system, apache2, mysql, and nginx. {issue}3159[3159]
- Add the `pipeline` config option at the prospector level, for configuring the Ingest Node pipeline ID. {pull}3433[3433]
- Update regular expressions used for matching file names or lines (multiline, include/exclude functionality) to new matchers improving performance of simple string matches. {pull}3469[3469]
- The `symlinks` and `harvester_limit` settings are now GA, instead of experimental. {pull}3525[3525]
- close_timeout is also applied when the output is blocking. {pull}3511[3511]
- Improve handling of different path variants on Windows. {pull}3781[3781]
- Add multiline.flush_pattern option, for specifying the 'end' of a multiline pattern {pull}4019[4019]

*Heartbeat*

- Add `tags`, `fields` and `fields_under_root` in monitors configuration. {pull}3623[3623]

*Metricbeat*

- Add experimental dbstats metricset to MongoDB module. {pull}3228[3228]
- Use persistent, direct connections to the configured nodes for MongoDB module. {pull}3228[3228]
- Add dynamic configuration reloading for modules. {pull}3281[3281]
- Add docker health metricset {pull}3357[3357]
- Add docker image metricset {pull}3467[3467]
- System module uses new matchers for white-listing processes. {pull}3469[3469]
- Add Beta CEPH module with health metricset. {pull}3311[3311]
- Add Beta php_fpm module with pool metricset. {pull}3415[3415]
- The Docker, Kafka, and Prometheus modules are now Beta, instead of experimental. {pull}3525[3525]
- The HAProxy module is now GA, instead of experimental. {pull}3525[3525]
- Add the ability to collect the environment variables from system processes. {pull}3337[3337]

==== Deprecated

*Affecting all Beats*

- Usage of field `_type` is deprecated. It should not be used in queries or dashboards. {pull}3409[3409]

*Filebeat*

- The experimental `publish_async` option is now deprecated and is planned to be removed in 6.0. {pull}3525[3525]


[[release-notes-5.2.2]]
=== Beats version 5.2.2
https://github.com/elastic/beats/compare/v5.2.1...v5.2.2[View commits]

*Metricbeat*

- Fix bug docker module hanging when docker container killed. {issue}3610[3610]
- Set timeout to period instead of 1s by default as documented. {pull}3612[3612]

[[release-notes-5.2.1]]
=== Beats version 5.2.1
https://github.com/elastic/beats/compare/v5.2.0...v5.2.1[View commits]

==== Bugfixes

*Metricbeat*

- Fix go routine leak in docker module. {pull}3492[3492]

*Packetbeat*

- Fix error in the NFS sample dashboard. {pull}3548[3548]

*Winlogbeat*

- Fix error in the Winlogbeat sample dashboard. {pull}3548[3548]

[[release-notes-5.2.0]]
=== Beats version 5.2.0
https://github.com/elastic/beats/compare/v5.1.2...v5.2.0[View commits]

==== Bugfixes

*Affecting all Beats*

- Fix overwriting explicit empty config sections. {issue}2918[2918]

*Filebeat*

- Fix alignment issue were Filebeat compiled with Go 1.7.4 was crashing on 32 bits system. {issue}3273[3273]

*Metricbeat*

- Fix service times-out at startup. {pull}3056[3056]
- Kafka module case sensitive host name matching. {pull}3193[3193]
- Fix interface conversion panic in couchbase module {pull}3272[3272]

*Packetbeat*

- Fix issue where some Cassandra visualizations were showing data from all protocols. {issue}3314[3314]

==== Added

*Affecting all Beats*

- Add support for passing list and dictionary settings via -E flag.
- Support for parsing list and dictionary setting from environment variables.
- Added new flags to import_dashboards (-cacert, -cert, -key, -insecure). {pull}3139[3139] {pull}3163[3163]
- The limit for the number of fields is increased via the mapping template. {pull}3275[3275]
- Updated to Go 1.7.4. {pull}3277[3277]
- Added a NOTICE file containing the notices and licenses of the dependencies. {pull}3334[3334].

*Heartbeat*

- First release, containing monitors for ICMP, TCP, and HTTP.

*Filebeat*

- Add enabled config option to prospectors. {pull}3157[3157]
- Add target option for decoded_json_field. {pull}3169[3169]

*Metricbeat*

- Kafka module broker matching enhancements. {pull}3129[3129]
- Add a couchbase module with metricsets for node, cluster and bucket. {pull}3081[3081]
- Export number of cores for CPU module. {pull}3192[3192]
- Experimental Prometheus module. {pull}3202[3202]
- Add system socket module that reports all TCP sockets. {pull}3246[3246]
- Kafka consumer groups metricset. {pull}3240[3240]
- Add jolokia module with dynamic jmx metricset. {pull}3570[3570]

*Winlogbeat*

- Reduced amount of memory allocated while reading event log records. {pull}3113[3113] {pull}3118[3118]

[[release-notes-5.1.2]]
=== Beats version 5.1.2
https://github.com/elastic/beats/compare/v5.1.1...v5.1.2[View commits]

==== Bugfixes

*Filebeat*

- Fix registry migration issue from old states where files were only harvested after second restart. {pull}3322[3322]

*Packetbeat*

- Fix error on importing dashboards due to colons in the Cassandra dashboard. {issue}3140[3140]
- Fix error on importing dashboards due to the wrong type for the geo_point fields. {pull}3147[3147]

*Winlogbeat*

- Fix for "The array bounds are invalid" error when reading large events. {issue}3076[3076]

[[release-notes-5.1.1]]
=== Beats version 5.1.1
https://github.com/elastic/beats/compare/v5.0.2...v5.1.1[View commits]

==== Breaking changes

*Metricbeat*

- Change data structure of experimental haproxy module. {pull}3003[3003]

*Filebeat*

- If a file is falling under `ignore_older` during startup, offset is now set to end of file instead of 0.
  With the previous logic the whole file was sent in case a line was added and it was inconsistent with
  files which were harvested previously. {pull}2907[2907]
- `tail_files` is now only applied on the first scan and not for all new files. {pull}2932[2932]

==== Bugfixes

*Affecting all Beats*

- Fix empty benign errors logged by processor actions. {pull}3046[3046]

*Metricbeat*

- Calculate the fsstat values per mounting point, and not filesystem. {pull}2777[2777]

==== Added

*Affecting all Beats*

- Add add_cloud_metadata processor for collecting cloud provider metadata. {pull}2728[2728]
- Added decode_json_fields processor for decoding fields containing JSON strings. {pull}2605[2605]
- Add Tencent Cloud provider for add_cloud_metadata processor. {pull}4023[4023]
- Add Alibaba Cloud provider for add_cloud_metadata processor. {pull}4111[4111]

*Metricbeat*

- Add experimental Docker module. Provided by Ingensi and @douaejeouit based on dockbeat.
- Add a sample Redis Kibana dashboard. {pull}2916[2916]
- Add support for MongoDB 3.4 and WiredTiger metrics. {pull}2999[2999]
- Add experimental kafka module with partition metricset. {pull}2969[2969]
- Add raw config option for mysql/status metricset. {pull}3001[3001]
- Add command fields for mysql/status metricset. {pull}3251[3251]

*Filebeat*

- Add command line option `-once` to run Filebeat only once and then close. {pull}2456[2456]
- Only load matching states into prospector to improve state handling {pull}2840[2840]
- Reset all states ttl on startup to make sure it is overwritten by new config {pull}2840[2840]
- Persist all states for files which fall under `ignore_older` to have consistent behaviour {pull}2859[2859]
- Improve shutdown behaviour with large number of files. {pull}3035[3035]

*Winlogbeat*

- Add `event_logs.batch_read_size` configuration option. {pull}2641[2641]

[[release-notes-5.1.0]]
=== Beats version 5.1.0 (skipped)

Version 5.1.0 doesn't exist because, for a short period of time, the Elastic
Yum and Apt repositories included unreleased binaries labeled 5.1.0. To avoid
confusion and upgrade issues for the people that have installed these without
realizing, we decided to skip the 5.1.0 version and release 5.1.1 instead.

[[release-notes-5.0.2]]
=== Beats version 5.0.2
https://github.com/elastic/beats/compare/v5.0.1...v5.0.2[View commits]

==== Bugfixes

*Metricbeat*

- Fix the `password` option in the MongoDB module. {pull}2995[2995]


[[release-notes-5.0.1]]
=== Beats version 5.0.1
https://github.com/elastic/beats/compare/v5.0.0...v5.0.1[View commits]

==== Bugfixes

*Metricbeat*

- Fix `system.process.start_time` on Windows. {pull}2848[2848]
- Fix `system.process.ppid` on Windows. {issue}2860[2860]
- Fix system process metricset for Windows XP and 2003. `cmdline` will be unavailable. {issue}1704[1704]
- Fix access denied issues in system process metricset by enabling SeDebugPrivilege on Windows. {issue}1897[1897]
- Fix system diskio metricset for Windows XP and 2003. {issue}2885[2885]

*Packetbeat*

- Fix 'index out of bounds' bug in Packetbeat DNS protocol plugin. {issue}2872[2872]

*Filebeat*

- Fix registry cleanup issue when files falling under ignore_older after restart. {issue}2818[2818]


==== Added

*Metricbeat*

- Add username and password config options to the PostgreSQL module. {pull}2889[2890]
- Add username and password config options to the MongoDB module. {pull}2889[2889]
- Add system core metricset for Windows. {pull}2883[2883]

*Packetbeat*

- Define `client_geoip.location` as geo_point in the mappings to be used by the GeoIP processor in the Ingest Node pipeline.
  {pull}2795[2795]

*Filebeat*

- Stop Filebeat on registrar loading error. {pull}2868[2868]


include::libbeat/docs/release-notes/5.0.0.asciidoc[]

[[release-notes-5.0.0-ga]]
=== Beats version 5.0.0-GA
https://github.com/elastic/beats/compare/v5.0.0-rc1...v5.0.0[View commits]

The list below covers the changes between 5.0.0-rc1 and 5.0.0 GA only.

==== Bugfixes

*Affecting all Beats*

- Fix kafka output re-trying batches with too large events. {issue}2735[2735]
- Fix kafka output protocol error if `version: 0.10` is configured. {issue}2651[2651]
- Fix kafka output connection closed by broker on SASL/PLAIN. {issue}2717[2717]

*Metricbeat*

- Fix high CPU usage on macOS when encountering processes with long command lines. {issue}2747[2747]
- Fix high value of `system.memory.actual.free` and `system.memory.actual.used`. {issue}2653[2653]
- Change several `OpenProcess` calls on Windows to request the lowest possible access privilege.  {issue}1897[1897]
- Fix system.memory.actual.free high value on Windows. {issue}2653[2653]

*Filebeat*

- Fix issue when clean_removed and clean_inactive were used together that states were not directly removed from the registry.
- Fix issue where upgrading a 1.x registry file resulted in duplicate state entries. {pull}2792[2792]

==== Added

*Affecting all Beats*

- Add beat.version fields to all events.

[[release-notes-5.0.0-rc1]]
=== Beats version 5.0.0-rc1
https://github.com/elastic/beats/compare/v5.0.0-beta1...v5.0.0-rc1[View commits]

==== Breaking changes

*Affecting all Beats*

- A dynamic mapping rule is added to the default Elasticsearch template to treat strings as keywords by default. {pull}2688[2688]

==== Bugfixes

*Affecting all Beats*

- Make sure Beats sent always float values when they are defined as float by sending 5.00000 instead of 5. {pull}2627[2627]
- Fix ignoring all fields from drop_fields in case the first field is unknown. {pull}2685[2685]
- Fix dynamic configuration int/uint to float type conversion. {pull}2698[2698]
- Fix primitive types conversion if values are read from environment variables. {pull}2698[2698]

*Metricbeat*

- Fix default configuration file on Windows to not enabled the `load` metricset. {pull}2632[2632]

*Packetbeat*

- Fix the `bpf_filter` setting. {issue}2660[2660]

*Filebeat*

- Fix input buffer on encoding problem. {pull}2416[2416]

==== Deprecated

*Affecting all Beats*

- Setting `port` has been deprecated in Redis and Logstash outputs. {pull}2620[2620]


[[release-notes-5.0.0-beta1]]
=== Beats version 5.0.0-beta1
https://github.com/elastic/beats/compare/v5.0.0-alpha5...v5.0.0-beta1[View commits]

==== Breaking changes

*Affecting all Beats*

- Change Elasticsearch output index configuration to be based on format strings. If index has been configured, no date will be appended anymore to the index name. {pull}2119[2119]
- Replace `output.kafka.use_type` by `output.kafka.topic` accepting a format string. {pull}2188[2188]
- If the path specified by the `-c` flag is not absolute and `-path.config` is not specified, it
  is considered relative to the current working directory. {pull}2245[2245]
- rename `tls` configurations section to `ssl`. {pull}2330[2330]
- rename `certificate_key` configuration to `key`. {pull}2330[2330]
- replace `tls.insecure` with `ssl.verification_mode` setting. {pull}2330[2330]
- replace `tls.min/max_version` with `ssl.supported_protocols` setting requiring full protocol name. {pull}2330[2330]

*Metricbeat*

- Change field type system.process.cpu.start_time from keyword to date. {issue}1565[1565]
- redis/info metricset fields were renamed up according to the naming conventions.

*Packetbeat*

- Group HTTP fields under `http.request` and `http.response` {pull}2167[2167]
- Export `http.request.body` and `http.response.body` when configured under `include_body_for` {pull}2167[2167]
- Move `ignore_outgoing` config to `packetbeat.ignore_outgoing` {pull}2393[2393]

*Filebeat*

- Set close_inactive default to 5 minutes (was 1 hour before)
- Set clean_removed and close_removed to true by default

==== Bugfixes

*Affecting all Beats*

- Fix logstash output handles error twice when asynchronous sending fails. {pull}2441[2441]
- Fix Elasticsearch structured error response parsing error. {issue}2229[2229]
- Fixed the run script to allow the overriding of the configuration file. {issue}2171[2171]
- Fix logstash output crash if no hosts are configured. {issue}2325[2325]
- Fix array value support in -E CLI flag. {pull}2521[2521]
- Fix merging array values if -c CLI flag is used multiple times. {pull}2521[2521]
- Fix beats failing to start due to invalid duplicate key error in configuration file. {pull}2521[2521]
- Fix panic on non writable logging directory. {pull}2571[2571]

*Metricbeat*

- Fix module filters to work properly with drop_event filter. {issue}2249[2249]

*Packetbeat*

- Fix mapping for some Packetbeat flow metrics that were not marked as being longs. {issue}2177[2177]
- Fix handling of messages larger than the maximum message size (10MB). {pull}2470[2470]

*Filebeat*

- Fix processor failure in Filebeat when using regex, contain, or equals with the message field. {issue}2178[2178]
- Fix async publisher sending empty events {pull}2455[2455]
- Fix potential issue with multiple harvester per file on large file numbers or slow output {pull}2541[2541]

*Winlogbeat*

- Fix corrupt registry file that occurs on power loss by disabling file write caching. {issue}2313[2313]

==== Added

*Affecting all Beats*

- Add script to generate the Kibana index-pattern from fields.yml. {pull}2122[2122]
- Enhance Redis output key selection based on format string. {pull}2169[2169]
- Configurable Redis `keys` using filters and format strings. {pull}2169[2169]
- Add format string support to `output.kafka.topic`. {pull}2188[2188]
- Add `output.kafka.topics` for more advanced kafka topic selection per event. {pull}2188[2188]
- Add support for Kafka 0.10. {pull}2190[2190]
- Add SASL/PLAIN authentication support to kafka output. {pull}2190[2190]
- Make Kafka metadata update configurable. {pull}2190[2190]
- Add Kafka version setting (optional) enabling kafka broker version support. {pull}2190[2190]
- Add Kafka message timestamp if at least version 0.10 is configured. {pull}2190[2190]
- Add configurable Kafka event key setting. {pull}2284[2284]
- Add settings for configuring the kafka partitioning strategy. {pull}2284[2284]
- Add partitioner settings `reachable_only` to ignore partitions not reachable by network. {pull}2284[2284]
- Enhance contains condition to work on fields that are arrays of strings. {issue}2237[2237]
- Lookup the configuration file relative to the `-path.config` CLI flag. {pull}2245[2245]
- Re-write import_dashboards.sh in Golang. {pull}2155[2155]
- Update to Go 1.7. {pull}2306[2306]
- Log total non-zero internal metrics on shutdown. {pull}2349[2349]
- Add support for encrypted private key files by introducing `ssl.key_passphrase` setting. {pull}2330[2330]
- Add experimental symlink support with `symlinks` config {pull}2478[2478]
- Improve validation of registry file on startup.

*Metricbeat*

- Use the new scaled_float Elasticsearch type for the percentage values. {pull}2156[2156]
- Add experimental cgroup metrics to the system/process MetricSet. {pull}2184[2184]
- Added a PostgreSQL module. {pull}2253[2253]
- Improve mapping by converting half_float to scaled_float and integers to long. {pull}2430[2430]
- Add experimental haproxy module. {pull}2384[2384]
- Add Kibana dashboard for cgroups data {pull}2555[2555]

*Packetbeat*

- Add Cassandra protocol analyzer to Packetbeat. {pull}1959[1959]
- Match connections with IPv6 addresses to processes {pull}2254[2254]
- Add IP address to -devices command output {pull}2327[2327]
- Add configuration option for the maximum message size. Used to be hard-coded to 10 MB. {pull}2470[2470]

*Filebeat*

- Introduce close_timeout harvester options {issue}1926[1926]
- Strip BOM from first message in case of BOM files {issue}2351[2351]
- Add harvester_limit option {pull}2417[2417]

==== Deprecated

*Affecting all Beats*

- Topology map is deprecated. This applies to the settings: refresh_topology_freq, topology_expire, save_topology, host_topology, password_topology, db_topology.


[[release-notes-5.0.0-alpha5]]
=== Beats version 5.0.0-alpha5
https://github.com/elastic/beats/compare/v5.0.0-alpha4...v5.0.0-alpha5[View commits]

==== Breaking changes

*Affecting all Beats*

- Rename the `filters` section to `processors`. {pull}1944[1944]
- Introduce the condition with `when` in the processor configuration. {pull}1949[1949]
- The Elasticsearch template is now loaded by default. {pull}1993[1993]
- The Redis output `index` setting is renamed to `key`. `index` still works but it's deprecated. {pull}2077[2077]
- The undocumented file output `index` setting was removed. Use `filename` instead. {pull}2077[2077]

*Metricbeat*

- Create a separate metricSet for load under the system module and remove load information from CPU stats. {pull}2101[2101]
- Add `system.load.norm.1`, `system.load.norm.5` and `system.load.norm.15`. {pull}2101[2101]
- Add threads fields to mysql module. {pull}2484[2484]

*Packetbeat*

- Set `enabled` ` in `packetbeat.protocols.icmp` configuration to `true` by default. {pull}1988[1988]

==== Bugfixes

*Affecting all Beats*

- Fix sync publisher `PublishEvents` return value if client is closed concurrently. {pull}2046[2046]

*Metricbeat*

- Do not send zero values when no value was present in the source. {issue}1972[1972]

*Filebeat*

- Fix potential data loss between Filebeat restarts, reporting unpublished lines as published. {issue}2041[2041]
- Fix open file handler issue. {issue}2028[2028] {pull}2020[2020]
- Fix filtering of JSON events when using integers in conditions. {issue}2038[2038]

*Winlogbeat*

- Fix potential data loss between Winlogbeat restarts, reporting unpublished lines as published. {issue}2041[2041]

==== Added

*Affecting all Beats*

- Periodically log internal metrics. {pull}1955[1955]
- Add enabled setting to all output modules. {pull}1987[1987]
- Command line flag `-c` can be used multiple times. {pull}1985[1985]
- Add OR/AND/NOT to the condition associated with the processors. {pull}1983[1983]
- Add `-E` CLI flag for overwriting single config options via command line. {pull}1986[1986]
- Choose the mapping template file based on the Elasticsearch version. {pull}1993[1993]
- Check stdout being available when console output is configured. {issue}2035[2035]

*Metricbeat*

- Add pgid field to process information. {pull} 2021[2021]

*Packetbeat*

- Add enabled setting to Packetbeat protocols. {pull}1988[1988]
- Add enabled setting to Packetbeat network flows configuration. {pull}1988[1988]

*Filebeat*

- Introduce `close_removed` and `close_renamed` harvester options. {issue}1600[1600]
- Introduce `close_eof` harvester option. {issue}1600[1600]
- Add `clean_removed` and `clean_inactive` config option. {issue}1600[1600]

==== Deprecated

*Filebeat*

- Deprecate `close_older` option and replace it with `close_inactive`. {issue}2051[2051]
- Deprecate `force_close_files` option and replace it with `close_removed` and `close_renamed`. {issue}1600[1600]

[[release-notes-5.0.0-alpha4]]
=== Beats version 5.0.0-alpha4
https://github.com/elastic/beats/compare/v5.0.0-alpha3...v5.0.0-alpha4[View commits]

==== Breaking changes

*Affecting all Beats*

- The topology_expire option of the Elasticsearch output was removed. {pull}1907[1907]

*Filebeat*

- Stop following symlink. Symlinks are now ignored: {pull}1686[1686]

==== Bugfixes

*Affecting all Beats*

- Reset backoff factor on partial ACK. {issue}1803[1803]
- Fix beats load balancer deadlock if max_retries: -1 or publish_async is enabled in filebeat. {issue}1829[1829]
- Fix logstash output with pipelining mode enabled not reconnecting. {issue}1876[1876]
- Empty configuration sections become merge-able with variables containing full path. {pull}1900[1900]
- Fix error message about required fields missing not printing the missing field name. {pull}1900[1900]

*Metricbeat*

- Fix the CPU values returned for each core. {issue}1863[1863]

*Packetbeat*

- Add missing nil-check to memcached GapInStream handler. {issue}1162[1162]
- Fix NFSv4 Operation returning the first found first-class operation available in compound requests. {pull}1821[1821]
- Fix TCP overlapping segments not being handled correctly. {pull}1898[1898]

*Winlogbeat*

- Fix issue with rendering forwarded event log records. {pull}1891[1891]

==== Added

*Affecting all Beats*

- Improve error message if compiling regular expression from config files fails. {pull}1900[1900]
- Compression support in the Elasticsearch output. {pull}1835[1835]

*Metricbeat*

- Add MongoDB module. {pull}1837[1837]


[[release-notes-5.0.0-alpha3]]
=== Beats version 5.0.0-alpha3
https://github.com/elastic/beats/compare/v5.0.0-alpha2...v5.0.0-alpha3[View commits]

==== Breaking changes

*Affecting all Beats*

- All configuration settings under `shipper:` are moved to be top level configuration settings. I.e.
  `shipper.name:` becomes `name:` in the configuration file. {pull}1570[1570]

*Topbeat*

- Topbeat is replaced by Metricbeat.

*Filebeat*

- The state for files which fall under ignore_older is not stored anymore. This has the consequence, that if a file which fell under ignore_older is updated, the whole file will be crawled.

==== Bugfixes

*Winlogbeat*

- Adding missing argument to the "Stop processing" log message. {pull}1590[1590]

==== Added

*Affecting all Beats*

- Add conditions to generic filtering. {pull}1623[1623]

*Metricbeat*

- First public release, containing the following modules: apache, mysql, nginx, redis, system, and zookeeper.

*Filebeat*

- The registry format was changed to an array instead of dict. The migration to the new format will happen automatically at the first startup. {pull}1703[1703]

==== Deprecated

*Affecting all Beats*

- The support for doing GeoIP lookups is deprecated and will be removed in version 6.0. {pull}1601[1601]


[[release-notes-5.0.0-alpha2]]
=== Beats version 5.0.0-alpha2
https://github.com/elastic/beats/compare/v5.0.0-alpha1...v5.0.0-alpha2[View commits]

==== Breaking changes

*Affecting all Beats*

- On DEB/RPM installations, the binary files are now found under `/usr/share/{{beat_name}}/bin`, not in `/usr/bin`. {pull}1385[1385]
- The logs are written by default to self rotating files, instead of syslog. {pull}1371[1371]
- Remove deprecated `host` option from elasticsearch, logstash and redis outputs. {pull}1474[1474]

*Packetbeat*

- Configuration of redis topology support changed. {pull}1353[1353]
- Move all Packetbeat configuration options under the packetbeat namespace {issue}1417[1417]

*Filebeat*

- Default location for the registry file was changed to be `data/registry` from the binary directory,
  rather than `.filebeat` in the current working directory. This affects installations for zip/tar.gz/source,
  the location for DEB and RPM packages stays the same. {pull}1373[1373]

==== Bugfixes

*Affecting all Beats*

- Drain response buffers when pipelining is used by Redis output. {pull}1353[1353]
- Unterminated environment variable expressions in config files will now cause an error {pull}1389[1389]
- Fix issue with the automatic template loading when Elasticsearch is not available on Beat start. {issue}1321[1321]
- Fix bug affecting -cpuprofile, -memprofile, and -httpprof CLI flags {pull}1415[1415]
- Fix race when multiple outputs access the same event with logstash output manipulating event {issue}1410[1410] {pull}1428[1428]
- Seed random number generator using crypto.rand package. {pull}1503{1503]
- Fix beats hanging in -configtest {issue}1213[1213]
- Fix kafka log message output {pull}1516[1516]

*Filebeat*

- Improvements in registrar dealing with file rotation. {pull}1281[1281]
- Fix issue with JSON decoding where `@timestamp` or `type` keys with the wrong type could cause Filebeat
  to crash. {issue}1378[1378]
- Fix issue with JSON decoding where values having `null` as values could crash Filebeat. {issue}1466[1466]
- Multiline reader normalizing newline to use `\n`. {pull}1552[1552]

*Winlogbeat*

- Fix panic when reading messages larger than 32K characters on Windows XP and 2003. {pull}1498[1498]
- Fix panic that occurs when reading a large events on Windows Vista and newer. {pull}1499[1499]

==== Added

*Affecting all Beats*

- Add support for TLS to Redis output. {pull}1353[1353]
- Add SOCKS5 proxy support to Redis output. {pull}1353[1353]
- Failover and load balancing support in redis output. {pull}1353[1353]
- Multiple-worker per host support for redis output. {pull}1353[1353]
- Added ability to escape `${x}` in config files to avoid environment variable expansion {pull}1389[1389]
- Configuration options and CLI flags for setting the home, data and config paths. {pull}1373[1373]
- Configuration options and CLI flags for setting the default logs path. {pull}1437[1437]
- Update to Go 1.6.2 {pull}1447[1447]
- Add Elasticsearch template files compatible with Elasticsearch 2.x. {pull}1501[1501]
- Add scripts for managing the dashboards of a single Beat {pull}1359[1359]

*Packetbeat*

- Fix compile issues for OpenBSD. {pull}1347[1347]

*Topbeat*

- Updated elastic/gosigar version so Topbeat can compile on OpenBSD. {pull}1403[1403]


[[release-notes-5.0.0-alpha1]]
=== Beats version 5.0.0-alpha1
https://github.com/elastic/beats/compare/v1.2.0...v5.0.0-alpha1[View commits]

==== Breaking changes

*libbeat*

- Run function to start a Beat now returns an error instead of directly exiting. {pull}771[771]
- The method signature of HandleFlags() was changed to allow returning an error {pull}1249[1249]
- Require braces for environment variable expansion in config files {pull}1304[1304]

*Packetbeat*

- Rename output fields in the dns package. Former flag `recursion_allowed` becomes `recursion_available`. {pull}803[803]
  Former SOA field `ttl` becomes `minimum`. {pull}803[803]
- The fully qualified domain names which are part of output fields values of the dns package now terminate with a dot. {pull}803[803]
- Remove the count field from the exported event {pull}1210[1210]

*Topbeat*

- Rename `proc.cpu.user_p` with `proc.cpu.total_p` as it includes CPU time spent in kernel space {pull}631[631]
- Remove `count` field from the exported fields {pull}1207[1207]
- Rename `input` top level config option to `topbeat`

*Filebeat*

- Scalar values in used in the `fields` configuration setting are no longer automatically converted to strings. {pull}1092[1092]
- Count field was removed from event as not used in filebeat {issue}778[778]

*Winlogbeat*

- The `message_inserts` field was replaced with the `event_data` field {issue}1053[1053]
- The `category` field was renamed to `task` to better align with the Windows Event Log API naming {issue}1053[1053]
- Remove the count field from the exported event {pull}1218[1218]


==== Bugfixes

*Affecting all Beats*

- Logstash output will not retry events that are not JSON-encodable {pull}927[927]

*Packetbeat*

- Create a proper BPF filter when ICMP is the only enabled protocol {issue}757[757]
- Check column length in pgsql parser. {issue}565[565]
- Harden pgsql parser. {issue}565[565]

*Topbeat*

- Fix issue with `cpu.system_p` being greater than 1 on Windows {pull}1128[1128]

*Filebeat*

- Stop filebeat if started without any prospectors defined or empty prospectors {pull}644[644] {pull}647[647]
- Improve shutdown of crawler and prospector to wait for clean completion {pull}720[720]
- Omit `fields` from Filebeat events when null {issue}899[899]

*Winlogbeat*

==== Added

*Affecting all Beats*

- Update builds to Golang version 1.6
- Add option to Elasticsearch output to pass http parameters in index operations {issue}805[805]
- Improve Logstash and Elasticsearch backoff behavior. {pull}927[927]
- Add experimental Kafka output. {pull}942[942]
- Add config file option to configure GOMAXPROCS. {pull}969[969]
- Improve shutdown handling in libbeat. {pull}1075[1075]
- Add `fields` and `fields_under_root` options under the `shipper` configuration {pull}1092[1092]
- Add the ability to use a SOCKS5 proxy with the Logstash output {issue}823[823]
- The `-configtest` flag will now print "Config OK" to stdout on success {pull}1249[1249]

*Packetbeat*

- Change the DNS library used throughout the dns package to github.com/miekg/dns. {pull}803[803]
- Add support for NFS v3 and v4. {pull}1231[1231]
- Add support for EDNS and DNSSEC. {pull}1292[1292]

*Topbeat*

- Add `username` to processes {pull}845[845]

*Filebeat*

- Add the ability to set a list of tags for each prospector {pull}1092[1092]
- Add JSON decoding support {pull}1143[1143]


*Winlogbeat*

- Add caching of event metadata handles and the system render context for the wineventlog API {pull}888[888]
- Improve config validation by checking for unknown top-level YAML keys. {pull}1100[1100]
- Add the ability to set tags, fields, and fields_under_root as options for each event log {pull}1092[1092]
- Add additional data to the events published by Winlogbeat. The new fields are `activity_id`,
`event_data`, `keywords`, `opcode`, `process_id`, `provider_guid`, `related_activity_id`,
`task`, `thread_id`, `user_data`, and `version`. {issue}1053[1053]
- Add `event_id`, `level`, and `provider` configuration options for filtering events {pull}1218[1218]
- Add `include_xml` configuration option for including the raw XML with the event {pull}1218[1218]

==== Known issues
* All Beats can hang or panic on shutdown if the next server in the pipeline (e.g. Elasticsearch or Logstash) is
  not reachable. {issue}1319[1319]
* When running the Beats as a service on Windows, you need to manually load the Elasticsearch mapping
  template. {issue}1315[1315]
* The ES template automatic load doesn't work if Elasticsearch is not available when the Beat is starting. {issue}1321[1321]

[[release-notes-1.3.1]]
=== Beats version 1.3.1
https://github.com/elastic/beats/compare/v1.3.0...v1.3.1[View commits]

==== Bugfixes

*Filebeat*

- Fix a concurrent bug on filebeat startup with a large number of prospectors defined. {pull}2509[2509]

*Packetbeat*

- Fix description for the -I CLI flag. {pull}2480[2480]

*Winlogbeat*

- Fix corrupt registry file that occurs on power loss by disabling file write caching. {issue}2313[2313]

[[release-notes-1.3.0]]
=== Beats version 1.3.0
https://github.com/elastic/beats/compare/v1.2.3...v1.3.0[View commits]

==== Deprecated

*Filebeat*

- Undocumented support for following symlinks is deprecated. Filebeat will not follow symlinks in version 5.0. {pull}1767[1767]

==== Bugfixes

*Affecting all Beats*

- Fix beats load balancer deadlock if `max_retries: -1` or `publish_async` is enabled in filebeat. {issue}1829[1829]
- Fix output modes backoff counter reset. {issue}1803[1803] {pull}1814[1814] {pull}1818[1818]
- Set logstash output default bulk_max_size to 2048. {issue}1662[1662]
- Seed random number generator using crypto.rand package. {pull}1503[1503]
- Check stdout being available when console output is configured. {issue}2063[2063]

*Packetbeat*

- Add missing nil-check to memcached GapInStream handler. {issue}1162[1162]
- Fix NFSv4 Operation returning the first found first-class operation available in compound requests. {pull}1821[1821]
- Fix TCP overlapping segments not being handled correctly. {pull}1917[1917]

==== Added

*Affecting all Beats*

- Updated to Go 1.7


[[release-notes-1.2.3]]
=== Beats version 1.2.3
https://github.com/elastic/beats/compare/v1.2.2...v1.2.3[View commits]

==== Bugfixes

*Topbeat*

- Fix high CPU usage when using filtering under Windows. {pull}1598[1598]

*Filebeat*

- Fix rotation issue with ignore_older. {issue}1528[1528]

*Winlogbeat*

- Fix panic when reading messages larger than 32K characters on Windows XP and 2003. {pull}1498[1498]

==== Added

*Filebeat*

- Prevent file opening for files which reached ignore_older. {pull}1649[1649]


[[release-notes-1.2.2]]
=== Beats version 1.2.2
https://github.com/elastic/beats/compare/v1.2.0...v1.2.2[View commits]

==== Bugfixes

*Affecting all Beats*

- Fix race when multiple outputs access the same event with Logstash output manipulating event. {issue}1410[1410]
- Fix go-daemon (supervisor used in init scripts) hanging when executed over SSH. {issue}1394[1394]

*Filebeat*

- Improvements in registrar dealing with file rotation. {issue}1281[1281]


[[release-notes-1.2.1]]
=== Beats version 1.2.1
https://github.com/elastic/beats/compare/v1.2.0...v1.2.1[View commits]

==== Breaking changes

*Affecting all Beats*

- Require braces for environment variable expansion in config files {pull}1304[1304]
- Removed deprecation warning for the Redis output. {pull}1282[1282]

*Topbeat*

- Fixed name of the setting `stats.proc` to `stats.process` in the default configuration file. {pull}1343[1343]
- Fix issue with cpu.system_p being greater than 1 on Windows {pull}1128[1128]

==== Added

*Topbeat*

- Add username to processes {pull}845[845]


[[release-notes-1.2.0]]
=== Beats version 1.2.0
https://github.com/elastic/beats/compare/v1.1.2...v1.2.0[View commits]

==== Breaking changes

*Filebeat*

- Default config for ignore_older is now infinite instead of 24h, means ignore_older is disabled by default. Use close_older to only close file handlers.

==== Bugfixes

*Packetbeat*

- Split real_ip_header value when it contains multiple IPs {pull}1241[1241]

*Winlogbeat*

- Fix invalid `event_id` on Windows XP and Windows 2003 {pull}1227[1227]

==== Added

*Affecting all Beats*

- Add ability to override configuration settings using environment variables {issue}114[114]
- Libbeat now always exits through a single exit method for proper cleanup and control {pull}736[736]
- Add ability to create Elasticsearch mapping on startup {pull}639[639]

*Topbeat*

- Add the command line used to start processes {issue}533[533]

*Filebeat*

- Add close_older configuration option to complete ignore_older https://github.com/elastic/filebeat/issues/181[181]

[[release-notes-1.1.2]]
=== Beats version 1.1.2
https://github.com/elastic/beats/compare/v1.1.1...v1.1.2[View commits]

==== Bugfixes

*Filebeat*

- Fix registrar bug for rotated files {pull}1010[1010]


[[release-notes-1.1.1]]
=== Beats version 1.1.1
https://github.com/elastic/beats/compare/v1.1.0...v1.1.1[View commits]

==== Bugfixes

*Affecting all Beats*

- Fix logstash output loop hanging in infinite loop on too many output errors. {pull}944[944]
- Fix critical bug in filebeat and winlogbeat potentially dropping events. {pull}953[953]

[[release-notes-1.1.0]]
=== Beats version 1.1.0
https://github.com/elastic/beats/compare/v1.0.1...v1.1.0[View commits]

==== Bugfixes

*Affecting all Beats*

- Fix logging issue with file based output where newlines could be misplaced
  during concurrent logging {pull}650[650]
- Reduce memory usage by separate queue sizes for single events and bulk events. {pull}649[649] {issue}516[516]
- Set default default bulk_max_size value to 2048 {pull}628[628]

*Packetbeat*

- Fix setting direction to out and use its value to decide when dropping events if ignore_outgoing is enabled {pull}557[557]
- Fix logging issue with file-based output where newlines could be misplaced
  during concurrent logging {pull}650[650]
- Reduce memory usage by having separate queue sizes for single events and bulk events. {pull}649[649] {issue}516[516]
- Set default bulk_max_size value to 2048 {pull}628[628]
- Fix logstash window size of 1 not increasing. {pull}598[598]

*Packetbeat*

- Fix the condition that determines whether the direction of the transaction is set to "outgoing". Packetbeat uses the
  direction field to determine which transactions to drop when dropping outgoing transactions. {pull}557[557]
- Allow PF_RING sniffer type to be configured using pf_ring or pfring {pull}671[671]

*Filebeat*

- Set spool_size default value to 2048 {pull}628[628]

==== Added

*Affecting all Beats*

- Add include_fields and drop_fields as part of generic filtering {pull}1120[1120]
- Make logstash output compression level configurable. {pull}630[630]
- Some publisher options refactoring in libbeat {pull}684[684]
- Move event preprocessor applying GeoIP to packetbeat {pull}772[772]

*Packetbeat*

- Add support for capturing DNS over TCP network traffic. {pull}486[486] {pull}554[554]

*Topbeat*

- Group all CPU usage per core statistics and export them optionally if cpu_per_core is configured {pull}496[496]

*Filebeat*

- Add multiline support for combining multiple related lines into one event. {issue}461[461]
- Add `exclude_lines` and `include_lines` options for regexp based line filtering. {pull}430[430]
- Add `exclude_files` configuration option. {pull}563[563]
- Add experimental option to enable filebeat publisher pipeline to operate asynchronously {pull}782[782]

*Winlogbeat*

- First public release of Winlogbeat

[[release-notes-1.0.1]]
=== Beats version 1.0.1
https://github.com/elastic/beats/compare/v1.0.0...v1.0.1[Check 1.0.1 diff]

==== Bugfixes

*Filebeat*

- Fix force_close_files in case renamed file appeared very fast. https://github.com/elastic/filebeat/pull/302[302]

*Packetbeat*

- Improve MongoDB message correlation. {issue}377[377]
- Improve redis parser performance. {issue}442[422]
- Fix panic on nil in redis protocol parser. {issue}384[384]
- Fix errors redis parser when messages are split in multiple TCP segments. {issue}402[402]
- Fix errors in redis parser when length prefixed strings contain sequences of CRLF. {issue}#402[402]
- Fix errors in redis parser when dealing with nested arrays. {issue}402[402]

[[release-notes-1.0.0]]
=== Beats version 1.0.0
https://github.com/elastic/beats/compare/1.0.0-rc2...1.0.0[Check 1.0.0 diff]

==== Breaking changes

*Topbeat*

- Change proc type to process #138


==== Bugfixes

*Affecting all Beats*

- Fix random panic on shutdown by calling shutdown handler only once. elastic/filebeat#204
- Fix credentials are not send when pinging an elasticsearch host. elastic/filebeat#287

*Filebeat*

- Fix problem that harvesters stopped reading after some time and filebeat stopped processing events #257
- Fix line truncating by internal buffers being reused by accident #258
- Set default ignore_older to 24 hours #282




[[release-notes-1.0.0-rc2]]
=== Beats version 1.0.0-rc2
https://github.com/elastic/beats/compare/1.0.0-rc1...1.0.0-rc2[Check 1.0.0-rc2
diff]

==== Breaking changes

*Affecting all Beats*

- The `shipper` output field is renamed to `beat.name`. #285
- Use of `enabled` as a configuration option for outputs (elasticsearch,
  logstash, etc.) has been removed. #264
- Use of `disabled` as a configuration option for tls has been removed. #264
- The `-test` command line flag was renamed to `-configtest`. #264
- Disable geoip by default. To enable it uncomment in config file. #305


*Filebeat*

- Removed utf-16be-bom encoding support. Support will be added with fix for #205
- Rename force_close_windows_files to force_close_files and make it available for all platforms.


==== Bugfixes

*Affecting all Beats*

- Disable logging to stderr after configuration phase. #276
- Set the default file logging path when not set in config. #275
- Fix bug silently dropping records based on current window size. elastic/filebeat#226
- Fix direction field in published events. #300
- Fix elasticsearch structured errors breaking error handling. #309

*Packetbeat*

- Packetbeat will now exit if a configuration error is detected. #357
- Fixed an issue handling DNS requests containing no questions. #369

*Topbeat*

- Fix leak of Windows handles. #98
- Fix memory leak of process information. #104

*Filebeat*

- Filebeat will now exit if a configuration error is detected. #198
- Fix to enable prospector to harvest existing files that are modified. #199
- Improve line reading and encoding to better keep track of file offsets based
  on encoding. #224
- Set input_type by default to "log"


==== Added

*Affecting all Beats*

- Added `beat.hostname` to contain the hostname where the Beat is running on as
  returned by the operating system. #285
- Added timestamp for file logging. #291

*Filebeat*

- Handling end of line under windows was improved #233



[[release-notes-1.0.0-rc1]]
=== Beats version 1.0.0-rc1
https://github.com/elastic/beats/compare/1.0.0-beta4...1.0.0-rc1[Check
1.0.0-rc1 diff]

==== Breaking changes

*Affecting all Beats*

- Rename timestamp field with @timestamp. #237

*Packetbeat*

- Rename timestamp field with @timestamp. #343

*Topbeat*

- Rename timestamp field with @timestamp for a better integration with
Logstash. #80

*Filebeat*

- Rename the timestamp field with @timestamp #168
- Rename tail_on_rotate prospector config to tail_files
- Removal of line field in event. Line number was not correct and does not add value. #217


==== Bugfixes

*Affecting all Beats*

- Use stderr for console log output. #219
- Handle empty event array in publisher. #207
- Respect '*' debug selector in IsDebug. #226 (elastic/packetbeat#339)
- Limit number of workers for Elasticsearch output. elastic/packetbeat#226
- On Windows, remove service related error message when running in the console. #242
- Fix waitRetry no configured in single output mode configuration. elastic/filebeat#144
- Use http as the default scheme in the elasticsearch hosts #253
- Respect max bulk size if bulk publisher (collector) is disabled or sync flag is set.
- Always evaluate status code from Elasticsearch responses when indexing events. #192
- Use bulk_max_size configuration option instead of bulk_size. #256
- Fix max_retries=0 (no retries) configuration option. #266
- Filename used for file based logging now defaults to beat name. #267

*Packetbeat*

- Close file descriptors used to monitor processes. #337
- Remove old RPM spec file. It moved to elastic/beats-packer. #334

*Topbeat*

- Don't wait for one period until shutdown #75

*Filebeat*

- Omit 'fields' from event JSON when null. #126
- Make offset and line value of type long in elasticsearch template to prevent overflow. #140
- Fix locking files for writing behaviour. #156
- Introduce 'document_type' config option per prospector to define document type
  for event stored in elasticsearch. #133
- Add 'input_type' field to published events reporting the prospector type being used. #133
- Fix high CPU usage when not connected to Elasticsearch or Logstash. #144
- Fix issue that files were not crawled anymore when encoding was set to something other then plain. #182


==== Added

*Affecting all Beats*

- Add Console output plugin. #218
- Add timestamp to log messages #245
- Send @metadata.beat to Logstash instead of @metadata.index to prevent
  possible name clashes and give user full control over index name used for
  Elasticsearch
- Add logging messages for bulk publishing in case of error #229
- Add option to configure number of parallel workers publishing to Elasticsearch
  or Logstash.
- Set default bulk size for Elasticsearch output to 50.
- Set default http timeout for Elasticsearch to 90s.
- Improve publish retry if sync flag is set by retrying only up to max bulk size
  events instead of all events to be published.

*Filebeat*

- Introduction of backoff, backoff_factor, max_backoff, partial_line_waiting, force_close_windows_files
  config variables to make crawling more configurable.
- All Godeps dependencies were updated to master on 2015-10-21 [#122]
- Set default value for ignore_older config to 10 minutes. #164
- Added the fields_under_root setting to optionally store the custom fields top
level in the output dictionary. #188
- Add more encodings by using x/text/encodings/htmlindex package to select
  encoding by name.




[[release-notes-1.0.0-beta4]]
=== Beats version 1.0.0-beta4
https://github.com/elastic/beats/compare/1.0.0-beta3...1.0.0-beta4[Check
1.0.0-beta4 diff]


==== Breaking changes

*Affecting all Beats*

- Update tls config options naming from dash to underline #162
- Feature/output modes: Introduction of PublishEvent(s) to be used by beats #118 #115

*Packetbeat*

- Renamed http module config file option 'strip_authorization' to 'redact_authorization'
- Save_topology is set to false by default
- Rename elasticsearch index to [packetbeat-]YYYY.MM.DD

*Topbeat*

- Percentage fields (e.g user_p) are exported as a float between 0 and 1 #34


==== Bugfixes

*Affecting all Beats*

- Determine Elasticsearch index for an event based on UTC time #81
- Fixing ES output's defaultDeadTimeout so that it is 60 seconds #103
- ES outputer: fix timestamp conversion #91
- Fix TLS insecure config option #239
- ES outputer: check bulk API per item status code for retransmit on failure.

*Packetbeat*

- Support for lower-case header names when redacting http authorization headers
- Redact proxy-authorization if redact-authorization is set
- Fix some multithreading issues #203
- Fix negative response time #216
- Fix memcache TCP connection being nil after dropping stream data. #299
- Add missing DNS protocol configuration to documentation #269

*Topbeat*

- Don't divide the reported memory by an extra 1024 #60


==== Added

*Affecting all Beats*

- Add logstash output plugin #151
- Integration tests for Beat -> Logstash -> Elasticsearch added #195 #188 #168 #137 #128 #112
- Large updates and improvements to the documentation
- Add direction field to publisher output to indicate inbound/outbound transactions #150
- Add tls configuration support to elasticsearch and logstash outputers #139
- All external dependencies were updated to the latest version. Update to Golang 1.5.1 #162
- Guarantee ES index is based in UTC time zone #164
- Cache: optional per element timeout #144
- Make it possible to set hosts in different ways. #135
- Expose more TLS config options #124
- Use the Beat name in the default configuration file path #99

*Packetbeat*

- add [.editorconfig file](http://editorconfig.org/)
- add (experimental/unsupported?) saltstack files
- Sample config file cleanup
- Moved common documentation to [libbeat repository](https://github.com/elastic/libbeat)
- Update build to go 1.5.1
- Adding device descriptions to the -device output.
- Generate coverage for system tests
- Move go-daemon dependency to beats-packer
- Rename integration tests to system tests
- Made the `-devices` option more user friendly in case `sudo` is not used.
  Issue #296.
- Publish expired DNS transactions #301
- Update protocol guide to libbeat changes
- Add protocol registration to new protocol guide
- Make transaction timeouts configurable #300
- Add direction field to the exported fields #317

*Topbeat*

- Document fields in a standardized format (etc/fields.yml) #34
- Updated to use new libbeat Publisher #37 #41
- Update to go 1.5.1 #43
- Updated configuration files with comments for all options #65
- Documentation improvements


==== Deprecated

*Affecting all Beats*

- Redis output was deprecated #169 #145
- Host and port configuration options are deprecated. They are replaced by the hosts
 configuration option. #141<|MERGE_RESOLUTION|>--- conflicted
+++ resolved
@@ -56,11 +56,8 @@
 
 *Filebeat*
 
-<<<<<<< HEAD
 - Make inputsource generic taking bufio.SplitFunc as input {pull}7746[7746]
-=======
 - Add custom unpack to log hints config to avoid env resolution {pull}7710[7710]
->>>>>>> ce9048c9
 
 *Heartbeat*
 
