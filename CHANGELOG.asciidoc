// Use these for links to issue and pulls. Note issues and pulls redirect one to
// each other on Github, so don't worry too much on using the right prefix.
:issue: https://github.com/elastic/beats/issues/
:pull: https://github.com/elastic/beats/pull/

[[release-notes-7.0.0-rc2]]
=== Beats version 7.0.0-rc2
https://github.com/elastic/beats/compare/v7.0.0-rc1...v7.0.0-rc2[Check the HEAD diff]

==== Breaking changes

*Auditbeat*

- Process dataset: Only report processes with executable. {pull}11232[11232]
- Shorten entity IDs. {pull}11405[11405]

*Metricbeat*

- Add connection and request timeouts for HTTP helper. {pull}11032[11032]

==== Bugfixes

*Affecting all Beats*

- Fixed OS family classification in `add_host_metadata` for Amazon Linux, Raspbian, and RedHat Linux. {issue}9134[9134] {pull}11494[11494]

*Filebeat*

- Don't apply multiline rules in Logstash json logs. {pull}11346[11346]
- Fix panic in add_kubernetes_metadata processor when key `log` does not exist. {issue}11543[11543] {pull}11549[11549]

==== Added

*Auditbeat*

- Login dataset: Add event category and type. {pull}11339[11339]

*Filebeat*

- Add support for MySQL 8.0, Percona 8.0 and MariaDB 10.3. {pull}11417[11417]

[[release-notes-7.0.0-rc1]]
=== Beats version 7.0.0-rc1
https://github.com/elastic/beats/compare/v7.0.0-beta1...v7.0.0-rc1[Check the HEAD diff]

==== Breaking changes

*Affecting all Beats*

- On Google Cloud Engine (GCE) the add_cloud_metadata will now trim the project
  info from the cloud.machine.type and cloud.availability_zone. {issue}10968[10968]
- Add `cleanup_timeout` option to docker autodiscover, to wait some time before removing configurations after a container is stopped. {issue}10374[10374] {pull}10905[10905]
- Empty `meta.json` file will be treated as a missing meta file. {issue}8558[8558]
- Rename `migration.enabled` config to `migration.6_to_7.enabled`. {pull}11284[11284]
- Initialize the Paths before the keystore and save the keystore into `data/{beatname}.keystore`. {pull}10706[10706]
- Beats Xpack now checks for Basic license on connect. {pull}11296[11296]

*Auditbeat*

- Process dataset: Only report processes with executable. {pull}11232[11232]

*Filebeat*

- Set `ecs: true` in user_agent processors when loading pipelines with Filebeat 7.0.x into Elasticsearch 6.7.x. {issue}10655[10655] {pull}10875[10875]

*Metricbeat*

- Migrate docker module to ECS. {pull}10927[10927]

*Functionbeat*

- Correctly extract Kinesis Data field from the Kinesis Record. {pull}11141[11141]

==== Bugfixes

*Affecting all Beats*

- Reconnections of Kubernetes watchers are now logged at debug level when they are harmless. {pull}10988[10988]
- Add missing host.* fields to fields.yml. {pull}11016[11016]
- Include ip and boolean type when generating index pattern. {pull}10995[10995]
- Using an environment variable for the password when enrolling a beat will now raise an error if the variable doesn't exist. {pull}10936[10936]
- Cancelling enrollment of a beat will not enroll the beat. {issue}10150[10150]
- Allow to configure Kafka fetching strategy for the topic metadata. {pull}10682[10682]

*Auditbeat*

- Package: Disable librpm signal handlers. {pull}10694[10694]
- Login: Handle different bad login UTMP types. {pull}10865[10865]
- System module: Fix and unify bucket closing logic. {pull}10897[10897]
- User dataset: Numerous fixes to error handling. {pull}10942[10942]

*Filebeat*

- Fix errors in filebeat Zeek dashboard and README files. Add notice.log support. {pull}10916[10916]
- Fix a bug when converting NetFlow fields to snake_case. {pull}10950[10950]
- Add on_failure handler for Zeek ingest pipelines. Fix one field name error for notice and add an additional test case. {issue}11004[11004] {pull}11105[11105]
- Fix issue preventing docker container events to be stored if the container has a network interface without ip address. {issue}11225[11225] {pull}11247[11247]
- Change URLPATH grok pattern to support brackets. {issue}11135[11135] {pull}11252[11252]
- Add support for iis log with different address format. {issue}11255[11255] {pull}11256[11256]

*Heartbeat*

- Fix checks for TCP send/receive data {pull}11118[11118]

*Metricbeat*

- Migrate docker autodiscover to ECS. {issue}10757[10757] {pull}10862[10862]
- Fix issue in kubernetes module preventing usage percentages to be properly calculated. {pull}10946[10946]
- Fix for not reusable http client leading to connection leaks in Jolokia module {pull}11014[11014]
- Fix parsing error using GET in Jolokia module. {pull}11075[11075] {issue}11071[11071]
- Collect metrics when EC2 instances are not in running state. {issue}11008[11008] {pull}11023[11023]
- Change ECS field cloud.provider to aws. {pull}11023[11023]
- Add documentation about jolokia autodiscover fields. {issue}10925[10925] {pull}10979[10979]
- Add missing aws.ec2.instance.state.name into fields.yml. {issue}11219[11219] {pull}11221[11221]
- Fix ec2 metricset to collect metrics from Cloudwatch with the same timestamp. {pull}11142[11142]
- Fix potential memory leak in stopped docker metricsets {pull}11294[11294]

*Packetbeat*

- Avoid reporting unknown MongoDB opcodes more than once. {pull}10878[10878]

*Winlogbeat*

- Prevent Winlogbeat from dropping events with invalid XML. {pull}11006[11006]
- Fix Winlogbeat escaping CR, LF and TAB characters. {issue}11328[11328] {pull}11357[11357]

*Functionbeat*

==== Added

*Affecting all Beats*

- Add ip fields to default_field in Elasticsearch template. {pull}11035[11035]

*Auditbeat*

- Move System module to beta. {pull}10800[10800]

*Filebeat*

- Add ISO8601 timestamp support in syslog metricset. {issue}8716[8716] {pull}10736[10736]
- Add support for loading custom NetFlow and IPFIX field definitions to netflow input. {pull}10945[10945] {pull}11223[11223]
- Added categorization fields for SSH login events in the system/auth fileset. {pull}11334[11334]

*Metricbeat*

- Add filters and pie chart for AWS EC2 dashboard. {pull}10596[10596]


==== Known Issue

*Journalbeat*

- Journalbeat requires at least systemd v233 in order to follow entries after journal changes (rotation, vacuum).

[[release-notes-7.0.0-beta1]]
=== Beats version 7.0.0-beta1
https://github.com/elastic/beats/compare/v7.0.0-alpha2...v7.0.0-beta1[Check the HEAD diff]

==== Breaking changes

*Affecting all Beats*

- Embedded html is not escaped anymore by default. {pull}9914[9914]
- Remove port settings from Logstash and Redis output. {pull}9934[9934]
- Rename `process.exe` to `process.executable` in add_process_metadata to align with ECS. {pull}9949[9949]
- Import ECS change https://github.com/elastic/ecs/pull/308[ecs#308]:
  leaf field `user.group` is now the `group` field set. {pull}10275[10275]
- Update the code of Central Management to align with the new returned format. {pull}10019[10019]
- Docker and Kubernetes labels/annotations will be "dedoted" by default. {pull}10338[10338]
- Remove --setup command line flag. {pull}10138[10138]
- Remove --version command line flag. {pull}10138[10138]
- Remove --configtest command line flag. {pull}10138[10138]
- Move output.elasticsearch.ilm settings to setup.ilm. {pull}10347[10347]
- ILM will be available by default if Elasticsearch > 7.0 is used. {pull}10347[10347]

*Auditbeat*

- Rename `process.exe` to `process.executable` in auditd module to align with ECS. {pull}9949[9949]
- Rename `process.cwd` to `process.working_directory` in auditd module to align with ECS. {pull}10195[10195]
- Change data type of `process.pid` and `process.ppid` to number in JSON output
  of the auditd module. {pull}10195[10195]
- Change data type of `file.uid` and `file.gid` to string in JSON output of the
  FIM module. {pull}10195[10195]
- Field `file.origin` changed type from `text` to `keyword`. {pull}10544[10544]
- Rename user fields to ECS in auditd module. {pull}10456[10456]
- Rename `event.type` to `auditd.message_type` in auditd module because event.type is reserved for future use by ECS. {pull}10536[10536]
- Rename `auditd.messages` to `event.original` and `auditd.warnings` to `error.message`. {pull}10577[10577]

*Filebeat*

- Rename many `kibana.log.*` fields to map to ECS. {pull}9301[9301]
- Modify apache/error dataset to follow ECS. {pull}8963[8963]
- Rename many `traefik.access.*` fields to map to ECS. {pull}9005[9005]
- Fix parsing of GC entries in elasticsearch server log. {issue}9513[9513] {pull}9810[9810]
- Rename `read_timestamp` to `event.created` for Redis input. {pull}9924[9924]
- Rename a few `elasticsearch.audit.*` fields to map to ECS. {pull}9293[9293]
- Rename `read_timestamp` to `event.created` for all Filebeat modules using it. {pull}10139[10139]
- Rename many `iis.error.*` fields to map to ECS. {pull}9955[9955]
- Adjust fileset `haproxy.log` to map to ECS. {pull}10143[10143]
- Rename a few `logstash.*` fields to map to ECS, remove logstash.slowlog.message. {pull}9935[9935]
- Rename a few `mongodb.*` fields to map to ECS. {pull}10009[10009]
- Rename a few `mysql.*` fields to map to ECS. {pull}10008[10008]
- Rename a few `nginx.error.*` fields to map to ECS. {pull}10007[10007]
- Rename many `auditd.log.*` fields to map to ECS. {pull}10192[10192]
- Filesets with multiple ingest pipelines added in {pull}8914[8914] only work with Elasticsearch >= 6.5.0 {pull}10001[10001]
- Remove service.name from Elastcsearch module. Replace by service.type. {pull}10042[10042]
- Remove numeric coercions for `user.id` and `group.id`. IDs should be `keyword`. {pull}10233[10233]
- Add grok pattern to support redis 5.0.3 log timestamp. {issue}9819[9819] {pull}10033[10033]
- Now save the 'first seen' timestamp in `event.created` (previously `read_timestamp`),
  instead of saving the parsed date. Now aligned with `event.created` semantics elsewhere. {pull}10139[10139]
- Rename `mysql.error.thread_id` and `mysql.slowlog.id` to `mysql.thread_id`. {pull}10161[10161]
- Remove `mysql.error.timestamp`  and `mysql.slowlog.timestamp`. {pull}10161[10161]
- Migrate multiple fields to `event.duration`, from modules "apache", "elasticsearch",
  "haproxy", "iis", "kibana", "mysql", "nginx", "postgresql" and "traefik",
  including `http.response.elapsed_time` (ECS). {pull}10188[10188], {pull}10274[10274]
- Rename multiple fields to `http.response.body.bytes`, from modules "apache", "iis",
  "kibana", "nginx" and "traefik", including `http.response.content_length` (ECS). {pull}10188[10188]
- Change type from haproxy.log fileset fields from text to keyword: response.captured_headers, request.captured_headers, `raw_request_line`, `mode`. {pull}10397[10397]
- Change type of field backend_url and frontend_name in traefik.access metricset to type keyword. {pull}10401[10401]
- Ingesting Elasticsearch audit logs is only supported with Elasticsearch 6.5.0 and above {pull}10352[10352]
- Migrate Elasticsearch audit logs fields to ECS {pull}10352[10352]
- Several text fields in the Logstash module are now indexed as `keyword` fields with `text` multi-fields (ECS). {pull}10417[10417]
- Several text fields in the Elasticsearch module are now indexed as `keyword` fields with `text` multi-fields (ECS). {pull}10414[10414]
- Move dissect pattern for traefik.access fileset from Filbeat to Elasticsearch. {pull}10442[10442]
- The `elasticsearch/deprecation` fileset now indexes the `component` field under `elasticsearch` instead of `elasticsearch.server`. {pull}10445[10445]
- Remove field `kafka.log.trace.full` from kafka.log fielset. {pull}10398[10398]
- Change field `kafka.log.class` for kafka.log fileset from text to keyword. {pull}10398[10398]
- Address add_kubernetes_metadata processor issue where old source field is
  still used for matcher. {issue}10505[10505] {pull}10506[10506]
- Change type of haproxy.source from text to keyword. {pull}10506[10506]
- Rename `event.type` to `suricata.eve.event_type` in Suricata module because event.type is reserved for future use by ECS. {pull}10575[10575]
- Populate more ECS fields in the Suricata module. {pull}10006[10006]
- Rename setting `filebeat.registry_flush` to `filebeat.registry.flush`. {pull}10504[10504]
- Rename setting `filebeat.registry_file_permission` to `filebeat.registry.file_permission`. {pull}10504[10504]
- Remove setting `filebeat.registry_file` in favor of `filebeat.registry.path`. The registry file will be stored in a sub-directory by now. {pull}10504[10504]

*Heartbeat*

- Remove monitor generator script that was rarely used. {pull}9648[9648]
- monitor IDs are now configurable. Auto generated monitor IDs now use a different formula based on a hash of their config values. If you wish to have continuity with the old format of monitor IDs you'll need to set the `id` property explicitly. {pull}9697[9697]
- A number of fields have been aliased to their relevant counterparts in the `url.*` field. Existing visualizations should mostly work. The fields that have been moved are `monitor.scheme -> url.scheme`, `monitor.host -> url.domain`, `resolve.host -> url.domain`, `http.url -> url.full`,  `tcp.port -> url.port`. In addition to these moves the new fields `url.username`, `url.password`, `url.path`, and `url.query` are now present. It should be noted that the `url.password` field does not contain actual password values, but rather the text `<hidden>` {pull}9570[9570].
- The included Kibana HTTP dashboard is now removed in favor of the Uptime app in Kibana. {pull}10294[10294]

*Journalbeat*

- Rename read_timestamp to event.created to align with ECS. {pull}10043[10043], {pull}10139[10139]
- Rename host.name to host.hostname to align with ECS. {pull}10043[10043]
- Fix typo in the field name `container.id_truncated`. {pull}10525[10525]
- Rename `container.image.tag` to `container.log.tag`. {pull}10561[10561]
- Change type of `text` fields to `keyword`. {pull}10542[10542]

*Metricbeat*

- Migrate system process metricset fields to ECS. {pull}10332[10332]
- Refactor Prometheus metric mappings {pull}9948[9948]
- Removed Prometheus stats metricset in favor of just using Prometheus collector {pull}9948[9948]
- Migrate system socket metricset fields to ECS. {pull}10339[10339]
- Renamed direction values in sockets to ECS recommendations, from incoming/outcoming to inbound/outbound. {pull}10339[10339]
- Adjust Redis.info metricset fields to ECS. {pull}10319[10319]
- Change type of field docker.container.ip_addresses to `ip` instead of `keyword`. {pull}10364[10364]
- Rename http.request.body field to http.request.body.content. {pull}10315[10315]
- Adjust php_fpm.process metricset fields to ECS. {pull}10366[10366]
- Adjust mongodb.status metricset to to ECS. {pull}10368[10368]
- Refactor munin module to collect an event per plugin and to have more strict field mappings. `namespace` option has been removed, and will be replaced by `service.name`. {pull}10322[10322]
- Change the following fields from type text to keyword: {pull}10318[10318]
  - ceph.osd_df.name
  - ceph.osd_tree.name
  - ceph.osd_tree.children
  - kafka.consumergroup.meta
  - kibana.stats.name
  - mongodb.metrics.replication.executor.network_interface
  - php_fpm.process.request_uri
  - php_fpm.process.script
- Add `service.name` option to all modules to explicitly set `service.name` if it is unset. {pull}10427[10427]
- Update a few elasticsearch.* fields to map to ECS. {pull}10350[10350]
- Update a few logstash.* fields to map to ECS. {pull}10350[10350]
- Update a few kibana.* fields to map to ECS. {pull}10350[10350]
- Update rabbitmq.* fields to map to ECS. {pull}10563[10563]
- Update haproxy.* fields to map to ECS. {pull}10558[10558] {pull}10568[10568]
- Collect all EC2 meta data from all instances in all states. {pull}10628[10628]
- Fix MongoDB dashboard that had some incorrect field names from `status` Metricset {pull}9795[9795] {issue}9715[9715]

*Packetbeat*

- Adjust Packetbeat `http` fields to ECS Beta 2 {pull}9645[9645]
  - `http.request.body` moves to `http.request.body.content`
  - `http.response.body` moves to `http.response.body.content`
- Changed Packetbeat fields to align with ECS. {issue}7968[7968]
- Removed trailing dot from domain names reported by the DNS protocol. {pull}9941[9941]

*Winlogbeat*

- Adjust Winlogbeat fields to map to ECS. {pull}10333[10333]

*Functionbeat*

- Correctly normalize Cloudformation resource name. {issue}10087[10087]
- Functionbeat can now deploy a function for Kinesis. {10116}10116[10116]
- Allow functionbeat to use the keystore. {issue}9009[9009]

==== Bugfixes

*Affecting all Beats*

- Fix config appender registration. {pull}9873[9873]
- Gracefully handle TLS options when enrolling a Beat. {issue}9129[9129]
- The backing off now implements jitter to better distribute the load. {issue}10172[10172]
- Fix TLS certificate DoS vulnerability. {pull}10302[10302]
- Fix panic and file unlock in spool on atomic operation (arm, x86-32). File lock was not released when panic occurs, leading to the beat deadlocking on startup. {pull}10289[10289]
- Fix encoding of timestamps when using disk spool. {issue}10099[10099]
- Fix stopping of modules started by kubernetes autodiscover. {pull}10476[10476]
- Fix a issue when remote and local configuration didn't match when fetching configuration from Central Management. {issue}10587[10587]
- Fix unauthorized error when loading dashboards by adding username and password into kibana config. {issue}10513[10513] {pull}10675[10675]
- Fix exclude_labels when there are dotted keys {pull}10154[10154]
- Fix registry handle leak on Windows (https://github.com/elastic/go-sysinfo/pull/33). {pull}9920[9920]

*Auditbeat*

- Enable System module config on Windows. {pull}10237[10237]

*Filebeat*

- Support IPv6 addresses with zone id in IIS ingest pipeline.
  {issue}9836[9836] error log: {pull}9869[9869], access log: {pull}9955[9955].
- Support haproxy log lines without captured headers. {issue}9463[9463] {pull}9958[9958]
- Make elasticsearch/audit fileset be more lenient in parsing node name. {issue}10035[10035] {pull}10135[10135]
- Fix bad bytes count in `docker` input when filtering by stream. {pull}10211[10211]
- Fixed data types for roles and indices fields in `elasticsearch/audit` fileset {pull}10307[10307]
- Ensure `source.address` is always populated by the nginx module (ECS). {pull}10418[10418]
- Support mysql 5.7.22 slowlog starting with time information. {issue}7892[7892] {pull}9647[9647]

*Heartbeat*

- Made monitors.d configuration part of the default config. {pull}9004[9004]
- Fixed rare issue where TLS connections to endpoints with x509 certificates missing either notBefore or notAfter would cause the check to fail with a stacktrace.  {pull}9566[9566]

*Journalbeat*

- Do not stop collecting events when journal entries change. {pull}9994[9994]

*Metricbeat*

- Fix panics in vsphere module when certain values where not returned by the API. {pull}9784[9784]
- Fix pod UID metadata enrichment in Kubernetes module. {pull}10081[10081]
- Fix issue that would prevent collection of processes without command line on Windows. {pull}10196[10196]
- Fixed data type for tags field in `docker/container` metricset {pull}10307[10307]
- Fixed data type for tags field in `docker/image` metricset {pull}10307[10307]
- Fixed data type for isr field in `kafka/partition` metricset {pull}10307[10307]
- Fixed data types for various hosts fields in `mongodb/replstatus` metricset {pull}10307[10307]
- Added function to close sql database connection. {pull}10355[10355]
- Fix issue with `elasticsearch/node_stats` metricset (x-pack) not indexing `source_node` field. {pull}10639[10639]

*Packetbeat*

- Fix DHCPv4 dashboard that wouldn't load in Kibana. {issue}9850[9850]
- Fixed a crash when using af_packet capture {pull}10477[10477]

*Winlogbeat*

- Close handle on signalEvent. {pull}9838[9838]

*Functionbeat*

- Ensure that functionbeat is logging at info level not debug. {issue}10262[10262]
- Add the required permissions to the role when deployment SQS functions. {issue}9152[9152]

==== Added

*Affecting all Beats*

- Update field definitions for `http` to ECS Beta 2 {pull}9645[9645]
- Add `agent.id` and `agent.ephemeral_id` fields to all beats. {pull}9404[9404]
- Add `name` config option to `add_host_metadata` processor. {pull}9943[9943]
- Add `add_labels` and `add_tags` processors. {pull}9973[9973]
- Add missing file encoding to readers. {pull}10080[10080]
- Introduce `migration.enabled` configuration. {pull}9805[9805]
- Add alias field support in Kibana index pattern. {pull}10075[10075]
- Add `add_fields` processor. {pull}10119[10119]
- Add Kibana field formatter to bytes fields. {pull}10184[10184]
- Document a few more `auditd.log.*` fields. {pull}10192[10192]
- Support Kafka 2.1.0. {pull}10440[10440]
- Add ILM mode `auto` to setup.ilm.enabled setting. This new default value detects if ILM is available {pull}10347[10347]
- Add support to read ILM policy from external JSON file. {pull}10347[10347]
- Add `overwrite` and `check_exists` settings to ILM support. {pull}10347[10347]
- Generate Kibana index pattern on demand instead of using a local file. {pull}10478[10478]
- Calls to Elasticsearch X-Pack APIs made by Beats won't cause deprecation logs in Elasticsearch logs. {9656}9656[9656]
- Allow to unenroll a Beat from the UI. {issue}9452[9452]
- Release Jolokia autodiscover as GA. {pull}9706[9706]
- Allow Central Management to send events back to kibana. {issue}9382[9382]

*Auditbeat*

- Add system module. {pull}9546[9546]
- Add `user.id` (UID) and `user.name` for ECS. {pull}10195[10195]
- Add `group.id` (GID) and `group.name` for ECS. {pull}10195[10195]
- System module `process` dataset: Add user information to processes. {pull}9963[9963]
- Add system `package` dataset. {pull}10225[10225]
- Add system module `login` dataset. {pull}9327[9327]
- Add `entity_id` fields. {pull}10500[10500]
- Add seven dashboards for the system module. {pull}10511[10511]

*Filebeat*

- Add `convert_timezone` option to Elasticsearch module to convert dates to UTC. {issue}9756[9756] {pull}9761[9761]
- Added module for parsing Google Santa logs. {pull}9540[9540]
- Added netflow input type that supports NetFlow v1, v5, v6, v7, v8, v9 and IPFIX. {issue}9399[9399]
- Add option to modules.yml file to indicate that a module has been moved {pull}9432[9432].
- Add support for ssl_request_log in apache2 module. {issue}8088[8088] {pull}9833[9833]
- Add support for iis 7.5 log format. {issue}9753[9753] {pull}9967[9967]
- Add service.type field to all Modules. By default the field is set with the module name. It can be overwritten with `service.type` config. {pull}10042[10042]
- Add support for MariaDB in the `slowlog` fileset of `mysql` module. {pull}9731[9731]
- Apache module's error fileset now performs GeoIP lookup, like the access fileset. {pull}10273[10273]
- Elasticsearch module's slowlog now populates `event.duration` (ECS). {pull}9293[9293]
- HAProxy module now populates `event.duration` and `http.response.bytes` (ECS). {pull}10143[10143]
- Teach elasticsearch/audit fileset to parse out some more fields. {issue}10134[10134] {pull}10137[10137]
- Add convert_timezone to nginx module. {issue}9839[9839] {pull}10148[10148]
- Add support for Percona in the `slowlog` fileset of `mysql` module. {issue}6665[6665] {pull}10227[10227]
- Added support for ingesting structured Elasticsearch audit logs {pull}10352[10352]
- Added support for ingesting structured Elasticsearch slow logs {pull}10445[10445]
- Added support for ingesting structured Elasticsearch deprecation logs {pull}10445[10445]
- New iptables module that receives iptables/ip6tables logs over syslog or file. Supports Ubiquiti Firewall extensions. {issue}8781[8781] {pull}10176[10176]
- Added support for ingesting structured Elasticsearch server logs {pull}10428[10428]
- Populate more ECS fields in the Suricata module. {pull}10006[10006]
- Add module zeek. {issue}9931[9931] {pull}10034[10034]

*Heartbeat*

- Autodiscover metadata is now included in events by default. So, if you are using the docker provider for instance, you'll see the correct fields under the `docker` key. {pull}10258[10258]

*Journalbeat*

- Migrate registry from previously incorrect path. {pull}10486[10486]

*Metricbeat*

- Add `key` metricset to the Redis module. {issue}9582[9582] {pull}9657[9657] {pull}9746[9746]
- Add `socket_summary` metricset to system defaults, removing experimental tag and supporting Windows {pull}9709[9709]
- Add docker `event` metricset. {pull}9856[9856]
- Add 'performance' metricset to x-pack mssql module {pull}9826[9826]
- Add DeDot for kubernetes labels and annotations. {issue}9860[9860] {pull}9939[9939]
- Add more meaningful metrics to 'performance' Metricset on 'MSSQL' module {pull}10011[10011]
- Rename some fields in `performance` Metricset on MSSQL module to match the updated documentation from Microsoft {pull}10074[10074]
- Add AWS EC2 module. {pull}9257[9257] {issue}9300[9300]
- Release windows Metricbeat module as GA. {pull}10163[10163]
- Release traefik Metricbeat module as GA. {pull}10166[10166]
- Release Elastic stack modules (Elasticsearch, Logstash, and Kibana) as GA. {pull}10094[10094]
- List filesystems on Windows that have an access path but not an assigned letter {issue}8916[8916] {pull}10196[10196]
- Add `nats` module. {issue}10071[10071]
- Release uswgi Metricbeat module GA. {pull}10164[10164]
- Release php_fpm module as GA. {pull}10198[10198]
- Release Memcached module as GA. {pull}10199[10199]
- Release etcd module as GA. {pull}10200[10200]
- Release Ceph module as GA. {pull}10202[10202]
- Release aerospike module as GA. {pull}10203[10203]
- Release kubernetes apiserver and event metricsets as GA {pull}10212[10212]
- Release Couchbase module as GA. {pull}10201[10201]
- Release RabbitMQ module GA. {pull}10165[10165]
- Release envoyproxy module GA. {pull}10223[10223]
- Release mongodb.metrics and mongodb.replstatus as GA. {pull}10242[10242]
- Release mysql.galera_status as GA. {pull}10242[10242]
- Release postgresql.statement as GA. {pull}10242[10242]
- Release RabbitMQ Metricbeat module GA. {pull}10165[10165]
- Release Dropwizard module as GA. {pull}10240[10240]
- Release Graphite module as GA. {pull}10240[10240]
- Release kvm module as beta. {pull}10279[10279]
- Release http.server metricset as GA. {pull}10240[10240]
- Release Nats module as GA. {pull}10281[10281]
- Release munin module as GA. {pull}10311[10311]
- Release Golang module as GA. {pull}10312[10312]
- Release use of xpack.enabled: true flag in Elasticsearch and Kibana modules as GA. {pull}10222[10222]
- Add support for MySQL 8.0 and tests also for Percona and MariaDB. {pull}10261[10261]
- Rename 'db' Metricset to 'transaction_log' in MSSQL Metricbeat module {pull}10109[10109]
- Add process arguments and the path to its executable file in the system process metricset {pull}10332[10332]
- Added 'server' Metricset to Zookeeper Metricbeat module {issue}8938[8938] {pull}10341[10341]
- Release AWS module as GA. {pull}10345[10345]
- Add overview dashboard to Zookeeper Metricbeat module {pull}10379[10379]

*Packetbeat*

- Add `network.community_id` to Packetbeat flow events. {pull}10061[10061]
- Add aliases for flow fields that were renamed. {issue}7968[7968] {pull}10063[10063]
- Add support to decode mysql prepare statement command. {pull}8084[8084]

*Functionbeat*

- Mark Functionbeat  as GA. {pull}10564[10564]


[[release-notes-7.0.0-alpha2]]
=== Beats version 7.0.0-alpha2
https://github.com/elastic/beats/compare/v7.0.0-alpha1...v7.0.0-alpha2[Check the HEAD diff]

==== Breaking changes

*Affecting all Beats*

- Update add_cloud_metadata fields to adjust to ECS. {pull}9265[9265]
- Automaticall cap signed integers to 63bits. {pull}8991[8991]
- Rename beat.timezone to event.timezone. {pull}9458[9458]
- Use _doc as document type. {pull}9056[9056]
- Removed dashboards and index patterns generation for Kibana 5. {pull}8927[8927]
- On systems with systemd, the Beats log is now written to journald by default rather than file. To revert this behaviour override BEAT_LOG_OPTS with an empty value. {pull}8942[8942].

*Auditbeat*

- Remove warning for deprecated option: "filters". {pull}9002[9002]

*Filebeat*

- Allow beats to blacklist certain part of the configuration while using Central Management. {pull}9099[9099]
- Remove warnings for deprecated options: "spool_size", "publish_async", "idle_timeout". {pull}9002[9002]
- Rename many `haproxy.*` fields to map to ECS. {pull}9117[9117]
- Rename many `iis.access.*` fields to map to ECS. {pull}9084[9084]
- IIS module's user agent string is no longer encoded (`+` replaced with spaces). {pull}9084[9084]
- Rename many `system.syslog.*` fields to map to ECS. {pull}9135[9135]
- Rename many `nginx.access.*` fields to map to ECS. {pull}9081[9081]
- Rename many `system.auth.*` fields to map to ECS. {pull}9138[9138]
- Rename many `apache2.access.*` fields to map to ECS. {pull}9245[9245]
- Rename `apache2` module to `apache`. {pull}9402[9402]

*Metricbeat*

- Allow beats to blacklist certain part of the configuration while using Central Management. {pull}9099[9099]
- Remove warning for deprecated option: "filters". {pull}9002[9002]

*Packetbeat*

- Renamed the flow event fields to follow Elastic Common Schema. {pull}9121[9121]
- Renamed several client and server fields. IP, port, and process metadata are
  now contained under the client and server namespaces. {issue}9303[9303]

*Functionbeat*

- The CLI will now log CloudFormation Stack events. {issue}8912[8912]
- Function concurrency is now set to 5 instead of unreserved. {pull}8992[8992]

==== Bugfixes

*Affecting all Beats*

- Propagate Sync error when running SafeFileRotate. {pull}9069[9069]
- Fix autodiscover configurations stopping when metadata is missing. {pull}8851[8851]
- Log events at the debug level when dropped by encoding problems. {pull}9251[9251]
- Refresh host metadata in add_host_metadata. {pull}9359[9359]
- When collecting swap metrics for beats telemetry or system metricbeat module handle cases of free swap being bigger than total swap by assuming no swap is being used. {issue}6271[6271] {pull}9383[9383]
- Adding logging traces at debug level when the pipeline client receives the following events: onFilteredOut, onDroppedOnPublish. {pull}9016[9016]
- Ignore non index fields in default_field for Elasticsearch. {pull}9549[9549]
- Update Kibana index pattern attributes for objects that are disabled. {pull}9644[9644]
- Enforce validation for the Central Management access token. {issue}9621[9621]
- Update to Golang 1.11.4. {pull}9627[9627]

*Auditbeat*

*Filebeat*

- Correctly parse `December` or `Dec` in the Syslog input. {pull}9349[9349]
- Fix installation of haproxy dashboard. {issue}9307[9307] {pull}9313[9313]
- Don't generate incomplete configurations when logs collection is disabled by hints. {pull}9305[9305]
- Stop runners disabled by hints after previously being started. {pull}9305[9305]
- Fix saved objects in filebeat haproxy dashboard. {pull}9417[9417]
- Use `log.source.address` instead of `log.source.ip` for network input sources. {pull}9487[9487]
- Rename many `redis.log.*` fields to map to ECS. {pull}9315[9315]
- Rename many `icinga.*` fields to map to ECS. {pull}9294[9294]
- Rename many `postgresql.log.*` fields to map to ECS. {pull}9308[9308]
- Rename many `kafka.log.*` fields to map to ECS. {pull}9297[9297]
- Add `convert_timezone` option to Logstash module to convert dates to UTC. {issue}9756[9756] {pull}9797[9797]

*Metricbeat*

- Fix issue preventing diskio metrics collection for idle disks. {issue}9124[9124] {pull}9125[9125]
- Fix panic on docker healthcheck collection on dockers without healthchecks. {pull}9171[9171]
- Fix issue with not collecting Elasticsearch cross-cluster replication stats correctly. {pull}9179[9179]
- The `node.name` field in the `elasticsearch/node` metricset now correctly reports the Elasticsarch node name. Previously this field was incorrectly reporting the node ID instead. {pull}9209[9209]

*Packetbeat*

- Fix issue with process monitor associating traffic to the wrong process. {issue}9151[9151] {pull}9443[9443]

==== Added

*Affecting all Beats*

- Unify dashboard exporter tools. {pull}9097[9097]
- Add cache.ttl to add_host_metadata. {pull}9359[9359]
- Add support for index lifecycle management (beta). {pull}7963[7963]
- Always include Pod UID as part of Pod metadata. {pull}9517[9517]
- Autodiscovery no longer requires that the `condition` field be set. If left unset all configs will be matched. {pull}9029[9029]
- Add geo fields to `add_host_metadata` processor. {pull}9392[9392]

*Filebeat*

- Added the `redirect_stderr` option that allows panics to be logged to log files. {pull}8430[8430]
- Added `detect_null_bytes` selector to detect null bytes from a io.reader. {pull}9210[9210]
- Added `syslog_host` variable to HAProxy module to allow syslog listener to bind to configured host. {pull}9366[9366]
- Added support on Traefik for Common Log Format and Combined Log Format mixed which is the default Traefik format {issue}8015[8015] {issue}6111[6111] {pull}8768[8768].
- Add support for multi-core thread_id in postgresql module {issue}9156[9156] {pull}9482[9482]

*Heartbeat*

- Add last monitor status to dashboard table. Further break out monitors in dashboard table by monitor.ip. {pull}9022[9022]
- Add central management support. {pull}9254[9254]

*Journalbeat*

- Add cursor_seek_fallback option. {pull}9234[9234]

*Metricbeat*

- Add settings to disable docker and cgroup cpu metrics per core. {issue}9187[9187] {pull}9194[9194] {pull}9589[9589]
- The `elasticsearch/node` metricset now reports the Elasticsearch cluster UUID. {pull}8771[8771]
- Add service.type field to Metricbeat. {pull}8965[8965]
- Support GET requests in Jolokia module. {issue}8566[8566] {pull}9226[9226]
- Add freebsd support for the uptime metricset. {pull}9413[9413]
- Add `host.os.name` field to add_host_metadata processor. {issue}8948[8948] {pull}9405[9405]
- Add more TCP statuses to `socket_summary` metricset. {pull}9430[9430]
- Remove experimental tag from ceph metricsets. {pull}9708[9708]
- Add MS SQL module to X-Pack {pull}9414[9414

==== Deprecated

*Metricbeat*

- event.duration is now in nano and not microseconds anymore. {pull}8941[8941]

[[release-notes-7.0.0-alpha1]]
=== Beats version 7.0.0-alpha1
https://github.com/elastic/beats/compare/v6.5.0...v7.0.0-alpha1[View commits]

==== Breaking changes

*Affecting all Beats*

- Dissect syntax change, use * instead of ? when working with field reference. {issue}8054[8054]

*Auditbeat*

- Use `initial_scan` action for new paths. {pull}7954[7954]
- Rename beat.name to agent.type, beat.hostname to agent.hostname, beat.version to agent.version.
- Rename `source.hostname` to `source.domain` in the auditd module. {pull}9027[9027]

*Filebeat*

- Rename `fileset.name` to `event.name`. {pull}8879[8879]
- Rename `fileset.module` to `event.module`. {pull}8879[8879]
- Rename source to log.file.path and log.source.ip {pull}8902[8902]
- Remove the deprecated `prospector(s)` option in the configuration use `input(s)` instead. {pull}8909[8909]
- Rename `offset` to `log.offset`. {pull}8923[8923]
- Rename `source_ecs` to `source` in the Filebeat Suricata module. {pull}8983[8983]

==== Bugfixes

*Affecting all Beats*

- Fixed `-d` CLI flag by trimming spaces from selectors. {pull}7864[7864]
- Fixed Support `add_docker_metadata` in Windows by identifying systems' path separator. {issue}7797[7797]
- Do not panic when no tokenizer string is configured for a dissect processor. {issue}8895[8895]
- Start autodiscover consumers before producers. {pull}7926[7926]

*Filebeat*

- Fixed a memory leak when harvesters are closed. {pull}7820[7820]
- Fix improperly set config for CRI Flag in Docker Input {pull}8899[8899]
- Just enabling the `elasticsearch` fileset and starting Filebeat no longer causes an error. {pull}8891[8891]
- Fix macOS default log path for elasticsearch module based on homebrew paths. {pul}8939[8939]

*Heartbeat*

- Heartbeat now always downloads the entire body of HTTP endpoints, even if no checks against the body content are declared. This fixes an issue where timing metrics would be incorrect in scenarios where the body wasn't used since the connection would be closed soon after the headers were sent, but before the entire body was. {pull}8894[8894]
- `Host` header can now be overridden for HTTP requests sent by Heartbeat monitors. {pull}9148[9516]

*Metricbeat*

- Fix golang.heap.gc.cpu_fraction type from long to float in Golang module. {pull}7789[7789]
- Add missing namespace field in http server metricset {pull}7890[7890]
- Fix race condition when enriching events with kubernetes metadata. {issue}9055[9055] {issue}9067[9067]

*Packetbeat*

- Fixed the mysql missing transactions if monitoring a connection from the start. {pull}8173[8173]


==== Added

*Affecting all Beats*

- Add field `host.os.kernel` to the add_host_metadata processor and to the
  internal monitoring data. {issue}7807[7807]
- Add debug check to logp.Logger {pull}7965[7965]
- Count HTTP 429 responses in the elasticsearch output {pull}8056[8056]
- Allow Bus to buffer events in case listeners are not configured. {pull}8527[8527]
- Dissect will now flag event on parsing error. {pull}8751[8751]
- add_cloud_metadata initialization is performed asynchronously to avoid delays on startup. {pull}8845[8845]
- Add DeDot method in add_docker_metadata processor in libbeat. {issue}9350[9350] {pull}9505[9505]

*Filebeat*

- Make inputsource generic taking bufio.SplitFunc as input {pull}7746[7746]
- Add custom unpack to log hints config to avoid env resolution {pull}7710[7710]
- Make docker input check if container strings are empty {pull}7960[7960]
- Keep unparsed user agent information in user_agent.original. {pull}8537[8537]
- Allow to force CRI format parsing for better performance {pull}8424[8424]

*Heartbeat*

- Add automatic config file reloading. {pull}8023[8023]

*Journalbeat*

- Add the ability to check against JSON HTTP bodies with conditions. {pull}8667[8667]

*Metricbeat*

- Add metrics about cache size to memcached module {pull}7740[7740]
- Add experimental socket summary metricset to system module {pull}6782[6782]
- Collect custom cluster `display_name` in `elasticsearch/cluster_stats` metricset. {pull}8445[8445]
- Test etcd module with etcd 3.3. {pull}9068[9068]
- All `elasticsearch` metricsets now have module-level `cluster.id` and `cluster.name` fields. {pull}8770[8770] {pull}8771[8771] {pull}9164[9164] {pull}9165[9165] {pull}9166[9166] {pull}9168[9168]
- All `elasticsearch` node-level metricsets now have `node.id` and `node.name` fields. {pull}9168[9168] {pull}9209[9209]

*Packetbeat*

- Add support to decode HTTP bodies compressed with `gzip` and `deflate`. {pull}7915[7915]
- Added support to calculate certificates' fingerprints (MD5, SHA-1, SHA-256). {issue}8180[8180]
- Support new TLS version negotiation introduced in TLS 1.3. {issue}8647[8647].

[[release-notes-6.7.1]]
=== Beats version 6.7.1
https://github.com/elastic/beats/compare/v6.7.0...v6.7.1[View commits]

==== Breaking changes

*Affecting all Beats*

- Initialize the Paths before the keystore and save the keystore into `data/{beatname}.keystore`. {pull}10706[10706]

==== Bugfixes

*Affecting all Beats*

- Remove IP fields from default_field in Elasticsearch template. {pull}11399[11399]

[[release-notes-6.7.0]]
=== Beats version 6.7.0
https://github.com/elastic/beats/compare/v6.6.2...v6.7.0[View commits]

==== Breaking changes

*Affecting all Beats*

- Port settings have been deprecated in redis/logstash output and will be removed in 7.0. {pull}9915[9915]
- Update the code of Central Management to align with the new returned format. {pull}10019[10019]
- Allow Central Management to send events back to kibana. {issue}9382[9382]
- Fix panic if fields settting is used to configure `hosts.x` fields. {issue}10824[10824] {pull}10935[10935]
- Introduce query.default_field as part of the template. {pull}11205[11205]
- Beats Xpack now checks for Basic license on connect. {pull}11296[11296]

*Filebeat*

- Filesets with multiple ingest pipelines added in {pull}8914[8914] only work with Elasticsearch >= 6.5.0 {pull}10001[10001]
- Add grok pattern to support redis 5.0.3 log timestamp. {issue}9819[9819] {pull}10033[10033]
- Ingesting Elasticsearch audit logs is only supported with Elasticsearch 6.5.0 and above {pull}8852[8852]
- Remove `ecs` option from user_agent processors when loading pipelines with Filebeat 6.7.x into Elasticsearch < 6.7.0. {issue}10655[10655] {pull}11362[11362]

*Heartbeat*

- Remove monitor generator script that was rarely used. {pull}9648[9648]

==== Bugfixes

*Affecting all Beats*

- Fix TLS certificate DoS vulnerability. {pull}10303[10303]
- Fix panic and file unlock in spool on atomic operation (arm, x86-32). File lock was not released when panic occurs, leading to the beat deadlocking on startup. {pull}10289[10289]
- Adding logging traces at debug level when the pipeline client receives the following events: onFilteredOut, onDroppedOnPublish. {pull}9016[9016]
- Do not panic when no tokenizer string is configured for a dissect processor. {issue}8895[8895]
- Fix a issue when remote and local configuration didn't match when fetching configuration from Central Management. {issue}10587[10587]
- Add ECS-like selectors and dedotting to docker autodiscover. {issue}10757[10757] {pull}10862[10862]
- Fix encoding of timestamps when using disk spool. {issue}10099[10099]
- Include ip and boolean type when generating index pattern. {pull}10995[10995]
- Using an environment variable for the password when enrolling a beat will now raise an error if the variable doesn't exist. {pull}10936[10936]
- Cancelling enrollment of a beat will not enroll the beat. {issue}10150[10150]
- Remove IP fields from default_field in Elasticsearch template. {pull}11399[11399]

*Auditbeat*

- Package: Disable librpm signal handlers. {pull}10694[10694]
- Login: Handle different bad login UTMP types. {pull}10865[10865]
- Fix hostname references in System module dashbords. {pull}11064[11064]
- User dataset: Numerous fixes to error handling. {pull}10942[10942]

*Filebeat*

- Support IPv6 addresses with zone id in IIS ingest pipeline. {issue}9836[9836] error log: {pull}9869[9869] access log: {pull}10029[10029]
- Fix bad bytes count in `docker` input when filtering by stream. {pull}10211[10211]
- Fixed data types for roles and indices fields in `elasticsearch/audit` fileset {pull}10307[10307]
- Cover empty request data, url and version in Apache2 module{pull}10846[10846]
- Fix a bug with the convert_timezone option using the incorrect timezone field. {issue}11055[11055] {pull}11164[11164]
- Change URLPATH grok pattern to support brackets. {issue}11135[11135] {pull}11252[11252]
- Add support for iis log with different address format. {issue}11255[11255] {pull}11256[11256]
- Add fix to parse syslog message with priority value 0. {issue}11010[11010]

*Heartbeat*

- `Host` header can now be overridden for HTTP requests sent by Heartbeat monitors. {pull}9148[9516]
- Fix checks for TCP send/receive data {pull}10777[10777]

*Journalbeat*

- Do not stop collecting events when journal entries change. {pull}9994[9994]

*Metricbeat*

- Fix MongoDB dashboard that had some incorrect field names from `status` Metricset {pull}9795[9795] {issue}9715[9715]
- Fix issue that would prevent collection of processes without command line on Windows. {pull}10196[10196]
- Fixed data type for tags field in `docker/container` metricset {pull}10307[10307]
- Fixed data type for tags field in `docker/image` metricset {pull}10307[10307]
- Fixed data type for isr field in `kafka/partition` metricset {pull}10307[10307]
- Fixed data types for various hosts fields in `mongodb/replstatus` metricset {pull}10307[10307]
- Added function to close sql database connection. {pull}10355[10355]
- Fix parsing error using GET in Jolokia module. {pull}11075[11075] {issue}11071[11071]

*Winlogbeat*

- Fix Winlogbeat escaping CR, LF and TAB characters. {issue}11328[11328] {pull}11357[11357]

*Functionbeat*

- Correctly extract Kinesis Data field from the Kinesis Record. {pull}11141[11141]
- Add the required permissions to the role when deployment SQS functions. {issue}9152[9152]

==== Added

*Affecting all Beats*

- Add ip fields to default_field in Elasticsearch template. {pull}11035[11035]
- Add `cleanup_timeout` option to docker autodiscover, to wait some time before removing configurations after a container is stopped. {issue}10374[10374] {pull}10905[10905]

*Auditbeat*

- System module `process` dataset: Add user information to processes. {pull}9963[9963]
- Add system `package` dataset. {pull}10225[10225]
- Add system module `login` dataset. {pull}9327[9327]
- Add `entity_id` fields. {pull}10500[10500]
- Add seven dashboards for the system module. {pull}10511[10511]

*Filebeat*

- Add field log.source.address and log.file.path to replace source. {pull}9435[9435]
- Support mysql 5.7.22 slowlog starting with time information. {issue}7892[7892] {pull}9647[9647]
- Add support for ssl_request_log in apache2 module. {issue}8088[8088] {pull}9833[9833]
- Add support for iis 7.5 log format. {issue}9753[9753] {pull}9967[9967]
- Add support for MariaDB in the `slowlog` fileset of `mysql` module. {pull}9731[9731]
- Add convert_timezone to nginx module. {issue}9839[9839] {pull}10148[10148]
- Add support for Percona in the `slowlog` fileset of `mysql` module. {issue}6665[6665] {pull}10227[10227]
- Added support for ingesting structured Elasticsearch audit logs {pull}8852[8852]
- New iptables module that receives iptables/ip6tables logs over syslog or file. Supports Ubiquiti Firewall extensions. {issue}8781[8781] {pull}10176[10176]
- Populate more ECS fields in the Suricata module. {pull}10006[10006]

*Heartbeat*

- Made monitors.d configuration part of the default config. {pull}9004[9004]
- Autodiscover metadata is now included in events by default. So, if you are using the docker provider for instance, you'll see the correct fields under the `docker` key. {pull}10258[10258]

*Metricbeat*

- Add field `event.dataset` which is `{module}.{metricset}`.
- Add more TCP statuses to `socket_summary` metricset. {pull}9430[9430]
- Remove experimental tag from ceph metricsets. {pull}9708[9708]
- Add `key` metricset to the Redis module. {issue}9582[9582] {pull}9657[9657]
- Add DeDot for kubernetes labels and annotations. {issue}9860[9860] {pull}9939[9939]
- Add docker `event` metricset. {pull}9856[9856]
- Release Ceph module as GA. {pull}10202[10202]
- Release windows Metricbeat module as GA. {pull}10163[10163]
- Release traefik Metricbeat module as GA. {pull}10166[10166]
- List filesystems on Windows that have an access path but not an assigned letter {issue}8916[8916] {pull}10196[10196]
- Release uswgi Metricbeat module GA. {pull}10164[10164]
- Release php_fpm module as GA. {pull}10198[10198]
- Release Memcached module as GA. {pull}10199[10199]
- Release etcd module as GA. {pull}10200[10200]
- Release kubernetes apiserver and event metricsets as GA {pull}10212[10212]
- Release Couchbase module as GA. {pull}10201[10201]
- Release aerospike module as GA. {pull}10203[10203]
- Release envoyproxy module GA. {pull}10223[10223]
- Release mongodb.metrics and mongodb.replstatus as GA. {pull}10242[10242]
- Release mysql.galera_status as Beta. {pull}10242[10242]
- Release postgresql.statement as GA. {pull}10242[10242]
- Release RabbitMQ Metricbeat module GA. {pull}10165[10165]
- Release Dropwizard module as GA. {pull}10240[10240]
- Release Graphite module as GA. {pull}10240[10240]
- Release http.server metricset as GA. {pull}10240[10240]
- Add support for MySQL 8.0 and tests also for Percona and MariaDB. {pull}10261[10261]
- Release use of xpack.enabled: true flag in Elasticsearch and Kibana modules as GA. {pull}10222[10222]
- Release Elastic stack modules (Elasticsearch, Logstash, and Kibana) as GA. {pull}10094[10094]
- Add remaining memory metrics of pods in Kubernetes metricbeat module {pull}10157[10157]
- Added 'server' Metricset to Zookeeper Metricbeat module {issue}8938[8938] {pull}10341[10341]
- Add overview dashboard to Zookeeper Metricbeat module {pull}10379[10379]

*Functionbeat*

- Mark Functionbeat  as GA. {pull}10564[10564]
- Functionbeat can now deploy a function for Kinesis. {pull}10116[10116]
- Allow functionbeat to use the keystore. {issue}9009[9009]

==== Deprecated

*Filebeat*

- Deprecate field source. Will be replaced by log.source.address and log.file.path in 7.0. {pull}9435[9435]

*Metricbeat*

- Deprecate field `metricset.rtt`. Replaced by `event.duration` which is in nano instead of micro seconds.

*Packetbeat*

- Support new TLS version negotiation introduced in TLS 1.3. {issue}8647[8647].

==== Known Issue

*Journalbeat*

- Journalbeat requires at least systemd v233 in order to follow entries after journal changes (rotation, vacuum).

[[release-notes-6.6.2]]
=== Beats version 6.6.2
https://github.com/elastic/beats/compare/v6.6.1...6.6.2[View commits]

==== Bugfixes

*Auditbeat*

- System module: Fix and unify bucket closing logic. {pull}10897[10897]

*Filebeat*

- Fix a bug when converting NetFlow fields to snake_case. {pull}10950[10950]

*Metricbeat*

- Fix issue in kubernetes module preventing usage percentages to be properly calculated. {pull}10946[10946]

*Packetbeat*

- Avoid reporting unknown MongoDB opcodes more than once. {pull}10878[10878]

*Winlogbeat*

- Prevent Winlogbeat from dropping events with invalid XML. {pull}11006[11006]

[[release-notes-6.6.1]]
=== Beats version 6.6.1
https://github.com/elastic/beats/compare/v6.6.0...6.6.1[View commits]

==== Breaking changes

*Affecting all Beats*

- Fix stopping of modules started by kubernetes autodiscover. {pull}10476[10476]

*Auditbeat*

- Enable System module config on Windows. {pull}10237[10237]

*Filebeat*

- Fix bad bytes count in `docker` input when filtering by stream. {pull}10211[10211]
- Add `convert_timezone` option to Logstash module to convert dates to UTC. {issue}9756[9756] {pull}9797[9797]
- Add `convert_timezone` option to Elasticsearch module to convert dates to UTC. {issue}9756[9756] {pull}9761[9761]
- Make elasticsearch/audit fileset be more lenient in parsing node name. {issue}10035[10035] {pull}10135[10135]

*Journalbeat*

- Fix fields.yml indentation of audit group which had the effect of creating an incomplete Elasticsearch index template. {pull}10556[10556]

*Metricbeat*

- Fix issue with `elasticsearch/node_stats` metricset (x-pack) not indexing `source_node` field. {pull}10639[10639]

*Packetbeat*

- Fixed a crash when using af_packet capture {pull}10477[10477]

*Functionbeat*

- Ensure that functionbeat is logging at info level not debug. {issue}10262[10262]

==== Added

*Filebeat*

- Teach elasticsearch/audit fileset to parse out some more fields. {issue}10134[10134] {pull}10137[10137]

*Journalbeat*

- Migrate registry from previously incorrect path. {pull}10486[10486]

[[release-notes-6.6.0]]
=== Beats version 6.6.0
https://github.com/elastic/beats/compare/v6.5.4...6.6[View commits]

==== Breaking changes

*Affecting all Beats*

- Dissect syntax change, use * instead of ? when working with field reference. {issue}8054[8054]

*Filebeat*

- Allow beats to blacklist certain part of the configuration while using Central Management. {pull}9099[9099]

*Metricbeat*

- Allow beats to blacklist certain part of the configuration while using Central Management. {pull}9099[9099]

*Functionbeat*

- The CLI will now log CloudFormation Stack events. {issue}8912[8912]
- Correctly normalize Cloudformation resource name. {issue}10087[10087]

==== Bugfixes

*Affecting all Beats*

- Fix autodiscover configurations stopping when metadata is missing. {pull}8851[8851]
- Refresh host metadata in add_host_metadata. {pull}9359[9359]
- When collecting swap metrics for beats telemetry or system metricbeat module handle cases of free swap being bigger than total swap by assuming no swap is being used. {issue}6271[6271] {pull}9383[9383]
- Ignore non index fields in default_field for Elasticsearch. {pull}9549[9549]
- Update Golang to 1.10.6. {pull}9563[9563]
- Update Kibana index pattern attributes for objects that are disabled. {pull}9644[9644]
- Enforce validation for the Central Management access token. {issue}9621[9621]
- Fix registry handle leak on Windows (https://github.com/elastic/go-sysinfo/pull/33). {pull}9920[9920]
- Gracefully handle TLS options when enrolling a Beat. {issue}9129[9129]
- Allow to unenroll a Beat from the UI. {issue}9452[9452]
- The backing off now implements jitter to better distribute the load. {issue}10172[10172]
- Fix config appender registration. {pull}9873[9873]
- Fix TLS certificate DoS vulnerability. {pull}10304[10304]

*Filebeat*

- Fix improperly set config for CRI Flag in Docker Input {pull}8899[8899]
- Just enabling the `elasticsearch` fileset and starting Filebeat no longer causes an error. {pull}8891[8891]
- Fix macOS default log path for elasticsearch module based on homebrew paths. {pul}8939[8939]
- Support IPv6 addresses with zone id in IIS ingest pipeline. {issue}9836[9836] error log: {pull}9869[9869] access log: {pull}10030[10030]
- Support haproxy log lines without captured headers. {issue}9463[9463] {pull}9958[9958]

*Heartbeat*

- Heartbeat now always downloads the entire body of HTTP endpoints, even if no checks against the body content are declared. This fixes an issue where timing metrics would be incorrect in scenarios where the body wasn't used since the connection would be closed soon after the headers were sent, but before the entire body was. {pull}8894[8894]

*Metricbeat*

- Add missing namespace field in http server metricset {pull}7890[7890]
- Fix issue with not collecting Elasticsearch cross-cluster replication stats correctly. {pull}9179[9179]
- The `node.name` field in the `elasticsearch/node` metricset now correctly reports the Elasticsarch node name. Previously this field was incorrectly reporting the node ID instead. {pull}9209[9209]
- Fix panics in vsphere module when certain values where not returned by the API. {pull}9784[9784]
- Fix pod UID metadata enrichment in Kubernetes module. {pull}10081[10081]


*Packetbeat*

- Fix issue with process monitor associating traffic to the wrong process. {issue}9151[9151] {pull}9443[9443]
- Fix DHCPv4 dashboard that wouldn't load in Kibana. {issue}9850[9850]


==== Added

*Affecting all Beats*

- Unify dashboard exporter tools. {pull}9097[9097]
- Dissect will now flag event on parsing error. {pull}8751[8751]
- Added the `redirect_stderr` option that allows panics to be logged to log files. {pull}8430[8430]
- Add cache.ttl to add_host_metadata. {pull}9359[9359]
- Add support for index lifecycle management (beta). {pull}7963[7963]
- Always include Pod UID as part of Pod metadata. {pull]9517[9517]
- Release Jolokia autodiscover as GA. {pull}9706[9706]

*Auditbeat*

- Add system module. {pull}9546[9546]

*Filebeat*
- Added `detect_null_bytes` selector to detect null bytes from a io.reader. {pull}9210[9210]
- Added `syslog_host` variable to HAProxy module to allow syslog listener to bind to configured host. {pull}9366[9366]
- Allow to force CRI format parsing for better performance {pull}8424[8424]
- Add event.dataset to module events. {pull}9457[9457]
- Add field log.source.address and log.file.path to replace source. {pull}9435[9435]
- Add support for multi-core thread_id in postgresql module {issue}9156[9156] {pull}9482[9482]
- Added netflow input type that supports NetFlow v1, v5, v6, v7, v8, v9 and IPFIX. {issue}9399[9399]

*Journalbeat*

- Add the ability to check against JSON HTTP bodies with conditions. {pull}8667[8667]
- Add cursor_seek_fallback option. {pull}9234[9234]

*Metricbeat*

- Collect custom cluster `display_name` in `elasticsearch/cluster_stats` metricset. {pull}8445[8445]
- Test etcd module with etcd 3.3. {pull}9068[9068]
- All `elasticsearch` metricsets now have module-level `cluster.id` and `cluster.name` fields. {pull}8770[8770] {pull}8771[8771] {pull}9164[9164] {pull}9165[9165] {pull}9166[9166] {pull}9168[9168]
- All `elasticsearch` node-level metricsets now have `node.id` and `node.name` fields. {pull}9168[9168] {pull}9209[9209]
- Add settings to disable docker and cgroup cpu metrics per core. {issue}9187[9187] {pull}9194[9194] {pull}9589[9589]
- The `elasticsearch/node` metricset now reports the Elasticsearch cluster UUID. {pull}8771[8771]
- Support GET requests in Jolokia module. {issue}8566[8566] {pull}9226[9226]
- Add freebsd support for the uptime metricset. {pull}9413[9413]
- Add `host.os.name` field to add_host_metadata processor. {issue}8948[8948] {pull}9405[9405]
- Add field `event.dataset` which is `{module}.{metricset)`. {pull}9393[9393]

==== Deprecated

*Filebeat*
- Deprecate field source. Will be replaced by log.source.address and log.file.path in 7.0. {pull}9435[9435]

*Metricbeat*

- Deprecate field `metricset.rtt`. Replaced by `event.duration` which is in nano instead of micro seconds. {pull}9393[9393]

*Packetbeat*

- Support new TLS version negotiation introduced in TLS 1.3. {issue}8647[8647].



[[release-notes-6.5.4]]
=== Beats version 6.5.4
https://github.com/elastic/beats/compare/v6.5.3...v6.5.4[View commits]

==== Bugfixes

*Affecting all Beats*

- Update Golang to 1.10.6. This fixes an issue in remote certificate validation CVE-2018-16875. {pull}9563[9563]

*Filebeat*

- Fix saved objects in filebeat haproxy dashboard. {pull}9417[9417]
- Fixed a memory leak when harvesters are closed. {pull}7820[7820]

==== Added

*Filebeat*

- Added support on Traefik for Common Log Format and Combined Log Format mixed which is the default Traefik format {issue}8015[8015] {issue}6111[6111] {pull}8768[8768].


[[release-notes-6.5.3]]
=== Beats version 6.5.3
https://github.com/elastic/beats/compare/v6.5.2...v6.5.3[View commits]

==== Bugfixes

*Affecting all Beats*

- Log events at the debug level when dropped by encoding problems. {pull}9251[9251]

*Filebeat*

- Correctly parse `December` or `Dec` in the Syslog input. {pull}9349[9349]
- Don't generate incomplete configurations when logs collection is disabled by hints. {pull}9305[9305]
- Stop runners disabled by hints after previously being started. {pull}9305[9305]
- Fix installation of haproxy dashboard. {issue}9307[9307] {pull}9313[9313]

[[release-notes-6.5.2]]
=== Beats version 6.5.2
https://github.com/elastic/beats/compare/v6.5.1...v6.5.2[View commits]

==== Bugfixes

*Affecting all Beats*

- Propagate Sync error when running SafeFileRotate. {pull}9069[9069]

*Metricbeat*

- Fix panic on docker healthcheck collection on dockers without healthchecks. {pull}9171[9171]
- Fix issue preventing diskio metrics collection for idle disks. {issue}9124[9124] {pull}9125[9125]

[[release-notes-6.5.1]]
=== Beats version 6.5.1
https://github.com/elastic/beats/compare/v6.5.0...v6.5.1[View commits]

==== Bugfixes

*Affecting all Beats*
- Fix windows binaries not having an enroll command. {issue}9096[9096] {pull}8836[8836]

*Journalbeat*
- Fix journalbeat sometimes hanging if output is unavailable. {pull}9106[9106]

*Metricbeat*
- Fix race condition when enriching events with kubernetes metadata. {issue}9055[9055] {issue}9067[9067]

==== Added

*Journalbeat*
- Add minimal kibana dashboard. {pull}9106[9106]


[[release-notes-6.5.0]]
=== Beats version 6.5.0
https://github.com/elastic/beats/compare/v6.4.0...v6.5.0[View commits]

==== Bugfixes

*Affecting all Beats*

- Fixed `add_host_metadata` not initializing correctly on Windows. {issue}7715[7715]
- Fixed missing file unlock in spool file on Windows, so file can be reopened and locked. {pull}7859[7859]
- Fix spool file opening/creation failing due to file locking on Windows. {pull}7859[7859]
- Fix size of maximum mmaped read area in spool file on Windows. {pull}7859[7859]
- Fix potential data loss on OS X in spool file by using fcntl with F_FULLFSYNC. {pull}7859[7859]
- Improve fsync on linux, by assuming the kernel resets error flags of failed writes. {pull}7859[7859]
- Remove unix-like permission checks on Windows, so files can be opened. {issue}7849[7849]
- Replace index patterns in TSVB visualizations. {pull}7929[7929]
- Deregister pipeline loader callback when inputsRunner is stopped. {pull}[7893][7893]
- Add backoff support to x-pack monitoring outputs. {issue}7966[7966]
- Removed execute permissions systemd unit file. {pull}7873[7873]
- Fix a race condition with the `add_host_metadata` and the event serialization. {pull}8223[8223] {pull}8653[8653]
- Enforce that data used by k8s or docker doesn't use any reference. {pull}8240[8240]
- Switch to different UUID lib due to to non-random generated UUIDs. {pull}8485[8485]
- Fix race condition when publishing monitoring data. {pull}8646[8646]
- Fix bug in loading dashboards from zip file. {issue}8051[8051]
- Fix in-cluster kubernetes configuration on IPv6. {pull}8754[8754]
- The export config subcommand should not display real value for field reference. {pull}8769[8769]
- The setup command will not fail if no dashboard is available to import. {pull}8977[8977]
- Fix central management configurations reload when a configuration is removed in Kibana. {issue}9010[9010]

*Auditbeat*

- Fixed a crash in the file_integrity module under Linux. {issue}7753[7753]
- Fixed the RPM by designating the config file as configuration data in the RPM spec. {issue}8075[8075]
- Fixed a concurrent map write panic in the auditd module. {pull}8158[8158]
- Fixed a data race in the file_integrity module. {issue}8009[8009]
- Fixed a deadlock in the file_integrity module. {pull}8027[8027]

*Filebeat*

- Fix date format in Mongodb Ingest pipeline. {pull}7974[7974]
- Fixed a docker input error due to the offset update bug in partial log join.{pull}8177[8177]
- Update CRI format to support partial/full tags. {pull}8265[8265]
- Fix some errors happening when stopping syslog input. {pull}8347[8347]
- Fix RFC3339 timezone and nanoseconds parsing with the syslog input. {pull}8346[8346]
- Mark the TCP and UDP input as GA. {pull}8125[8125]
- Support multiline logs in logstash/log fileset of Filebeat. {pull}8562[8562]
- Support different timestamp format in postgresql module. {issue}9494[9494] {pull}9650[9650]

*Heartbeat*

- Fixed bug where HTTP responses with larger bodies would incorrectly report connection errors. {pull}8660[8660]

*Metricbeat*

- Fix golang.heap.gc.cpu_fraction type from long to float in Golang module. {pull}7789[7789]
- Fixed the RPM by designating the modules.d config files as configuration data in the RPM spec. {issue}8075[8075]
- Fixed the location of the modules.d dir in Deb and RPM packages. {issue}8104[8104]
- Add docker diskio stats on Windows. {issue}6815[6815] {pull}8126[8126]
- Fix incorrect type conversion of average response time in Haproxy dashboards {pull}8404[8404]
- Added io disk read and write times to system module {issue}8473[8473] {pull}8508[8508]
- Avoid mapping issues in kubernetes module. {pull}8487[8487]
- Recover metrics for old apache versions removed by mistake on #6450. {pull}7871[7871]
- Fix dropwizard module parsing of metric names. {issue}8365[8365] {pull}6385[8385]
- Fix issue that would prevent kafka module to find a proper broker when port is not set {pull}8613[8613]
- Fix range colors in multiple visualizations. {issue}8633[8633] {pull}8634[8634]
- Fix incorrect header parsing on http metricbeat module {issue}8564[8564] {pull}8585[8585]
- Fixed a panic when the kvm module cannot establish a connection to libvirtd. {issue}7792[7792].

*Packetbeat*

- Fixed a seccomp related error where the `fcntl64` syscall was not permitted
  on 32-bit Linux and the sniffer failed to start. {issue}7839[7839]
- Added missing `cmdline` and `client_cmdline` fields to index template. {pull}8258[8258]

==== Added

*Affecting all Beats*

- Added time-based log rotation. {pull}8349[8349]
- Add backoff on error support to redis output. {pull}7781[7781]
- Allow for cloud-id to specify a custom port. This makes cloud-id work in ECE contexts. {pull}7887[7887]
- Add support to grow or shrink an existing spool file between restarts. {pull}7859[7859]
- Make kubernetes autodiscover ignore events with empty container IDs {pull}7971[7971]
- Implement CheckConfig in RunnerFactory to make autodiscover check configs {pull}7961[7961]
- Add DNS processor with support for performing reverse lookups on IP addresses. {issue}7770[7770]
- Support for Kafka 2.0.0 in kafka output {pull}8399[8399]
- Add setting `setup.kibana.space.id` to support Kibana Spaces {pull}7942[7942]
- Better tracking of number of open file descriptors. {pull}7986[7986]
- Report number of open file handles on Windows. {pull}8329[8329]
- Added the `add_process_metadata` processor to enrich events with process information. {pull}6789[6789]
- Add Beats Central Management {pull}8559[8559]
- Report configured queue type. {pull}8091[8091]
- Enable `host` and `cloud` metadata processors by default. {pull}8596[8596]

*Filebeat*

- Add tag "truncated" to "log.flags" if incoming line is longer than configured limit. {pull}7991[7991]
- Add haproxy module. {pull}8014[8014]
- Add tag "multiline" to "log.flags" if event consists of multiple lines. {pull}7997[7997]
- Release `docker` input as GA. {pull}8328[8328]
- Keep unparsed user agent information in user_agent.original. {pull}7823[7832]
- Added default and TCP parsing formats to HAproxy module {issue}8311[8311] {pull}8637[8637]
- Add Suricata IDS/IDP/NSM module. {issue}8153[8153] {pull}8693[8693]
- Support for Kafka 2.0.0 {pull}8853[8853]

*Heartbeat*

- Heartbeat is marked as GA.
- Add automatic config file reloading. {pull}8023[8023]
- Added autodiscovery support {pull}8415[8415]
- Added support for extra TLS/x509 metadata. {pull}7944[7944]
- Added stats and state metrics for number of monitors and endpoints started. {pull}8621[8621]
- Add last monitor status to dashboard table. Further break out monitors in dashboard table by monitor.ip. {pull}9022[9022]

*Journalbeat*

- Add journalbeat. {pull}8703[8703]

*Metricbeat*

- Add `replstatus` metricset to MongoDB module {pull}7604[7604]
- Add experimental socket summary metricset to system module {pull}6782[6782]
- Move common kafka fields (broker, topic and partition.id) to the module level to facilitate events correlation {pull}7767[7767]
- Add fields for memory fragmentation, memory allocator stats, copy on write, master-slave status, and active defragmentation to `info` metricset of Redis module. {pull}7695[7695]
- Increase ignore_above for system.process.cmdline to 2048. {pull}8101[8100]
- Add support to renamed fields planned for redis 5.0. {pull}8167[8167]
- Allow TCP helper to support delimiters and graphite module to accept multiple metrics in a single payload. {pull}8278[8278]
- Added 'died' PID state to process_system metricset on system module {pull}8275[8275]
- Add `metrics` metricset to MongoDB module. {pull}7611[7611]
- Added `ccr` metricset to Elasticsearch module. {pull}8335[8335]
- Support for Kafka 2.0.0 {pull}8399[8399]
- Added support for query params in configuration {issue}8286[8286] {pull}8292[8292]
- Add container image for docker metricsets. {issue}8214[8214] {pull}8438[8438]
- Precalculate composed id fields for kafka dashboards. {pull}8504[8504]
- Add support for `full` status page output for php-fpm module as a separate metricset called `process`. {pull}8394[8394]
- Add Kafka dashboard. {pull}8457[8457]
<<<<<<< HEAD
- Release Kafka module as GA. {pull}8854[8854]
=======
- Added `path_name` and `start_name` to service metricset on windows module {issue}8364[8364]
- Add untyped metric support to the prometheus module. {pull}8681[8681]
>>>>>>> 6c8b75e5


*Packetbeat*

- Added DHCP protocol support. {pull}7647[7647]

*Functionbeat*

- Initial version of Functionbeat. {pull}8678[8678]

==== Deprecated

*Heartbeat*

- watch.poll_file is now deprecated and superceded by automatic config file reloading.

*Metricbeat*

- Redis `info` `replication.master_offset` has been deprecated in favor of `replication.master.offset`.{pull}7695[7695]
- Redis `info` clients fields `longest_output_list` and `biggest_input_buf` have been renamed to `max_output_buffer` and `max_input_buffer` based on the names they will have in Redis 5.0, both fields will coexist during a time with the same value {pull}8167[8167].
- Move common kafka fields (broker, topic and partition.id) to the module level {pull}7767[7767].



[[release-notes-6.4.3]]
=== Beats version 6.4.3
https://github.com/elastic/beats/compare/v6.4.2...v6.4.3[View commits]

==== Bugfixes

*Affecting all Beats*

- Fix a race condition with the `add_host_metadata` and the event serialization. {pull}8223[8223] {pull}8653[8653]
- Fix race condition when publishing monitoring data. {pull}8646[8646]
- Fix bug in loading dashboards from zip file. {issue}8051[8051]
- The export config subcommand should not display real value for field reference. {pull}8769[8769]

*Filebeat*

- Fix typo in Filebeat IIS Kibana visualization. {pull}8604[8604]

*Metricbeat*

- Recover metrics for old Apache versions removed by mistake on #6450. {pull}7871[7871]
- Avoid mapping issues in Kubernetes module. {pull}8487[8487]
- Fixed a panic when the KVM module cannot establish a connection to libvirtd. {issue}7792[7792]


[[release-notes-6.4.2]]
=== Beats version 6.4.2
https://github.com/elastic/beats/compare/v6.4.1...v6.4.2[View commits]

==== Bugfixes

*Filebeat*

- Fix some errors happening when stopping syslog input. {pull}8347[8347]
- Fix RFC3339 timezone and nanoseconds parsing with the syslog input. {pull}8346[8346]

*Metricbeat*

- Fix incorrect type conversion of average response time in Haproxy dashboards {pull}8404[8404]
- Fix dropwizard module parsing of metric names. {issue}8365[8365] {pull}6385[8385]

[[release-notes-6.4.1]]
=== Beats version 6.4.1
https://github.com/elastic/beats/compare/v6.4.0...v6.4.1[View commits]

==== Bugfixes

*Affecting all Beats*

- Add backoff support to x-pack monitoring outputs. {issue}7966[7966]
- Removed execute permissions systemd unit file. {pull}7873[7873]
- Fix a race condition with the `add_host_metadata` and the event serialization. {pull}8223[8223]
- Enforce that data used by k8s or docker doesn't use any reference. {pull}8240[8240]
- Implement CheckConfig in RunnerFactory to make autodiscover check configs {pull}7961[7961]
- Make kubernetes autodiscover ignore events with empty container IDs {pull}7971[7971]

*Auditbeat*

- Fixed a concurrent map write panic in the auditd module. {pull}8158[8158]
- Fixed the RPM by designating the config file as configuration data in the RPM spec. {issue}8075[8075]

*Filebeat*

- Fixed a docker input error due to the offset update bug in partial log join.{pull}8177[8177]
- Update CRI format to support partial/full tags. {pull}8265[8265]

*Metricbeat*

- Fixed the location of the modules.d dir in Deb and RPM packages. {issue}8104[8104]
- Fixed the RPM by designating the modules.d config files as configuration data in the RPM spec. {issue}8075[8075]
- Fix golang.heap.gc.cpu_fraction type from long to float in Golang module. {pull}7789[7789]

*Packetbeat*

- Added missing `cmdline` and `client_cmdline` fields to index template. {pull}8258[8258]

[[release-notes-6.4.0]]
=== Beats version 6.4.0
https://github.com/elastic/beats/compare/v6.3.1...v6.4.0[View commits]

==== Known issue

Due to a packaging mistake, the `modules.d` configuration directory is
installed in the wrong path in the Metricbeat DEB and RPM packages.  This issue
results in an empty list when you run `metricbeat modules list` and failures
when you try to enable or disable modules. To work around this issue, run the
following command:

[source,sh]
-----------
sudo cp -r /usr/share/metricbeat/modules.d /etc/metricbeat/
-----------

This issue affects all new installations on DEB and RPM. Upgrades will run, but
use old configurations defined in the `modules.d` directory from the previous
installation.

The issue will be fixed in the 6.4.1 release.

==== Breaking changes

*Affecting all Beats*

- Set default kafka version to 1.0.0 in kafka output. Older versions are still supported by configuring the `version` setting. Minimally supported version is 0.11 (older versions might work, but are untested). {pull}7025[7025]

*Heartbeat*

- Rename http.response.status to http.response.status_code to align with ECS. {pull}7274[7274]
- Remove `type` field as not needed. {pull}7307[7307]

*Metricbeat*

- Fixed typo in values for `state_container` `status.phase`, from `terminate` to `terminated`. {pull}6916[6916]
- RabbitMQ management plugin path is now configured at the module level instead of having to do it in each of the metricsets. New `management_path_prefix` option should be used now {pull}7074[7074]
- RabbitMQ node metricset only collects metrics of the instance it connects to, `node.collect: cluster` can be used to collect all nodes as before. {issue}6556[6556] {pull}6971[6971]
- Change http/server metricset to put events by default under http.server and prefix config options with server.. {pull}7100[7100]
- Disable dedotting in docker module configuration. This will change the out-of-the-box behaviour, but not the one of already configured instances. {pull}7485[7485]
- Fix typo in etcd/self metricset fields from *.bandwithrate to *.bandwidthrate. {pull}7456[7456]
- Changed the definition of the `system.cpu.total.pct` and `system.cpu.total.norm.cou` fields to exclude the IOWait time. {pull}7691[7691]

==== Bugfixes

*Affecting all Beats*

- Error out on invalid Autodiscover template conditions settings. {pull}7200[7200]
- Allow to override the `ignore_above` option when defining new field with the type keyword. {pull}7238[7238]
- Fix a panic on the Dissect processor when we have data remaining after the last delimiter. {pull}7449[7449]
- When we fail to build a Kubernetes' indexer or matcher we produce a warning but we don't add them to the execution. {pull}7466[7466]
- Fix default value for logging.files.keepfiles. It was being set to 0 and now
  it's set to the documented value of 7. {issue}7494[7494]
- Retain compatibility with older Docker server versions. {issue}7542[7542]
- Fix errors unpacking configs modified via CLI by ignoring `-E key=value` pairs with missing value. {pull}7599[7599]

*Auditbeat*

- Allow `auditbeat setup` to run without requiring elevated privileges for the audit client. {issue}7111[7111]
- Fix goroutine leak that occurred when the auditd module was stopped. {pull}7163[7163]

*Filebeat*

- Fix a data race between stopping and starting of the harvesters. {issue}#6879[6879]
- Fix an issue when parsing ISO8601 dates with timezone definition {issue}7367[7367]
- Fix Grok pattern of MongoDB module. {pull}7568[7568]
- Fix registry duplicates and log resending on upgrade. {issue}7634[7634]

*Metricbeat*

- Fix Windows service metricset when using a 32-bit binary on a 64-bit OS. {pull}7294[7294]
- Do not report Metricbeat container host as hostname in Kubernetes deployment. {issue}7199[7199]
- Ensure metadata updates don't replace existing pod metrics. {pull}7573[7573]
- Fix kubernetes pct fields reporting. {pull}7677[7677]
- Add support for new `kube_node_status_condition` in Kubernetes `state_node`. {pull}7699[7699]

==== Added

*Affecting all Beats*

- Add dissect processor. {pull}6925[6925]
- Add IP-addresses and MAC-addresses to add_host_metadata. {pull}6878[6878]
- Added a seccomp (secure computing) filter on Linux that whitelists the
  necessary system calls used by each Beat. {issue}5213[5213]
- Ship fields.yml as part of the binary {pull}4834[4834]
- Added options to dev-tools/cmd/dashboards/export_dashboard.go: -indexPattern to include index-pattern in output, -quiet to be quiet. {pull}7101[7101]
- Add Indexer indexing by pod uid. Enable pod uid metadata gathering in add_kubernetes_metadata. Extended Matcher log_path matching to support volume mounts {pull}7072[7072]
- Add default_fields to Elasticsearch template when connecting to Elasticsearch >= 7.0. {pull}7015[7015]
- Add support for loading a template.json file directly instead of using fields.yml. {pull}7039[7039]
- Add support for keyword multifields in field.yml. {pull}7131[7131]
- Add experimental Jolokia Discovery autodiscover provider. {pull}7141[7141]
- Add owner object info to Kubernetes metadata. {pull}7231[7231]
- Add Beat export dashboard command. {pull}7239[7239]
- Add support for docker autodiscover to monitor containers on host network {pull}6708[6708]
- Add ability to define input configuration as stringified JSON for autodiscover. {pull}7372[7372]
- Add processor definition support for hints builder {pull}7386[7386]
- Add support to disable html escaping in outputs. {pull}7445[7445]
- Refactor error handing in schema.Apply(). {pull}7335[7335]
- Add additional types to Kubernetes metadata {pull}7457[7457]
- Add module state reporting for Beats Monitoring. {pull}7075[7075]
- Release the `rename` processor as GA. {pull}7656[7656]
- Add support for Openstack Nova in `add_cloud_metadata` processor. {pull}7663[7663]
- Add support to set Beats services to automatic-delayed start on Windows. {pull}8720[8711]

*Auditbeat*

- Added XXH64 hash option for file integrity checks. {pull}7311[7311]
- Added the `show auditd-rules` and `show auditd-status` commands to show kernel rules and status. {pull}7114[7114]
- Add Kubernetes specs for auditbeat file integrity monitoring {pull}7642[7642]

*Filebeat*

- Add Kibana module with log fileset. {pull}7052[7052]
- Support MySQL 5.7.19 by mysql/slowlog {pull}6969[6969]
- Correctly join partial log lines when using `docker` input. {pull}6967[6967]
- Add support for TLS with client authentication to the TCP input {pull}7056[7056]
- Converted part of pipeline from treafik/access metricSet to dissect to improve efficiency. {pull}7209[7209]
- Add GC fileset to the Elasticsearch module. {pull}7305[7305]
- Add Audit log fileset to the Elasticsearch module. {pull}7365[7365]
- Add Slow log fileset to the Elasticsearch module. {pull}7473[7473]
- Add deprecation fileset to the Elasticsearch module. {pull}7474[7474]
- Add `convert_timezone` option to Kafka module to convert dates to UTC. {issue}7546[7546] {pull}7578[7578]
- Add patterns for kafka 1.1 logs. {pull}7608[7608]
- Move debug messages in tcp input source {pull}7712[7712]

*Metricbeat*

- Add experimental Elasticsearch index metricset. {pull}6881[6881]
- Add dashboards and visualizations for haproxy metrics. {pull}6934[6934]
- Add Jolokia agent in proxy mode. {pull}6475[6475]
- Add message rates to the RabbitMQ queue metricset {issue}6442[6442] {pull}6606[6606]
- Add exchanges metricset to the RabbitMQ module {issue}6442[6442] {pull}6607[6607]
- Add Elasticsearch index_summary metricset. {pull}6918[6918]
- Add shard metricset to Elasticsearch module. {pull}7006[7006]
- Add apiserver metricset to Kubernetes module. {pull}7059[7059]
- Add maxmemory to redis info metricset. {pull}7127[7127]
- Set guest as default user in RabbitMQ module. {pull}7107[7107]
- Add postgresql statement metricset. {issue}7048[7048] {pull}7060[7060]
- Update `state_container` metricset to support latest `kube-state-metrics` version. {pull}7216[7216]
- Add TLS support to MongoDB module. {pull}7401[7401]
- Added Traefik module with health metricset. {pull}7413[7413]
- Add Elasticsearch ml_job metricsets. {pull}7196[7196]
- Add support for bearer token files to HTTP helper. {pull}7527[7527]
- Add Elasticsearch index recovery metricset. {pull}7225[7225]
- Add `locks`, `global_locks`, `oplatencies` and `process` fields to `status` metricset of MongoDB module. {pull}7613[7613]
- Run Kafka integration tests on version 1.1.0 {pull}7616[7616]
- Release raid and socket metricset from system module as GA. {pull}7658[7658]
- Release elasticsearch module and all its metricsets as beta. {pull}7662[7662]
- Release munin and traefik module as beta. {pull}7660[7660]
- Add envoyproxy module. {pull}7569[7569]
- Release prometheus collector metricset as GA. {pull}7660[7660]
- Add Elasticsearch `cluster_stats` metricset. {pull}7638[7638]
- Added `basepath` setting for HTTP-based metricsets {pull}7700[7700]
- Add couchdb module. {pull}9406[9406]

*Packetbeat*

- The process monitor now reports the command-line for all processes, under Linux and Windows. {pull}7135[7135]
- Updated the TLS protocol parser with new cipher suites added to TLS 1.3. {issue}7455[7455]
- Flows are enriched with process information using the process monitor. {pull}7507[7507]
- Added UDP support to process monitor. {pull}7571[7571]

==== Deprecated

*Metricbeat*

- Kubernetes `state_container` `cpu.limit.nanocores` and `cpu.request.nanocores` have been
deprecated in favor of `cpu.*.cores`. {pull}6916[6916]

[[release-notes-6.3.1]]
=== Beats version 6.3.1
https://github.com/elastic/beats/compare/v6.3.0...v6.3.1[View commits]

==== Bugfixes

*Affecting all Beats*

- Allow index-pattern only setup when setup.dashboards.only_index=true. {pull}7285[7285]
- Preserve the event when source matching fails in `add_docker_metadata`. {pull}7133[7133]
- Negotiate Docker API version from our client instead of using a hardcoded one. {pull}7165[7165]
- Fix duplicating dynamic_fields in template when overwriting the template. {pull}7352[7352]

*Auditbeat*

- Fixed parsing of AppArmor audit messages. {pull}6978[6978]

*Filebeat*

- Comply with PostgreSQL database name format {pull}7198[7198]
- Optimize PostgreSQL ingest pipeline to use anchored regexp and merge multiple regexp into a single expression. {pull}7269[7269]
- Keep different registry entry per container stream to avoid wrong offsets. {issue}7281[7281]
- Fix offset field pointing at end of a line. {issue}6514[6514]
- Commit registry writes to stable storage to avoid corrupt registry files. {issue}6792[6792]

*Metricbeat*

- Fix field mapping for the system process CPU ticks fields. {pull}7230[7230]
- Ensure canonical naming for JMX beans is disabled in Jolokia module. {pull}7047[7047]
- Fix Jolokia attribute mapping when using wildcards and MBean names with multiple properties. {pull}7321[7321]

*Packetbeat*

- Fix an out of bounds access in HTTP parser caused by malformed request. {pull}6997[6997]
- Fix missing type for `http.response.body` field. {pull}7169[7169]

==== Added

*Auditbeat*

- Added caching of UID and GID values to auditd module. {pull}6978[6978]
- Updated syscall tables for Linux 4.16. {pull}6978[6978]
- Added better error messages for when the auditd module fails due to the
  Linux kernel not supporting auditing (CONFIG_AUDIT=n). {pull}7012[7012]

*Metricbeat*

- Collect accumulated docker network metrics and mark old ones as deprecated. {pull}7253[7253]



[[release-notes-6.3.0]]
=== Beats version 6.3.0
https://github.com/elastic/beats/compare/v6.2.3...v6.3.0[View commits]

==== Breaking changes

*Affecting all Beats*

- De dot keys of labels and annotations in kubernetes meta processors to prevent collisions. {pull}6203[6203]
- Rename `beat.cpu.*.time metrics` to `beat.cpu.*.time.ms`. {pull}6449[6449]
- Add `host.name` field to all events, to avoid mapping conflicts. This could be breaking Logstash configs if you rely on the `host` field being a string. {pull}7051[7051]

*Filebeat*

- Add validation for Stdin, when Filebeat is configured with Stdin and any other inputs, Filebeat
  will now refuse to start. {pull}6463[6463]
- Mark `system.syslog.message` and `system.auth.message` as `text` instead of `keyword`. {pull}6589[6589]

*Metricbeat*

- De dot keys in kubernetes/event metricset to prevent collisions. {pull}6203[6203]
- Add config option for windows/perfmon metricset to ignore non existent counters. {pull}6432[6432]
- Refactor docker CPU calculations to be more consistent with `docker stats`. {pull}6608[6608]
- Update logstash.node_stats metricset to write data under `logstash.node.stats.*`. {pull}6714[6714]

==== Bugfixes

*Affecting all Beats*

- Fix panic when Events containing a float32 value are normalized. {pull}6129[6129]
- Fix `setup.dashboards.always_kibana` when using Kibana 5.6. {issue}6090[6090]
- Fix for Kafka logger. {pull}6430[6430]
- Remove double slashes in Windows service script. {pull}6491[6491]
- Ensure Kubernetes labels/annotations don't break mapping {pull}6490[6490]
- Ensure that the dashboard zip files can't contain files outside of the kibana directory. {pull}6921[6921]
- Fix map overwrite panics by cloning shared structs before doing the update. {pull}6947[6947]
- Fix delays on autodiscovery events handling caused by blocking runner stops. {pull}7170[7170]
- Do not emit Kubernetes autodiscover events for Pods without IP address. {pull}7235[7235]
- Fix self metrics when containerized {pull}6641[6641]

*Auditbeat*

- Add hex decoding for the name field in audit path records. {pull}6687[6687]
- Fixed a deadlock in the file_integrity module under Windows. {issue}6864[6864]
- Fixed parsing of AppArmor audit messages. {pull}6978[6978]
- Allow `auditbeat setup` to run without requiring elevated privileges for the audit client. {issue}7111[7111]
- Fix goroutine leak that occurred when the auditd module was stopped. {pull}7163[7163]

*Filebeat*

- Fix panic when log prospector configuration fails to load. {issue}6800[6800]
- Fix memory leak in log prospector when files cannot be read. {issue}6797[6797]
- Add raw JSON to message field when JSON parsing fails. {issue}6516[6516]
- Commit registry writes to stable storage to avoid corrupt registry files. {pull}6877[6877]
- Fix a parsing issue in the syslog input for RFC3339 timestamp and time with nanoseconds. {pull}7046[7046]
- Fix an issue with an overflowing wait group when using the TCP input. {issue}7202[7202]

*Heartbeat*

- Fix race due to updates of shared a map, that was not supposed to be shared between multiple go-routines. {issue}6616[6616]

*Metricbeat*

- Fix the default configuration for Logstash to include the default port. {pull}6279[6279]
- Fix dealing with new process status codes in Linux kernel 4.14+. {pull}6306[6306]
- Add filtering option by exact device names in system.diskio. `diskio.include_devices`. {pull}6085[6085]
- Add connections metricset to RabbitMQ module {pull}6548[6548]
- Fix panic in http dependent modules when invalid config was used. {pull}6205[6205]
- Fix system.filesystem.used.pct value to match what df reports. {issue}5494[5494]
- Fix namespace disambiguation in Kubernetes state_* metricsets. {issue}6281[6281]
- Fix Windows perfmon metricset so that it sends metrics when an error occurs. {pull}6542[6542]
- Fix Kubernetes calculated fields store. {pull}6564{6564}
- Exclude bind mounts in fsstat and filesystem metricsets. {pull}6819[6819]
- Don't stop Metricbeat if aerospike server is down. {pull}6874[6874]
- disk reads and write count metrics in RabbitMQ queue metricset made optional. {issue}6876[6876]
- Add mapping for docker metrics per cpu. {pull}6843[6843]

*Winlogbeat*

- Fixed a crash under Windows 2003 and XP when an event had less insert strings than required by its format string. {pull}6247[6247]
- Fix config validation to allow `event_logs.processors`. [pull]6217[6217]

==== Added

*Affecting all Beats*

- Update Golang 1.9.4 {pull}6326[6326]
- Add the ability to log to the Windows Event Log. {pull}5913[5913]
- The node name can be discovered automatically by machine-id matching when beat deployed outside Kubernetes cluster. {pull}6146[6146]
- Panics will be written to the logger before exiting. {pull}6199[6199]
- Add builder support for autodiscover and annotations builder {pull}6408[6408]
- Add plugin support for autodiscover builders, providers {pull}6457[6457]
- Preserve runtime from container statuses in Kubernetes autodiscover {pull}6456[6456]
- Experimental feature setup.template.append_fields added. {pull}6024[6024]
- Add appender support to autodiscover {pull}6469[6469]
- Add add_host_metadata processor {pull}5968[5968]
- Retry configuration to load dashboards if Kibana is not reachable when the beat starts. {pull}6560[6560]
- Add `has_fields` conditional to filter events based on the existence of all the given fields. {issue}6285[6285] {pull}6653[6653]
- Add support for spooling to disk to the beats event publishing pipeline. {pull}6581[6581]
- Added logging of system info at Beat startup. {issue}5946[5946]
- Do not log errors if X-Pack Monitoring is enabled but Elastisearch X-Pack is not. {pull}6627[6627]
- Add rename processor. {pull}6292[6292]
- Allow override of dynamic template `match_mapping_type` for fields with object_type. {pull}6691[6691]

*Filebeat*

- Add IIS module to parse access log and error log. {pull}6127[6127]
- Renaming of the prospector type to the input type and all prospectors are now moved to the input
  folder, to maintain backward compatibility type aliasing was used to map the old type to the new
  one. This change also affect YAML configuration. {pull}6078[6078]
- Addition of the TCP input {pull}6700[6700]
- Add option to convert the timestamps to UTC in the system module. {pull}5647[5647]
- Add Logstash module support for main log and the slow log, support the plain text or structured JSON format {pull}5481[5481]
- Add stream filtering when using `docker` prospector. {pull}6057[6057]
- Add support for CRI logs format. {issue}5630[5630]
- Add json.ignore_decoding_error config to not log json decoding erors. {issue}6547[6547]
- Make registry file permission configurable. {pull}6455[6455]
- Add MongoDB module. {pull}6283[6238]
- Add Ingest pipeline loading to setup. {pull}6814[6814]
- Add support of log_format combined to NGINX access logs. {pull}6858[6858]
- Release config reloading feature as GA.
- Add support human friendly size for the UDP input. {pull}6886[6886]
- Add Syslog input to ingest RFC3164 Events via TCP and UDP {pull}6842[6842]
- Remove the undefined `username` option from the Redis input and clarify the documentation. {pull}6662[6662]

*Heartbeat*

- Made the URL field of Heartbeat aggregateable. {pull}6263[6263]
- Use `match.Matcher` for checking Heartbeat response bodies with regular expressions. {pull}6539[6539]

*Metricbeat*

- Support apache status pages for versions older than 2.4.16. {pull}6450[6450]
- Add support for huge pages on Linux. {pull}6436[6436]
- Support to optionally 'de dot' keys in http/json metricset to prevent collisions. {pull}5970[5970]
- Add graphite protocol metricbeat module. {pull}4734[4734]
- Add http server metricset to support push metrics via http. {pull}4770[4770]
- Make config object public for graphite and http server {pull}4820[4820]
- Add system uptime metricset. {issue}4848[4848]
- Add experimental `queue` metricset to RabbitMQ module. {pull}4788[4788]
- Add additional php-fpm pool status kpis for Metricbeat module {pull}5287[5287]
- Add etcd module. {issue}4970[4970]
- Add ip address of docker containers to event. {pull}5379[5379]
- Add ceph osd tree information to metricbeat {pull}5498[5498]
- Add ceph osd_df to metricbeat {pull}5606[5606]
- Add basic Logstash module. {pull}5540[5540]
- Add dashboard for Windows service metricset. {pull}5603[5603]
- Add pct calculated fields for Pod and container CPU and memory usages. {pull}6158[6158]
- Add statefulset support to Kubernetes module. {pull}6236[6236]
- Refactor prometheus endpoint parsing to look similar to upstream prometheus {pull}6332[6332]
- Making the http/json metricset GA. {pull}6471[6471]
- Add support for array in http/json metricset. {pull}6480[6480]
- Making the jolokia/jmx module GA. {pull}6143[6143]
- Making the MongoDB module GA. {pull}6554[6554]
- Allow to disable labels `dedot` in Docker module, in favor of a safe way to keep dots. {pull}6490[6490]
- Add experimental module to collect metrics from munin nodes. {pull}6517[6517]
- Add support for wildcards and explicit metrics grouping in jolokia/jmx. {pull}6462[6462]
- Set `collector` as default metricset in Prometheus module. {pull}6636[6636] {pull}6747[6747]
- Set `mntr` as default metricset in Zookeeper module. {pull}6674[6674]
- Set default metricsets in vSphere module. {pull}6676[6676]
- Set `status` as default metricset in Apache module. {pull}6673[6673]
- Set `namespace` as default metricset in Aerospike module. {pull}6669[6669]
- Set `service` as default metricset in Windows module. {pull}6675[6675]
- Set all metricsets as default metricsets in uwsgi module. {pull}6688[6688]
- Allow autodiscover to monitor unexposed ports {pull}6727[6727]
- Mark kubernetes.event metricset as beta. {pull}6715[6715]
- Set all metricsets as default metricsets in couchbase module. {pull}6683[6683]
- Mark uwsgi module and metricset as beta. {pull}6717[6717]
- Mark Golang module and metricsets as beta. {pull}6711[6711]
- Mark system.raid metricset as beta. {pull}6710[6710]
- Mark http.server metricset as beta. {pull}6712[6712]
- Mark metricbeat logstash module and metricsets as beta. {pull}6713[6713]
- Set all metricsets as default metricsets in Ceph module. {pull}6676[6676]
- Set `container`, `cpu`, `diskio`, `healthcheck`, `info`, `memory` and `network` in docker module as default. {pull}6718[6718]
- Set `cpu`, `load`, `memory`, `network`, `process` and `process_summary` as default metricsets in system module. {pull}6689[6689]
- Set `collector` as default metricset in Dropwizard module. {pull}6669[6669]
- Set `info` and `keyspace` as default metricsets in redis module. {pull}6742[6742]
- Set `connection` as default metricset in rabbitmq module. {pull}6743[6743]
- Set all metricsets as default metricsets in Elasticsearch module. {pull}6755[6755]
- Set all metricsets as default metricsets in Etcd module. {pull}6756[6756]
- Set server metricsets as default in Graphite module. {pull}6757[6757]
- Set all metricsets as default metricsets in HAProxy module. {pull}6758[6758]
- Set all metricsets as default metricsets in Kafka module. {pull}6759[6759]
- Set all metricsets as default metricsets in postgresql module. {pull}6761[6761]
- Set status metricsets as default in Kibana module. {pull}6762[6762]
- Set all metricsets as default metricsets in Logstash module. {pull}6763[6763]
- Set `container`, `node`, `pod`, `system`, `volume` as default in Kubernetes module. {pull} 6764[6764]
- Set `stats` as default in memcached module. {pull}6765[6765]
- Set all metricsets as default metricsets in Mongodb module. {pull}6766[6766]
- Set `pool` as default metricset for php_fpm module. {pull}6768[6768]
- Set `status` as default metricset for mysql module. {pull} 6769[6769]
- Set `stubstatus` as default metricset for nginx module. {pull}6770[6770]
- Added support for haproxy 1.7 and 1.8. {pull}6793[6793]
- Add accumulated I/O stats to diskio in the line of `docker stats`. {pull}6701[6701]
- Ignore virtual filesystem types by default in system module. {pull}6819[6819]
- Release config reloading feature as GA. {pull}6891[6891]
- Kubernetes deployment: Add ServiceAccount config to system metricbeat. {pull}6824[6824]
- Kubernetes deployment: Add DNS Policy to system metricbeat. {pull}6656[6656]

*Packetbeat*

- Add support for condition on bool type {issue}5659[5659] {pull}5954[5954]
- Fix high memory usage on HTTP body if body is not published. {pull}6680[6680]
- Allow to capture the HTTP request or response bodies independently. {pull}6784[6784]
- HTTP publishes an Error event for unmatched requests or responses. {pull}6794[6794]

*Winlogbeat*

- Use bookmarks to persist the last published event. {pull}6150[6150]

[[release-notes-6.2.3]]
=== Beats version 6.2.3
https://github.com/elastic/beats/compare/v6.2.2...v6.2.3[View commits]

==== Breaking changes

*Affecting all Beats*

- Fix conditions checking on autodiscover Docker labels. {pull}6412[6412]

==== Bugfixes

*Affecting all Beats*

- Avoid panic errors when processing nil Pod events in add_kubernetes_metadata. {issue}6372[6372]
- Fix infinite failure on Kubernetes watch {pull}6504[6504]

*Metricbeat*

- Fix Kubernetes overview dashboard views for non default time ranges. {issue}6395{6395}


[[release-notes-6.2.2]]
=== Beats version 6.2.2
https://github.com/elastic/beats/compare/v6.2.1...v6.2.2[View commits]

==== Bugfixes

*Affecting all Beats*

- Add logging when monitoring cannot connect to Elasticsearch. {pull}6365[6365]
- Fix infinite loop when event unmarshal fails in Kubernetes pod watcher. {pull}6353[6353]

*Filebeat*

- Fix a conversion issue for time related fields in the Logstash module for the slowlog
  fileset. {issue}6317[6317]

[[release-notes-6.2.1]]
=== Beats version 6.2.1
https://github.com/elastic/beats/compare/v6.2.0...v6.2.1[View commits]

No changes in this release.

[[release-notes-6.2.0]]
=== Beats version 6.2.0
https://github.com/elastic/beats/compare/v6.1.3...v6.2.0[View commits]

==== Breaking changes

*Affecting all Beats*

- The log format may differ due to logging library changes. {pull}5901[5901]
- The default value for pipelining is reduced to 2 to avoid high memory in the Logstash beats input. {pull}6250[6250]

*Auditbeat*

- Split the audit.kernel and audit.file metricsets into their own modules
  named auditd and file_integrity, respectively. This change requires
  existing users to update their config. {issue}5422[5422]
- Renamed file_integrity module fields. {issue}5423[5423] {pull}5995[5995]
- Renamed auditd module fields. {issue}5423[5423] {pull}6080[6080]

*Metricbeat*

- Rename `golang.heap.system.optained` field to `golang.heap.system.obtained`. {issue}5703[5703]
- De dot keys in jolokia/jmx metricset to prevent collisions. {pull}5957[5957]

==== Bugfixes

*Auditbeat*

- Fixed an issue where the proctitle value was being truncated. {pull}6080[6080]
- Fixed an issue where values were incorrectly interpreted as hex data. {pull}6080[6080]
- Fixed parsing of the `key` value when multiple keys are present. {pull}6080[6080]
- Fix possible resource leak if file_integrity module is used with config
  reloading on Windows or Linux. {pull}6198[6198]

*Filebeat*

- Fix variable name for `convert_timezone` in the system module. {pull}5936[5936]

*Metricbeat*

- Fix error `datastore '*' not found` in Vsphere module. {issue}4879[4879]
- Fix error `NotAuthenticated` in Vsphere module. {issue}4673[4673]
- Fix mongodb session consistency mode to allow command execution on secondary nodes. {issue}4689[4689]
- Fix kubernetes `state_pod` `status.phase` so that the active phase is returned instead of `unknown`. {pull}5980[5980]
- Fix error collecting network_names in Vsphere module. {pull}5962[5962]
- Fix process cgroup memory metrics for memsw, kmem, and kmem_tcp. {issue}6033[6033]
- Fix kafka OffsetFetch request missing topic and partition parameters. {pull}5880[5880]

*Packetbeat*

- Fix mysql SQL parser to trim `\r` from Windows Server `SELECT\r\n\t1`. {pull}5572[5572]


==== Added

*Affecting all Beats*

- Adding a local keystore to allow user to obfuscate password {pull}5687[5687]
- Add autodiscover for kubernetes. {pull}6055[6055]
- Add Beats metrics reporting to Xpack. {issue}3422[3422]
- Update the command line library cobra and add support for zsh completion {pull}5761[5761]
- Update to Golang 1.9.2
- Moved `ip_port` indexer for `add_kubernetes_metadata` to all beats. {pull}5707[5707]
- `ip_port` indexer now index both IP and IP:port pairs. {pull}5721[5721]
- Add the ability to write structured logs. {pull}5901[5901]
- Use structured logging for the metrics that are periodically logged via the
  `logging.metrics` feature. {pull}5915[5915]
- Improve Elasticsearch output metrics to count number of dropped and duplicate (if event ID is given) events. {pull}5811[5811]
- Add the ability for the add_docker_metadata process to enrich based on process ID. {pull}6100[6100]
- The `add_docker_metadata` and `add_kubernetes_metadata` processors are now GA, instead of Beta. {pull}6105[6105]
- Update go-ucfg library to support top level key reference and cyclic key reference for the
  keystore {pull}6098[6098]

*Auditbeat*

- Auditbeat is marked as GA, no longer Beta. {issue}5432[5432]
- Add support for BLAKE2b hash algorithms to the file integrity module. {pull}5926[5926]
- Add support for recursive file watches. {pull}5575[5575] {pull}5833[5833]

*Filebeat*

- Add Osquery module. {pull}5971[5971]
- Add stream filtering when using `docker` prospector. {pull}6057[6057]

*Metricbeat*

- Add ceph osd_df to metricbeat {pull}5606[5606]
- Add field network_names of hosts and virtual machines. {issue}5646[5646]
- Add experimental system/raid metricset. {pull}5642[5642]
- Add a dashboard for the Nginx module. {pull}5991[5991]
- Add experimental mongodb/collstats metricset. {pull}5852[5852]
- Update the MySQL dashboard to use the Time Series Visual Builder. {pull}5996[5996]
- Add experimental uwsgi module. {pull}6006[6006]
- Docker and Kubernetes modules are now GA, instead of Beta. {pull}6105[6105]
- Support haproxy stats gathering using http (additionally to tcp socket). {pull}5819[5819]
- Support to optionally 'de dot' keys in http/json metricset to prevent collisions. {pull}5957[5957]

*Packetbeat*

- Configure good defaults for `add_kubernetes_metadata`. {pull}5707[5707]

[[release-notes-6.1.3]]
=== Beats version 6.1.3
https://github.com/elastic/beats/compare/v6.1.2...v6.1.3[View commits]

No changes in this release.

[[release-notes-6.1.2]]
=== Beats version 6.1.2
https://github.com/elastic/beats/compare/v6.1.1...v6.1.2[View commits]

==== Bugfixes

*Auditbeat*

- Add an error check to the file integrity scanner to prevent a panic when
  there is an error reading file info via lstat. {issue}6005[6005]

==== Added

*Filebeat*

- Switch to docker prospector in sample manifests for Kubernetes deployment {pull}5963[5963]

[[release-notes-6.1.1]]
=== Beats version 6.1.1
https://github.com/elastic/beats/compare/v6.1.0...v6.1.1[View commits]

No changes in this release.

[[release-notes-6.1.0]]
=== Beats version 6.1.0
https://github.com/elastic/beats/compare/v6.0.1...v6.1.0[View commits]

==== Breaking changes

*Auditbeat*

- Changed `audit.file.path` to be a multi-field so that path is searchable. {pull}5625[5625]

*Metricbeat*

- Rename `heap_init` field to `heap.init` in the Elasticsearch module. {pull}5320[5320]
- Rename `http.response.status_code` field to `http.response.code` in the HTTP module. {pull}5521[5521]

==== Bugfixes

*Affecting all Beats*

- Remove ID() from Runner interface {issue}5153[5153]
- Correctly send configured `Host` header to the remote server. {issue}4842[4842]
- Change add_kubernetes_metadata to attempt detection of namespace. {pull}5482[5482]
- Avoid double slash when join url and path {pull}5517[5517]
- Fix console color output for Windows. {issue}5611[5611]
- Fix logstash output debug message. {pull}5799{5799]
- Fix isolation of modules when merging local and global field settings. {issue}5795[5795]
- Report ephemeral ID and uptime in monitoring events on all platforms {pull}6501[6501]

*Filebeat*

- Add support for adding string tags {pull}5395[5395]
- Fix race condition when limiting the number of harvesters running in parallel {issue}5458[5458]
- Fix relative paths in the prospector definitions. {pull}5443[5443]
- Fix `recursive_globe.enabled` option. {pull}5443[5443]

*Metricbeat*

- Change field type of http header from nested to object {pull}5258[5258]
- Fix the fetching of process information when some data is missing under MacOS X. {issue}5337[5337]
- Change `MySQL active connections` visualization title to `MySQL total connections`. {issue}4812[4812]
- Fix `ProcState` on Linux and FreeBSD when process names contain parentheses. {pull}5775[5775]
- Fix incorrect `Mem.Used` calculation under linux. {pull}5775[5775]
- Fix `open_file_descriptor_count` and `max_file_descriptor_count` lost in zookeeper module {pull}5902[5902]
- Fix system process metricset for kernel processes. {issue}5700[5700]
- Change kubernetes.node.cpu.allocatable.cores to float. {pull}6130[6130]

*Packetbeat*

- Fix http status phrase parsing not allow spaces. {pull}5312[5312]
- Fix http parse to allow to parse get request with space in the URI. {pull}5495[5495]
- Fix mysql SQL parser to trim `\r` from Windows Server `SELECT\r\n\t1`. {pull}5572[5572]
- Fix corruption when parsing repeated headers in an HTTP request or response. {pull}6325[6325]
- Fix panic when parsing partial AMQP messages. {pull}6384[6384]
- Fix out of bounds access to slice in MongoDB parser. {pull}6256[6256]
- Fix sniffer hanging on exit under Linux. {pull}6535[6535]
- Fix bounds check error in http parser causing a panic. {pull}6750[6750]

*Winlogbeat*

- Fix the registry file. It was not correctly storing event log names, and
  upon restart it would begin reading at the start of each event log. {issue}5813[5813]

==== Added

*Affecting all Beats*

- Support dashboard loading without Elasticsearch {pull}5653[5653]
- Changed the hashbang used in the beat helper script from `/bin/bash` to `/usr/bin/env bash`. {pull}5051[5051]
- Changed beat helper script to use `exec` when running the beat. {pull}5051[5051]
- Fix reloader error message to only print on actual error {pull}5066[5066]
- Add support for enabling TLS renegotiation. {issue}4386[4386]
- Add Azure VM support for add_cloud_metadata processor {pull}5355[5355]
- Add `output.file.permission` config option. {pull}4638[4638]
- Refactor add_kubernetes_metadata to support autodiscovery {pull}5434[5434]
- Improve custom flag handling and CLI flags usage message. {pull}5543[5543]
- Add number_of_routing_shards config set to 30 {pull}5570[5570]
- Set log level for kafka output. {pull}5397[5397]
- Move TCP UDP start up into `server.Start()` {pull}4903[4903]
- Update to Golang 1.9.2

*Auditbeat*

- Add support for SHA3 hash algorithms to the file integrity module. {issue}5345[5345]
- Add dashboards for Linux audit framework events (overview, executions, sockets). {pull}5516[5516]

*Filebeat*

- Add PostgreSQL module with slowlog support. {pull}4763[4763]
- Add Kafka log module. {pull}4885[4885]
- Add support for `/var/log/containers/` log path in `add_kubernetes_metadata` processor. {pull}4981[4981]
- Remove error log from runnerfactory as error is returned by API. {pull}5085[5085]
- Add experimental Docker `json-file` prospector . {pull}5402[5402]
- Add experimental Docker autodiscover functionality. {pull}5245[5245]
- Add option to convert the timestamps to UTC in the system module. {pull}5647[5647]
- Add Logstash module support for main log and the slow log, support the plain text or structured JSON format {pull}5481[5481]

*Metricbeat*

- Add graphite protocol metricbeat module. {pull}4734[4734]
- Add http server metricset to support push metrics via http. {pull}4770[4770]
- Make config object public for graphite and http server {pull}4820[4820]
- Add system uptime metricset. {issue}4848[4848]
- Add experimental `queue` metricset to RabbitMQ module. {pull}4788[4788]
- Add additional php-fpm pool status kpis for Metricbeat module {pull}5287[5287]
- Add etcd module. {issue}4970[4970]
- Add ip address of docker containers to event. {pull}5379[5379]
- Add ceph osd tree information to Metricbeat {pull}5498[5498]
- Add basic Logstash module. {pull}5540[5540]
- Add dashboard for Windows service metricset. {pull}5603[5603]
- Add experimental Docker autodiscover functionality. {pull}5245[5245]
- Add Windows service metricset in the windows module. {pull}5332[5332]
- Update gosigar to v0.6.0. {pull}5775[5775]

*Packetbeat*

- Add support for decoding the TLS envelopes. {pull}5476[5476]
- HTTP parses successfully on empty status phrase. {issue}6176[6176]
- HTTP parser supports broken status line. {pull}6631[6631]

[[release-notes-6.0.1]]
=== Beats version 6.0.1
https://github.com/elastic/beats/compare/v6.0.0...v6.0.1[View commits]

==== Bugfixes

*Affecting all Beats*

- Fix documentation links in README.md files. {pull}5710[5710]
- Fix `add_docker_metadata` dropping some containers. {pull}5788[5788]

*Heartbeat*

- Fix the "HTTP up status" visualization. {pull}5564[5564]

*Metricbeat*

- Fix map overwrite in docker diskio module. {issue}5582[5582]
- Fix connection leak in mongodb module. {issue}5688[5688]
- Fix the include top N processes feature for cases where there are fewer
  processes than N. {pull}5729[5729]


include::libbeat/docs/release-notes/6.0.0.asciidoc[]

[[release-notes-6.0.0-ga]]
=== Beats version 6.0.0-GA
https://github.com/elastic/beats/compare/v6.0.0-rc2...v6.0.0[View commits]

The list below covers the changes between 6.0.0-rc2 and 6.0.0 GA only.

==== Bugfixes

*Filebeat*

- Fix machine learning jobs setup for dynamic modules. {pull}5509[5509]

*Packetbeat*

- Fix missing length check in the PostgreSQL module. {pull}5457[5457]
- Fix panic in ACK handler if event is dropped on blocked queue {issue}5524[5524]

==== Added

*Filebeat*

- Add Kubernetes manifests to deploy Filebeat. {pull}5349[5349]
- Add container short ID matching to add_docker_metadata. {pull}6172[6172]

*Metricbeat*

- Add Kubernetes manifests to deploy Metricbeat. {pull}5349[5349]


[[release-notes-6.0.0-rc2]]
=== Beats version 6.0.0-rc2
https://github.com/elastic/beats/compare/v6.0.0-rc1...v6.0.0-rc2[View commits]

==== Breaking changes

*Packetbeat*

- Remove not-working `runoptions.uid` and `runoptions.gid` options in Packetbeat. {pull}5261[5261]

==== Bugfixes

*Affecting all Beats*

- Fix data race accessing watched containers. {issue}5147[5147]
- Do not require template if index change and template disabled {pull}5319[5319]
- Fix missing ACK in redis output. {issue}5404[5404]

*Filebeat*

- Fix default paths for redis 4.0.1 logs on macOS {pull}5173[5173]
- Fix Filebeat not starting if command line and modules configs are used together. {issue}5376[5376]
- Fix double `@timestamp` field when JSON decoding was used. {pull}5436[5436]

*Metricbeat*

- Use `beat.name` instead of `beat.hostname` in the Host Overview dashboard. {pull}5340[5340]
- Fix the loading of 5.x dashboards. {issue}5277[5277]

==== Added

*Metricbeat*

- Auto-select a hostname (based on the host on which the Beat is running) in the Host Overview dashboard. {pull}5340[5340]

==== Deprecated

*Filebeat*

- The `filebeat.config_dir` option is deprecated. Use `filebeat.config.prospector` options instead. {pull}5321[5321]

[[release-notes-6.0.0-rc1]]
=== Beats version 6.0.0-rc1
https://github.com/elastic/beats/compare/v6.0.0-beta2...v6.0.0-rc1[View commits]

==== Bugfixes

*Affecting all Beats*

- Fix the `/usr/bin/beatname` script to accept `-d "*"` as a parameter. {issue}5040[5040]
- Combine `fields.yml` properties when they are defined in different sources. {issue}5075[5075]
- Keep Docker & Kubernetes pod metadata after container dies while they are needed by processors. {pull}5084[5084]
- Fix `fields.yml` lookup when using `export template` with a custom `path.config` param. {issue}5089[5089]
- Remove runner creation from every reload check {pull}5141[5141]
- Fix add_kubernetes_metadata matcher registry lookup. {pull}5159[5159]

*Metricbeat*

- Fix a memory allocation issue where more memory was allocated than needed in the windows-perfmon metricset. {issue}5035[5035]
- Don't start metricbeat if external modules config is wrong and reload is disabled {pull}5053[5053]
- The MongoDB module now connects on each fetch, to avoid stopping the whole Metricbeat instance if MongoDB is not up when starting. {pull}5120[5120]
- Fix kubernetes events module to be able to index time fields properly. {issue}5093[5093]
- Fixed `cmd_set` and `cmd_get` being mixed in the Memcache module. {pull}5189[5189]


==== Added

*Affecting all Beats*

- Enable flush timeout by default. {pull}5150[5150]
- Add @metadata.version to events send to Logstash. {pull}5166[5166]

*Auditbeat*

- Changed the number of shards in the default configuration to 3. {issue}5095[5095]
- Add support for receiving audit events using a multicast socket. {issue}4850[4850]

*Filebeat*

- Changed the number of shards in the default configuration to 3. {issue}5095[5095]
- Don't start filebeat if external modules/prospectors config is wrong and reload is disabled {pull}5053[5053]
- Add `filebeat.registry_flush` setting, to delay the registry updates. {pull}5146[5146]

*Heartbeat*

- Changed the number of shards in the default configuration to 1. {issue}5095[5095]

*Packetbeat*

- Changed the number of shards in the default configuration to 3. {issue}5095[5095]

*Winlogbeat*

- Changed the number of shards in the default configuration to 3. {issue}5095[5095]

[[release-notes-6.0.0-beta2]]
=== Beats version 6.0.0-beta2
https://github.com/elastic/beats/compare/v6.0.0-beta1...v6.0.0-beta2[View commits]

==== Breaking changes

*Affecting all Beats*

- The log directory (`path.log`) for Windows services is now set to `C:\ProgramData\[beatname]\logs`. {issue}4764[4764]
- The _all field is disabled in Elasticsearch 6.0. This means that searching by individual
  words only work on text fields. {issue}4901[4901]
- Fail if removed setting output.X.flush_interval is explicitly configured.
- Rename the `/usr/bin/beatname.sh` script (e.g. `metricbeat.sh`) to `/usr/bin/beatname`. {pull}4933[4933]
- Beat does not start if elasticsearch index pattern was modified but not the template name and pattern. {issue}4769[4769]
- Fail if removed setting output.X.flush_interval is explicitly configured. {pull}4880[4880]

==== Bugfixes

*Affecting all Beats*

- Register kubernetes `field_format` matcher and remove logger in `Encode` API {pull}4888[4888]
- Fix go plugins not loaded when beat starts {pull}4799[4799]
- Add support for `initContainers` in `add_kubernetes_metadata` processor. {issue}4825[4825]
- Eliminate deprecated _default_ mapping in 6.x {pull}4864[4864]
- Fix pod name indexer to use both namespace, pod name to frame index key {pull}4775[4775]

*Filebeat*

- Fix issue where the `fileset.module` could have the wrong value. {issue}4761[4761]

*Heartbeat*

- Fix monitor.name being empty by default. {issue}4852[4852]
- Fix wrong event timestamps. {issue}4851[4851]

*Metricbeat*

- Added missing mongodb configuration file to the `modules.d` folder. {pull}4870[4870]
- Fix wrong MySQL CRUD queries timelion visualization {pull}4857[4857]
- Add new metrics to CPU metricset {pull}4969[4969]

*Packetbeat*

- Update flow timestamp on each packet being received. {issue}4895[4895]

==== Added

*Affecting all Beats*

- Add setting to enable/disable the slow start in logstash output. {pull}4972[4972]
- Update init scripts to use the `test config` subcommand instead of the deprecated `-configtest` flag. {issue}4600[4600]
- Get by default the credentials for connecting to Kibana from the Elasticsearch output configuration. {pull}4867[4867]
- Added `cloud.id` and `cloud.auth` settings, for simplifying using Beats with the Elastic Cloud. {issue}4959[4959]
- Add lz4 compression support to kafka output. {pull}4977[4977]
- Add newer kafka versions to kafka output. {pull}4977[4977]
- Configure the index name when loading the dashboards and the index pattern. {pull}4949[4949]

*Metricbeat*

- Add `filesystem.ignore_types` to system module for ignoring filesystem types. {issue}4685[4685]
- Add support to exclude labels from kubernetes pod metadata. {pull}4757[4757]

[[release-notes-6.0.0-beta1]]
=== Beats version 6.0.0-beta1
https://github.com/elastic/beats/compare/v6.0.0-alpha2...v6.0.0-beta1[View commits]

==== Breaking changes

*Affecting all Beats*

- Rename `kubernetes` processor to `add_kubernetes_metadata`. {pull}4473[4473]
- Rename `*.full.yml` config files to `*.reference.yml`. {pull}4563[4563]
- The `scripts/import_dashboards` is removed from packages. Use the `setup` command instead. {pull}4586[4586]
- Change format of the saved kibana dashboards to have a single JSON file for each dashboard {pull}4413[4413]
- Rename `configtest` command to `test config`. {pull}4590[4590]
- Remove setting `queue_size` and `bulk_queue_size`. {pull}4650[4650]
- Remove setting `dashboard.snapshot` and `dashboard.snapshot_url`. They are no longer needed because the
  dashboards are included in the packages by default. {pull}4675[4675]
- Beats can no longer be launched from Windows Explorer (GUI), command line is required. {pull}4420[4420]

*Auditbeat*

- Changed file metricset config to make `file.paths` a list instead of a dictionary. {pull}4796[4796]

*Heartbeat*

- Renamed the heartbeat RPM/DEB name to `heartbeat-elastic`. {pull}4601[4601]

*Metricbeat*

- Change all `system.cpu.*.pct` metrics to be scaled by the number of CPU cores.
  This will make the CPU usage percentages from the system cpu metricset consistent
  with the system process metricset. The documentation for these metrics already
  stated that on multi-core systems the percentages could be greater than 100%. {pull}4544[4544]
- Remove filters setting from metricbeat modules. {pull}4699[4699]
- Added `type` field to filesystem metrics. {pull}4717[4717]

*Packetbeat*

- Remove the already unsupported `pf_ring` sniffer option. {pull}4608[4608]

==== Bugfixes

*Affecting all Beats*

- Don't stop with error loading the ES template if the ES output is not enabled. {pull}4436[4436]
- Fix race condition in internal logging rotator. {pull}4519[4519]
- Normalize all times to UTC to ensure proper index naming. {issue}4569[4569]
- Fix issue with loading dashboards to ES 6.0 when .kibana index did not already exist. {issue}4659[4659]

*Auditbeat*

- Fix `file.max_file_size` config option for the audit file metricset. {pull}4796[4796]

*Filebeat*

- Fix issue where the `fileset.module` could have the wrong value. {issue}4761[4761]

*Metricbeat*

- Fix issue affecting Windows services timing out at startup. {pull}4491[4491]
- Fix incorrect docker.diskio.total metric calculation. {pull}4507[4507]
- Vsphere module: used memory field corrected. {issue}4461[4461]

*Packetbeat*

- Enabled /proc/net/tcp6 scanning and fixed ip v6 parsing. {pull}4442[4442]

*Winlogbeat*

- Removed validation of top-level config keys. This behavior was inconsistent with other Beats
  and caused maintainability issues. {pull}4657[4657]

==== Added

*Affecting all Beats*

- New cli subcommands interface. {pull}4420[4420]
- Allow source path matching in `add_docker_metadata` processor. {pull}4495[4495]
- Add support for analyzers and multifields in fields.yml. {pull}4574[4574]
- Add support for JSON logging. {pull}4523[4523]
- Add `test output` command, to test Elasticsearch and Logstash output settings. {pull}4590[4590]
- Introduce configurable event queue settings: queue.mem.events, queue.mem.flush.min_events and queue.mem.flush.timeout. {pull}4650[4650]
- Enable pipelining in Logstash output by default. {pull}4650[4650]
- Added 'result' field to Elasticsearch QueryResult struct for compatibility with 6.x Index and Delete API responses. {issue]4661[4661]
- The sample dashboards are now included in the Beats packages. {pull}4675[4675]
- Add `pattern` option to be used in the fields.yml to specify the pattern for a number field. {pull}4731[4731]

*Auditbeat*

- Added `file.hash_types` config option for controlling the hash types. {pull}4796[4796]
- Added the ability to specify byte unit suffixes to `file.max_file_size`. {pull}4796[4796]

*Filebeat*

- Add experimental Redis module. {pull}4441[4441]
- Nginx module: use the first not-private IP address as the remote_ip. {pull}4417[4417]
- Load Ingest Node pipelines when the Elasticsearch connection is established, instead of only once at startup. {pull}4479[4479]
- Add support for loading Xpack Machine Learning configurations from the modules, and added sample configurations for the Nginx module. {pull}4506[4506] {pull}4609[4609]

- Add udp prospector type. {pull}4452[4452]
- Enabled Cgo which means libc is dynamically compiled. {pull}4546[4546]
- Add Beta module config reloading mechanism {pull}4566[4566]
- Remove spooler and publisher components and settings. {pull}4644[4644]

*Heartbeat*

- Enabled Cgo which means libc is dynamically compiled. {pull}4546[4546]

*Metricbeat*

- Add random startup delay to each metricset to avoid the thundering herd problem. {issue}4010[4010]
- Add the ability to configure audit rules to the kernel module. {pull}4482[4482]
- Add the ability to configure kernel's audit failure mode. {pull}4516[4516]
- Add experimental Aerospike module. {pull}4560[4560]
- Vsphere module: collect custom fields from virtual machines. {issue}4464[4464]
- Add `test modules` command, to test modules expected output. {pull}4656[4656]
- Add `processors` setting to metricbeat modules. {pull}4699[4699]
- Support `npipe` protocol (Windows) in Docker module. {pull}4751[4751]

*Winlogbeat*

- Add the ability to use LevelRaw if Level isn't populated in the event XML. {pull}4257[4257]

*Auditbeat*

- Add file integrity metricset to the audit module. {pull}4486[4486]

[[release-notes-6.0.0-alpha2]]
=== Beats version 6.0.0-alpha2
https://github.com/elastic/beats/compare/v6.0.0-alpha1...v6.0.0-alpha2[View commits]

==== Breaking changes

*Filebeat*

- Rename `input_type` field to `prospector.type` {pull}4294[4294]
- The `@metadata.type` field, added by the Logstash output, is now hardcoded to `doc` and will be removed in future versions. {pull}4331[4331].

==== Bugfixes

*Affecting all Beats*

- Fix importing the dashboards when the limit for max open files is too low. {issue}4244[4244]
- Fix configuration documentation for kubernetes processor {pull}4313[4313]
- Fix misspelling in `add_locale` configuration option for abbreviation.

*Filebeat*

- Fix race condition on harvester stopping with reloading enabled. {issue}3779[3779]
- Fix recursive glob config parsing and resolution across restarts. {pull}4269[4269]
- Allow string characters in user agent patch version (NGINX and Apache) {pull}4415[4415]
- Fix grok pattern in filebeat module system/auth without hostname. {pull}4224[4224]

*Metricbeat*

- Set correct format for percent fields in memory module. {pull}4619[4619]
- Fix a debug statement that said a module wrapper had stopped when it hadn't. {pull}4264[4264]
- Use MemAvailable value from /proc/meminfo on Linux 3.14. {pull}4316[4316]
- Fix panic when events were dropped by filters. {issue}4327[4327]
- Add filtering to system filesystem metricset to remove relative mountpoints like those
  from Linux network namespaces. {pull}4370[4370]
- Remove unnecessary print statement in schema apis. {pull}4355[4355]
- Fix type of field `haproxy.stat.check.health.last`. {issue}4407[4407]

*Packetbeat*
- Enable memcache filtering only if a port is specified in the config file. {issue}4335[4335]
- Enable memcache filtering only if a port is specified in the config file. {issue}4335[4335]

==== Added

*Affecting all Beats*

- Upgraded to Golang 1.8.3. {pull}4401[4401]
- Added the possibility to set Elasticsearch mapping template settings from the Beat configuration file. {pull}4284[4284] {pull}4317[4317]
- Add a variable to the SysV init scripts to make it easier to change the user. {pull}4340[4340]
- Add the option to write the generated Elasticsearch mapping template into a file. {pull}4323[4323]
- Add `instance_name` in GCE add_cloud_metadata processor. {pull}4414[4414]
- Add `add_docker_metadata` processor. {pull}4352[4352]
- Add `logging.files` `permissions` option. {pull}4295[4295]

*Filebeat*
- Added ability to sort harvested files. {pull}4374[4374]
- Add experimental Redis slow log prospector type. {pull}4180[4180]

*Metricbeat*

- Add macOS implementation of the system diskio metricset. {issue}4144[4144]
- Add process_summary metricset that records high level metrics about processes. {pull}4231[4231]
- Add `kube-state-metrics` based metrics to `kubernetes` module {pull}4253[4253]
- Add debug logging to Jolokia JMX metricset. {pull}4341[4341]
- Add events metricset for kubernetes metricbeat module {pull}4315[4315]
- Change Metricbeat default configuration file to be better optimized for most users. {pull}4329[4329]
- Add experimental RabbitMQ module. {pull}4394[4394]
- Add Kibana dashboard for the Kubernetes modules. {pull}4138[4138]

*Packetbeat*

*Winlogbeat*

==== Deprecated

*Affecting all Beats*

- The `@metadata.type` field, added by the Logstash output, is deprecated, hardcoded to `doc` and will be removed in future versions. {pull}4331[4331].

*Filebeat*

- Deprecate `input_type` prospector config. Use `type` config option instead. {pull}4294[4294]

==== Known Issue

- If the Elasticsearch output is not enabled, but `setup.template` options are
  present (like it's the case in the default Metricbeat configuration), the
  Beat stops with an error: "Template loading requested but the Elasticsearch
  output is not configured/enabled". To avoid this error, disable the template
  loading explicitly `setup.template.enabled: false`.

[[release-notes-6.0.0-alpha1]]
=== Beats version 6.0.0-alpha1
https://github.com/elastic/beats/compare/v5.4.0...v6.0.0-alpha1[View commits]

==== Breaking changes

*Affecting all Beats*

- Introduce beat version in the Elasticsearch index and mapping template {pull}3527[3527]
- Usage of field `_type` is now ignored and hardcoded to `doc`. {pull}3757[3757]
- Change vendor manager from glide to govendor. {pull}3851[3851]
- Rename `error` field to `error.message`. {pull}3987[3987]
- Change `dashboards.*` config options to `setup.dashboards.*`. {pull}3921[3921]
- Change `outputs.elasticsearch.template.* to `setup.template.*` {pull}4080[4080]

*Filebeat*

- Remove code to convert states from 1.x. {pull}3767[3767]
- Remove deprecated config options `force_close_files` and `close_older`. {pull}3768[3768]
- Change `clean_removed` behaviour to also remove states for files which cannot be found anymore under the same name. {pull}3827[3827]
- Remove `document_type` config option. Use `fields` instead. {pull}4204[4204]
- Move `json_error` under `error.message` and `error.key`. {pull}4167[4167]

*Packetbeat*

- Remove deprecated `geoip`. {pull}3766[3766]
- Replace `waitstop` command line argument by `shutdown_timeout` in configuration file. {pull}3588[3588]

*Winlogbeat*

- Remove metrics endpoint. Replaced by http endpoint in libbeat (see #3717). {pull}3901[3901]

==== Bugfixes

*Affecting all Beats*

- Add `_id`, `_type`, `_index` and `_score` fields in the generated index pattern. {pull}3282[3282]

*Filebeat*

- Fix the Mysql slowlog parsing of IP addresses. {pull}4183[4183]
- Fix issue that new prospector was not reloaded on conflict {pull}4128[4128]

*Heartbeat*

- Use IP type of elasticsearch for ip field. {pull}3926[3926]

*Metricbeat*

- Support `common.Time` in `mapstriface.toTime()` {pull}3812[3812]
- Fix MongoDB `dbstats` fields mapping. {pull}4025[4025]
- Fixing prometheus collector to aggregate metrics based on metric family. {pull}4075[4075]
- Fixing multiEventFetch error reporting when no events are returned {pull}4153[4153]

==== Added

*Affecting all Beats*

- Initialize a beats UUID from file on startup. {pull}3615[3615]
- Add new `add_locale` processor to export the local timezone with an event. {pull}3902[3902]
- Add http endpoint. {pull}3717[3717]
- Updated to Go 1.8.1. {pull}4033[4033]
- Add kubernetes processor {pull}3888[3888]
- Add support for `include_labels` and `include_annotations` in kubernetes processor {pull}4043[4043]
- Support new `index_patterns` field when loading templates for Elasticsearch >= 6.0 {pull}4056[4056]
- Adding goimports support to make check and fmt {pull}4114[4114]
- Make kubernetes indexers/matchers pluggable {pull}4151[4151]
- Abstracting pod interface in kubernetes plugin to enable easier vendoring {pull}4152[4152]

*Filebeat*

- Restructure `input.Event` to be inline with `outputs.Data` {pull}3823[3823]
- Add base for supporting prospector level processors {pull}3853[3853]
- Add `filebeat.config.path` as replacement for `config_dir`. {pull}4051[4051]
- Add a `recursive_glob.enabled` setting to expand `**` in patterns. {pull}3980[3980]
- Add Icinga module. {pull}3904[3904]
- Add ability to parse nginx logs exposing the X-Forwarded-For header instead of the remote address.

*Heartbeat*

- Event format and field naming changes in Heartbeat and sample Dashboard. {pull}4091[4091]

*Metricbeat*

- Add experimental metricset `perfmon` to Windows module. {pull}3758[3758]
- Add memcached module with stats metricset. {pull}3693[3693]
- Add the `process.cmdline.cache.enabled` config option to the System Process Metricset. {pull}3891[3891]
- Add new MetricSet interfaces for developers (`Closer`, `ReportingFetcher`, and `PushMetricSet`). {pull}3908[3908]
- Add kubelet module {pull}3916[3916]
- Add dropwizard module {pull}4022[4022]
- Adding query APIs for metricsets and modules from metricbeat registry {pull}4102[4102]
- Fixing nil pointer on prometheus collector when http response is nil {pull}4119[4119]
- Add http module with json metricset. {pull}4092[4092]
- Add the option to the system module to include only the first top N processes by CPU and memory. {pull}4127[4127].
- Add experimental Vsphere module. {pull}4028[4028]
- Add experimental Elasticsearch module. {pull}3903[3903]
- Add experimental Kibana module. {pull}3895[3895]
- Move elasticsearch metricset node_stats under node.stats namespace. {pull}4142[4142]
- Make IP port indexer constructor public {pull}4434[4434]

*Packetbeat*

- Add `fields` and `fields_under_root` to Packetbeat protocols configurations. {pull}3518[3518]
- Add list style Packetbeat protocols configurations. This change supports specifying multiple configurations of the same protocol analyzer. {pull}3518[3518]

*Winlogbeat*

==== Deprecated

*Affecting all Beats*

- Usage of field `_type` is deprecated. It should not be used in queries or dashboards. {pull}3409[3409]

*Packetbeat*

- Deprecate dictionary style protocols configuration. {pull}3518[3518]

*Winlogbeat*

==== Known Issue

*Filebeat*

- Prospector reloading only works properly with new files. {pull}3546[3546]


[[release-notes-5.6.14]]
=== Beats version 5.6.14
https://github.com/elastic/beats/compare/v5.6.13...v5.6.14[View commits]

No changes in this version.

[[release-notes-5.6.13]]
=== Beats version 5.6.13
https://github.com/elastic/beats/compare/v5.6.12...v5.6.13[View commits]

No changes in this version.

[[release-notes-5.6.12]]
=== Beats version 5.6.12
https://github.com/elastic/beats/compare/v5.6.11...v5.6.12[View commits]

No changes in this version.

[[release-notes-5.6.11]]
=== Beats version 5.6.11
https://github.com/elastic/beats/compare/v5.6.10...v5.6.11[View commits]

No changes in this version.

[[release-notes-5.6.10]]
=== Beats version 5.6.10
https://github.com/elastic/beats/compare/v5.6.9...v5.6.10[View commits]

==== Bugfixes

*Packetbeat*

- Fix an out of bounds access in HTTP parser caused by malformed request. {pull}6997[6997]

[[release-notes-5.6.9]]
=== Beats version 5.6.9
https://github.com/elastic/beats/compare/v5.6.8...v5.6.9[View commits]

==== Bugfixes

*Affecting all Beats*

- Fix a type issue when specifying certicate authority when using the `import_dashboards` command. {pull}6678[6678]

*Packetbeat*

- Fix http status phrase parsing not allow spaces. {pull}5312[5312]
- Fix http parse to allow to parse get request with space in the URI. {pull}5495[5495]
- Fix mysql SQL parser to trim `\r` from Windows Server `SELECT\r\n\t1`. {pull}5572[5572]
- Fix corruption when parsing repeated headers in an HTTP request or response. {pull}6325[6325]
- Fix panic when parsing partial AMQP messages. {pull}6384[6384]
- Fix out of bounds access to slice in MongoDB parser. {pull}6256[6256]
- Fix sniffer hanging on exit under Linux. {pull}6535[6535]
- Fix bounds check error in http parser causing a panic. {pull}6750[6750]
- HTTP parses successfully on empty status phrase. {issue}6176[6176]
- HTTP parser supports broken status line. {pull}6631[6631]


[[release-notes-5.6.8]]
=== Beats version 5.6.8
https://github.com/elastic/beats/compare/v5.6.7...v5.6.8[View commits]

==== Bugfixes

*Winlogbeat*

- Fixed a crash under Windows 2003 and XP when an event had less insert strings than required by its format string. {pull}6247[6247]


[[release-notes-5.6.7]]
=== Beats version 5.6.7
https://github.com/elastic/beats/compare/v5.6.6...v5.6.7[View commits]

No changes in this release.


[[release-notes-5.6.6]]
=== Beats version 5.6.6
https://github.com/elastic/beats/compare/v5.6.5...v5.6.6[View commits]

No changes in this release.


[[release-notes-5.6.5]]
=== Beats version 5.6.5
https://github.com/elastic/beats/compare/v5.6.4...v5.6.5[View commits]

==== Bugfixes

*Affecting all Beats*

- Fix duplicate batches of events in retry queue. {pull}5520[5520]

*Metricbeat*

- Clarify meaning of percentages reported by system core metricset. {pull}5565[5565]
- Fix map overwrite in docker diskio module. {issue}5582[5582]

[[release-notes-5.6.4]]
=== Beats version 5.6.4
https://github.com/elastic/beats/compare/v5.6.3...v5.6.4[View commits]

==== Bugfixes

*Affecting all Beats*

- Fix race condition in internal logging rotator. {pull}4519[4519]

*Packetbeat*

- Fix missing length check in the PostgreSQL module. {pull}5457[5457]

==== Added

*Affecting all Beats*

- Add support for enabling TLS renegotiation. {issue}4386[4386]
- Add setting to enable/disable the slow start in logstash output. {pull}5400[5400]

[[release-notes-5.6.3]]
=== Beats version 5.6.3
https://github.com/elastic/beats/compare/v5.6.2...v5.6.3[View commits]

No changes in this release.

[[release-notes-5.6.2]]
=== Beats version 5.6.2
https://github.com/elastic/beats/compare/v5.6.1...v5.6.2[View commits]

No changes in this release.

[[release-notes-5.6.1]]
=== Beats version 5.6.1
https://github.com/elastic/beats/compare/v5.6.0...v5.6.1[View commits]

No changes in this release.

[[release-notes-5.6.0]]
=== Beats version 5.6.0
https://github.com/elastic/beats/compare/v5.5.3...v5.6.0[View commits]

==== Breaking changes

*Affecting all Beats*

- The _all.norms setting in the Elasticsearch template is no longer disabled.
  This increases the storage size with one byte per document, but allows for a
  better upgrade experience to 6.0. {issue}4901[4901]


==== Bugfixes

*Filebeat*

- Fix issue where the `fileset.module` could have the wrong value. {issue}4761[4761]

*Packetbeat*

- Update flow timestamp on each packet being received. {issue}4895[4895]

*Metricbeat*

- Fix a debug statement that said a module wrapper had stopped when it hadn't. {pull}4264[4264]
- Use MemAvailable value from /proc/meminfo on Linux 3.14. {pull}4316[4316]
- Fix panic when events were dropped by filters. {issue}4327[4327]

==== Added

*Affecting all Beats*

- Add option to the import_dashboards script to load the dashboards via Kibana API. {pull}4682[4682]

*Filebeat*

- Add support for loading Xpack Machine Learning configurations from the modules, and added sample configurations for the Nginx module. {pull}4506[4506] {pull}4609[4609]
-  Add ability to parse nginx logs exposing the X-Forwarded-For header instead of the remote address. {pull}4351[4351]

*Metricbeat*

- Add `filesystem.ignore_types` to system module for ignoring filesystem types. {issue}4685[4685]

==== Deprecated

*Affecting all Beats*

- Loading more than one output is deprecated and will be removed in 6.0. {pull}4907[4907]

[[release-notes-5.5.3]]
=== Beats version 5.5.3
https://github.com/elastic/beats/compare/v5.5.2...v5.5.3[View commits]

No changes in this release.

[[release-notes-5.5.2]]
=== Beats version 5.5.2
https://github.com/elastic/beats/compare/v5.5.1...v5.5.2[View commits]

No changes in this release.
[[release-notes-5.5.1]]
=== Beats version 5.5.1
https://github.com/elastic/beats/compare/v5.5.0...v5.5.1[View commits]

==== Bugfixes

*Affecting all Beats*

- Normalize all times to UTC to ensure proper index naming. {issue}4569[4569]

[[release-notes-5.5.0]]
=== Beats version 5.5.0
https://github.com/elastic/beats/compare/v5.4.2...v5.5.0[View commits]

==== Breaking changes

*Affecting all Beats*

- Usage of field `_type` is now ignored and hardcoded to `doc`. {pull}3757[3757]

*Metricbeat*
- Change all `system.cpu.*.pct` metrics to be scaled by the number of CPU cores.
  This will make the CPU usage percentages from the system cpu metricset consistent
  with the system process metricset. The documentation for these metrics already
  stated that on multi-core systems the percentages could be greater than 100%. {pull}4544[4544]

==== Bugfixes

*Affecting all Beats*

- Fix console output. {pull}4045[4045]

*Filebeat*

- Allow string characters in user agent patch version (NGINX and Apache) {pull}4415[4415]

*Metricbeat*

- Fix type of field `haproxy.stat.check.health.last`. {issue}4407[4407]

*Packetbeat*

- Fix `packetbeat.interface` options that contain underscores (e.g. `with_vlans` or `bpf_filter`). {pull}4378[4378]
- Enabled /proc/net/tcp6 scanning and fixed ip v6 parsing. {pull}4442[4442]

==== Deprecated

*Filebeat*

- Deprecate `document_type` prospector config option as _type is removed in elasticsearch 6.0. Use fields instead. {pull}4225[4225]

*Winlogbeat*

- Deprecated metrics endpoint. It is superseded by a libbeat feature that can serve metrics on an HTTP endpoint. {pull}4145[4145]

[[release-notes-5.4.2]]
=== Beats version 5.4.2
https://github.com/elastic/beats/compare/v5.4.1...v5.4.2[View commits]

==== Bugfixes

*Affecting all Beats*

- Removed empty sections from the template files, causing indexing errors for array objects. {pull}4488[4488]

*Metricbeat*

- Fix issue affecting Windows services timing out at startup. {pull}4491[4491]
- Add filtering to system filesystem metricset to remove relative mountpoints like those
  from Linux network namespaces. {pull}4370[4370]

*Packetbeat*

- Clean configured geoip.paths before attempting to open the database. {pull}4306[4306]

[[release-notes-5.4.1]]
=== Beats version 5.4.1
https://github.com/elastic/beats/compare/v5.4.0...v5.4.1[View commits]

==== Bugfixes

*Affecting all Beats*

- Fix importing the dashboards when the limit for max open files is too low. {issue}4244[4244]
- Fix console output. {pull}4045[4045]

*Filebeat*

- Fix issue that new prospector was not reloaded on conflict. {pull}4128[4128]
- Fix grok pattern in filebeat module system/auth without hostname. {pull}4224[4224]
- Fix the Mysql slowlog parsing of IP addresses. {pull}4183[4183]

==== Added

*Affecting all Beats*

- Binaries upgraded to Go 1.7.6 which contains security fixes. {pull}4400[4400]

*Winlogbeat*

- Add the ability to use LevelRaw if Level isn't populated in the event XML. {pull}4257[4257]

[[release-notes-5.4.0]]
=== Beats version 5.4.0
https://github.com/elastic/beats/compare/v5.3.2...v5.4.0[View commits]

==== Bugfixes

*Affecting all Beats*

- Improve error message when downloading the dashboards fails. {pull}3805[3805]
- Fix potential Elasticsearch output URL parsing error if protocol scheme is missing. {pull}3671[3671]
- Downgrade Elasticsearch per batch item failure log to debug level. {issue}3953[3953]
- Make `@timestamp` accessible from format strings. {pull}3721[3721]

*Filebeat*

- Allow log lines without a program name in the Syslog fileset. {pull}3944[3944]
- Don't stop Filebeat when modules are used with the Logstash output. {pull}3929[3929]

*Metricbeat*

- Fixing panic on the Prometheus collector when label has a comma. {pull}3947[3947]
- Make system process metricset honor the `cpu_ticks` config option. {issue}3590[3590]

*Winlogbeat*

- Fix null terminators include in raw XML string when include_xml is enabled. {pull}3943[3943]

==== Added

*Affecting all Beats*

- Update index mappings to support future Elasticsearch 6.X. {pull}3778[3778]

*Filebeat*

- Add auditd module for reading audit logs on Linux. {pull}3750[3750] {pull}3941[3941]
- Add fileset for the Linux authorization logs. {pull}3669[3669]

*Heartbeat*

- Add default ports in HTTP monitor. {pull}3924[3924]

*Metricbeat*

- Add beta Jolokia module. {pull}3844[3844]
- Add dashboard for the MySQL module. {pull}3716[3716]
- Module configuration reloading is now beta instead of experimental. {pull}3841[3841]
- Marked http fields from the HAProxy module optional to improve compatibility with 1.5. {pull}3788[3788]
- Add support for custom HTTP headers and TLS for the Metricbeat modules. {pull}3945[3945]

*Packetbeat*

- Add DNS dashboard for an overview the DNS traffic. {pull}3883[3883]
- Add DNS Tunneling dashboard to highlight domains with large numbers of subdomains or high data volume. {pull}3884[3884]

[[release-notes-5.3.2]]
=== Beats version 5.3.2
https://github.com/elastic/beats/compare/v5.3.1...v5.3.2[View commits]

==== Bugfixes

*Filebeat*

- Properly shut down crawler in case one prospector is misconfigured. {pull}4037[4037]
- Fix panic in JSON decoding code if the input line is "null". {pull}4042[4042]


[[release-notes-5.3.1]]
=== Beats version 5.3.1
https://github.com/elastic/beats/compare/v5.3.0...v5.3.1[View commits]

==== Bugfixes

*Affecting all Beats*

- Fix panic when testing regex-AST to match against date patterns. {issue}3889[3889]
- Fix panic due to race condition in kafka output. {pull}4098[4098]

*Filebeat*

- Fix modules default file permissions. {pull}3879[3879]
- Allow `-` in Apache access log byte count. {pull}3863[3863]

*Metricbeat*

- Avoid errors when some Apache status fields are missing. {issue}3074[3074]


[[release-notes-5.3.0]]
=== Beats version 5.3.0
https://github.com/elastic/beats/compare/v5.2.2...v5.3.0[View commits]

==== Breaking changes

*Affecting all Beats*

- Configuration files must be owned by the user running the Beat or by root, and they must not be writable by others. {pull}3544[3544] {pull}3689[3689]
- Change Beat generator. Use `$GOPATH/src/github.com/elastic/beats/script/generate.py` to generate a beat. {pull}3452[3452]

*Filebeat*

- Always use absolute path for event and registry. This can lead to issues when relative paths were used before. {pull}3328[3328]

*Metricbeat*

- Linux cgroup metrics are now enabled by default for the system process metricset. The configuration option for the feature was renamed from `cgroups` to `process.cgroups.enabled`. {pull}3519[3519]
- Change field names `couchbase.node.couch.*.actual_disk_size.*` to `couchbase.node.couch.*.disk_size.*` {pull}3545[3545]

==== Bugfixes

*Affecting all Beats*

- Add `_id`, `_type`, `_index` and `_score` fields in the generated index pattern. {pull}3282[3282]

*Filebeat*
- Always use absolute path for event and registry. {pull}3328[3328]
- Raise an exception in case there is a syntax error in one of the configuration files available under
  filebeat.config_dir. {pull}3573[3573]
- Fix empty registry file on machine crash. {issue}3537[3537]

*Metricbeat*

- Add error handling to system process metricset for when Linux cgroups are missing from the kernel. {pull}3692[3692]
- Add labels to the Docker healthcheck metricset output. {pull}3707[3707]

*Winlogbeat*

- Fix handling of empty strings in event_data. {pull}3705[3705]

==== Added

*Affecting all Beats*

- Files created by Beats (logs, registry, file output) will have 0600 permissions. {pull}3387[3387].
- RPM/deb packages will now install the config file with 0600 permissions. {pull}3382[3382]
- Add the option to pass custom HTTP headers to the Elasticsearch output. {pull}3400[3400]
- Unify `regexp` and `contains` conditionals, for both to support array of strings and convert numbers to strings if required. {pull}3469[3469]
- Add the option to load the sample dashboards during the Beat startup phase. {pull}3506[3506]
- Disabled date detection in Elasticsearch index templates. Date fields must be explicitly defined in index templates. {pull}3528[3528]
- Using environment variables in the configuration file is now GA, instead of experimental. {pull}3525[3525]

*Filebeat*

- Add Filebeat modules for system, apache2, mysql, and nginx. {issue}3159[3159]
- Add the `pipeline` config option at the prospector level, for configuring the Ingest Node pipeline ID. {pull}3433[3433]
- Update regular expressions used for matching file names or lines (multiline, include/exclude functionality) to new matchers improving performance of simple string matches. {pull}3469[3469]
- The `symlinks` and `harvester_limit` settings are now GA, instead of experimental. {pull}3525[3525]
- close_timeout is also applied when the output is blocking. {pull}3511[3511]
- Improve handling of different path variants on Windows. {pull}3781[3781]
- Add multiline.flush_pattern option, for specifying the 'end' of a multiline pattern {pull}4019[4019]

*Heartbeat*

- Add `tags`, `fields` and `fields_under_root` in monitors configuration. {pull}3623[3623]

*Metricbeat*

- Add experimental dbstats metricset to MongoDB module. {pull}3228[3228]
- Use persistent, direct connections to the configured nodes for MongoDB module. {pull}3228[3228]
- Add dynamic configuration reloading for modules. {pull}3281[3281]
- Add docker health metricset {pull}3357[3357]
- Add docker image metricset {pull}3467[3467]
- System module uses new matchers for white-listing processes. {pull}3469[3469]
- Add Beta CEPH module with health metricset. {pull}3311[3311]
- Add Beta php_fpm module with pool metricset. {pull}3415[3415]
- The Docker, Kafka, and Prometheus modules are now Beta, instead of experimental. {pull}3525[3525]
- The HAProxy module is now GA, instead of experimental. {pull}3525[3525]
- Add the ability to collect the environment variables from system processes. {pull}3337[3337]

==== Deprecated

*Affecting all Beats*

- Usage of field `_type` is deprecated. It should not be used in queries or dashboards. {pull}3409[3409]

*Filebeat*

- The experimental `publish_async` option is now deprecated and is planned to be removed in 6.0. {pull}3525[3525]


[[release-notes-5.2.2]]
=== Beats version 5.2.2
https://github.com/elastic/beats/compare/v5.2.1...v5.2.2[View commits]

*Metricbeat*

- Fix bug docker module hanging when docker container killed. {issue}3610[3610]
- Set timeout to period instead of 1s by default as documented. {pull}3612[3612]

[[release-notes-5.2.1]]
=== Beats version 5.2.1
https://github.com/elastic/beats/compare/v5.2.0...v5.2.1[View commits]

==== Bugfixes

*Metricbeat*

- Fix go routine leak in docker module. {pull}3492[3492]

*Packetbeat*

- Fix error in the NFS sample dashboard. {pull}3548[3548]

*Winlogbeat*

- Fix error in the Winlogbeat sample dashboard. {pull}3548[3548]

[[release-notes-5.2.0]]
=== Beats version 5.2.0
https://github.com/elastic/beats/compare/v5.1.2...v5.2.0[View commits]

==== Bugfixes

*Affecting all Beats*

- Fix overwriting explicit empty config sections. {issue}2918[2918]

*Filebeat*

- Fix alignment issue were Filebeat compiled with Go 1.7.4 was crashing on 32 bits system. {issue}3273[3273]

*Metricbeat*

- Fix service times-out at startup. {pull}3056[3056]
- Kafka module case sensitive host name matching. {pull}3193[3193]
- Fix interface conversion panic in couchbase module {pull}3272[3272]

*Packetbeat*

- Fix issue where some Cassandra visualizations were showing data from all protocols. {issue}3314[3314]

==== Added

*Affecting all Beats*

- Add support for passing list and dictionary settings via -E flag.
- Support for parsing list and dictionary setting from environment variables.
- Added new flags to import_dashboards (-cacert, -cert, -key, -insecure). {pull}3139[3139] {pull}3163[3163]
- The limit for the number of fields is increased via the mapping template. {pull}3275[3275]
- Updated to Go 1.7.4. {pull}3277[3277]
- Added a NOTICE file containing the notices and licenses of the dependencies. {pull}3334[3334].

*Heartbeat*

- First release, containing monitors for ICMP, TCP, and HTTP.

*Filebeat*

- Add enabled config option to prospectors. {pull}3157[3157]
- Add target option for decoded_json_field. {pull}3169[3169]

*Metricbeat*

- Kafka module broker matching enhancements. {pull}3129[3129]
- Add a couchbase module with metricsets for node, cluster and bucket. {pull}3081[3081]
- Export number of cores for CPU module. {pull}3192[3192]
- Experimental Prometheus module. {pull}3202[3202]
- Add system socket module that reports all TCP sockets. {pull}3246[3246]
- Kafka consumer groups metricset. {pull}3240[3240]
- Add jolokia module with dynamic jmx metricset. {pull}3570[3570]

*Winlogbeat*

- Reduced amount of memory allocated while reading event log records. {pull}3113[3113] {pull}3118[3118]

[[release-notes-5.1.2]]
=== Beats version 5.1.2
https://github.com/elastic/beats/compare/v5.1.1...v5.1.2[View commits]

==== Bugfixes

*Filebeat*

- Fix registry migration issue from old states where files were only harvested after second restart. {pull}3322[3322]

*Packetbeat*

- Fix error on importing dashboards due to colons in the Cassandra dashboard. {issue}3140[3140]
- Fix error on importing dashboards due to the wrong type for the geo_point fields. {pull}3147[3147]

*Winlogbeat*

- Fix for "The array bounds are invalid" error when reading large events. {issue}3076[3076]

[[release-notes-5.1.1]]
=== Beats version 5.1.1
https://github.com/elastic/beats/compare/v5.0.2...v5.1.1[View commits]

==== Breaking changes

*Metricbeat*

- Change data structure of experimental haproxy module. {pull}3003[3003]

*Filebeat*

- If a file is falling under `ignore_older` during startup, offset is now set to end of file instead of 0.
  With the previous logic the whole file was sent in case a line was added and it was inconsistent with
  files which were harvested previously. {pull}2907[2907]
- `tail_files` is now only applied on the first scan and not for all new files. {pull}2932[2932]

==== Bugfixes

*Affecting all Beats*

- Fix empty benign errors logged by processor actions. {pull}3046[3046]

*Metricbeat*

- Calculate the fsstat values per mounting point, and not filesystem. {pull}2777[2777]

==== Added

*Affecting all Beats*

- Add add_cloud_metadata processor for collecting cloud provider metadata. {pull}2728[2728]
- Added decode_json_fields processor for decoding fields containing JSON strings. {pull}2605[2605]
- Add Tencent Cloud provider for add_cloud_metadata processor. {pull}4023[4023]
- Add Alibaba Cloud provider for add_cloud_metadata processor. {pull}4111[4111]

*Metricbeat*

- Add experimental Docker module. Provided by Ingensi and @douaejeouit based on dockbeat.
- Add a sample Redis Kibana dashboard. {pull}2916[2916]
- Add support for MongoDB 3.4 and WiredTiger metrics. {pull}2999[2999]
- Add experimental kafka module with partition metricset. {pull}2969[2969]
- Add raw config option for mysql/status metricset. {pull}3001[3001]
- Add command fields for mysql/status metricset. {pull}3251[3251]

*Filebeat*

- Add command line option `-once` to run Filebeat only once and then close. {pull}2456[2456]
- Only load matching states into prospector to improve state handling {pull}2840[2840]
- Reset all states ttl on startup to make sure it is overwritten by new config {pull}2840[2840]
- Persist all states for files which fall under `ignore_older` to have consistent behaviour {pull}2859[2859]
- Improve shutdown behaviour with large number of files. {pull}3035[3035]

*Winlogbeat*

- Add `event_logs.batch_read_size` configuration option. {pull}2641[2641]

[[release-notes-5.1.0]]
=== Beats version 5.1.0 (skipped)

Version 5.1.0 doesn't exist because, for a short period of time, the Elastic
Yum and Apt repositories included unreleased binaries labeled 5.1.0. To avoid
confusion and upgrade issues for the people that have installed these without
realizing, we decided to skip the 5.1.0 version and release 5.1.1 instead.

[[release-notes-5.0.2]]
=== Beats version 5.0.2
https://github.com/elastic/beats/compare/v5.0.1...v5.0.2[View commits]

==== Bugfixes

*Metricbeat*

- Fix the `password` option in the MongoDB module. {pull}2995[2995]


[[release-notes-5.0.1]]
=== Beats version 5.0.1
https://github.com/elastic/beats/compare/v5.0.0...v5.0.1[View commits]

==== Bugfixes

*Metricbeat*

- Fix `system.process.start_time` on Windows. {pull}2848[2848]
- Fix `system.process.ppid` on Windows. {issue}2860[2860]
- Fix system process metricset for Windows XP and 2003. `cmdline` will be unavailable. {issue}1704[1704]
- Fix access denied issues in system process metricset by enabling SeDebugPrivilege on Windows. {issue}1897[1897]
- Fix system diskio metricset for Windows XP and 2003. {issue}2885[2885]

*Packetbeat*

- Fix 'index out of bounds' bug in Packetbeat DNS protocol plugin. {issue}2872[2872]

*Filebeat*

- Fix registry cleanup issue when files falling under ignore_older after restart. {issue}2818[2818]


==== Added

*Metricbeat*

- Add username and password config options to the PostgreSQL module. {pull}2889[2890]
- Add username and password config options to the MongoDB module. {pull}2889[2889]
- Add system core metricset for Windows. {pull}2883[2883]

*Packetbeat*

- Define `client_geoip.location` as geo_point in the mappings to be used by the GeoIP processor in the Ingest Node pipeline.
  {pull}2795[2795]

*Filebeat*

- Stop Filebeat on registrar loading error. {pull}2868[2868]


include::libbeat/docs/release-notes/5.0.0.asciidoc[]

[[release-notes-5.0.0-ga]]
=== Beats version 5.0.0-GA
https://github.com/elastic/beats/compare/v5.0.0-rc1...v5.0.0[View commits]

The list below covers the changes between 5.0.0-rc1 and 5.0.0 GA only.

==== Bugfixes

*Affecting all Beats*

- Fix kafka output re-trying batches with too large events. {issue}2735[2735]
- Fix kafka output protocol error if `version: 0.10` is configured. {issue}2651[2651]
- Fix kafka output connection closed by broker on SASL/PLAIN. {issue}2717[2717]

*Metricbeat*

- Fix high CPU usage on macOS when encountering processes with long command lines. {issue}2747[2747]
- Fix high value of `system.memory.actual.free` and `system.memory.actual.used`. {issue}2653[2653]
- Change several `OpenProcess` calls on Windows to request the lowest possible access privilege.  {issue}1897[1897]
- Fix system.memory.actual.free high value on Windows. {issue}2653[2653]

*Filebeat*

- Fix issue when clean_removed and clean_inactive were used together that states were not directly removed from the registry.
- Fix issue where upgrading a 1.x registry file resulted in duplicate state entries. {pull}2792[2792]

==== Added

*Affecting all Beats*

- Add beat.version fields to all events.

[[release-notes-5.0.0-rc1]]
=== Beats version 5.0.0-rc1
https://github.com/elastic/beats/compare/v5.0.0-beta1...v5.0.0-rc1[View commits]

==== Breaking changes

*Affecting all Beats*

- A dynamic mapping rule is added to the default Elasticsearch template to treat strings as keywords by default. {pull}2688[2688]

==== Bugfixes

*Affecting all Beats*

- Make sure Beats sent always float values when they are defined as float by sending 5.00000 instead of 5. {pull}2627[2627]
- Fix ignoring all fields from drop_fields in case the first field is unknown. {pull}2685[2685]
- Fix dynamic configuration int/uint to float type conversion. {pull}2698[2698]
- Fix primitive types conversion if values are read from environment variables. {pull}2698[2698]

*Metricbeat*

- Fix default configuration file on Windows to not enabled the `load` metricset. {pull}2632[2632]

*Packetbeat*

- Fix the `bpf_filter` setting. {issue}2660[2660]

*Filebeat*

- Fix input buffer on encoding problem. {pull}2416[2416]

==== Deprecated

*Affecting all Beats*

- Setting `port` has been deprecated in Redis and Logstash outputs. {pull}2620[2620]


[[release-notes-5.0.0-beta1]]
=== Beats version 5.0.0-beta1
https://github.com/elastic/beats/compare/v5.0.0-alpha5...v5.0.0-beta1[View commits]

==== Breaking changes

*Affecting all Beats*

- Change Elasticsearch output index configuration to be based on format strings. If index has been configured, no date will be appended anymore to the index name. {pull}2119[2119]
- Replace `output.kafka.use_type` by `output.kafka.topic` accepting a format string. {pull}2188[2188]
- If the path specified by the `-c` flag is not absolute and `-path.config` is not specified, it
  is considered relative to the current working directory. {pull}2245[2245]
- rename `tls` configurations section to `ssl`. {pull}2330[2330]
- rename `certificate_key` configuration to `key`. {pull}2330[2330]
- replace `tls.insecure` with `ssl.verification_mode` setting. {pull}2330[2330]
- replace `tls.min/max_version` with `ssl.supported_protocols` setting requiring full protocol name. {pull}2330[2330]

*Metricbeat*

- Change field type system.process.cpu.start_time from keyword to date. {issue}1565[1565]
- redis/info metricset fields were renamed up according to the naming conventions.

*Packetbeat*

- Group HTTP fields under `http.request` and `http.response` {pull}2167[2167]
- Export `http.request.body` and `http.response.body` when configured under `include_body_for` {pull}2167[2167]
- Move `ignore_outgoing` config to `packetbeat.ignore_outgoing` {pull}2393[2393]

*Filebeat*

- Set close_inactive default to 5 minutes (was 1 hour before)
- Set clean_removed and close_removed to true by default

==== Bugfixes

*Affecting all Beats*

- Fix logstash output handles error twice when asynchronous sending fails. {pull}2441[2441]
- Fix Elasticsearch structured error response parsing error. {issue}2229[2229]
- Fixed the run script to allow the overriding of the configuration file. {issue}2171[2171]
- Fix logstash output crash if no hosts are configured. {issue}2325[2325]
- Fix array value support in -E CLI flag. {pull}2521[2521]
- Fix merging array values if -c CLI flag is used multiple times. {pull}2521[2521]
- Fix beats failing to start due to invalid duplicate key error in configuration file. {pull}2521[2521]
- Fix panic on non writable logging directory. {pull}2571[2571]

*Metricbeat*

- Fix module filters to work properly with drop_event filter. {issue}2249[2249]

*Packetbeat*

- Fix mapping for some Packetbeat flow metrics that were not marked as being longs. {issue}2177[2177]
- Fix handling of messages larger than the maximum message size (10MB). {pull}2470[2470]

*Filebeat*

- Fix processor failure in Filebeat when using regex, contain, or equals with the message field. {issue}2178[2178]
- Fix async publisher sending empty events {pull}2455[2455]
- Fix potential issue with multiple harvester per file on large file numbers or slow output {pull}2541[2541]

*Winlogbeat*

- Fix corrupt registry file that occurs on power loss by disabling file write caching. {issue}2313[2313]

==== Added

*Affecting all Beats*

- Add script to generate the Kibana index-pattern from fields.yml. {pull}2122[2122]
- Enhance Redis output key selection based on format string. {pull}2169[2169]
- Configurable Redis `keys` using filters and format strings. {pull}2169[2169]
- Add format string support to `output.kafka.topic`. {pull}2188[2188]
- Add `output.kafka.topics` for more advanced kafka topic selection per event. {pull}2188[2188]
- Add support for Kafka 0.10. {pull}2190[2190]
- Add SASL/PLAIN authentication support to kafka output. {pull}2190[2190]
- Make Kafka metadata update configurable. {pull}2190[2190]
- Add Kafka version setting (optional) enabling kafka broker version support. {pull}2190[2190]
- Add Kafka message timestamp if at least version 0.10 is configured. {pull}2190[2190]
- Add configurable Kafka event key setting. {pull}2284[2284]
- Add settings for configuring the kafka partitioning strategy. {pull}2284[2284]
- Add partitioner settings `reachable_only` to ignore partitions not reachable by network. {pull}2284[2284]
- Enhance contains condition to work on fields that are arrays of strings. {issue}2237[2237]
- Lookup the configuration file relative to the `-path.config` CLI flag. {pull}2245[2245]
- Re-write import_dashboards.sh in Golang. {pull}2155[2155]
- Update to Go 1.7. {pull}2306[2306]
- Log total non-zero internal metrics on shutdown. {pull}2349[2349]
- Add support for encrypted private key files by introducing `ssl.key_passphrase` setting. {pull}2330[2330]
- Add experimental symlink support with `symlinks` config {pull}2478[2478]
- Improve validation of registry file on startup.

*Metricbeat*

- Use the new scaled_float Elasticsearch type for the percentage values. {pull}2156[2156]
- Add experimental cgroup metrics to the system/process MetricSet. {pull}2184[2184]
- Added a PostgreSQL module. {pull}2253[2253]
- Improve mapping by converting half_float to scaled_float and integers to long. {pull}2430[2430]
- Add experimental haproxy module. {pull}2384[2384]
- Add Kibana dashboard for cgroups data {pull}2555[2555]

*Packetbeat*

- Add Cassandra protocol analyzer to Packetbeat. {pull}1959[1959]
- Match connections with IPv6 addresses to processes {pull}2254[2254]
- Add IP address to -devices command output {pull}2327[2327]
- Add configuration option for the maximum message size. Used to be hard-coded to 10 MB. {pull}2470[2470]

*Filebeat*

- Introduce close_timeout harvester options {issue}1926[1926]
- Strip BOM from first message in case of BOM files {issue}2351[2351]
- Add harvester_limit option {pull}2417[2417]

==== Deprecated

*Affecting all Beats*

- Topology map is deprecated. This applies to the settings: refresh_topology_freq, topology_expire, save_topology, host_topology, password_topology, db_topology.


[[release-notes-5.0.0-alpha5]]
=== Beats version 5.0.0-alpha5
https://github.com/elastic/beats/compare/v5.0.0-alpha4...v5.0.0-alpha5[View commits]

==== Breaking changes

*Affecting all Beats*

- Rename the `filters` section to `processors`. {pull}1944[1944]
- Introduce the condition with `when` in the processor configuration. {pull}1949[1949]
- The Elasticsearch template is now loaded by default. {pull}1993[1993]
- The Redis output `index` setting is renamed to `key`. `index` still works but it's deprecated. {pull}2077[2077]
- The undocumented file output `index` setting was removed. Use `filename` instead. {pull}2077[2077]

*Metricbeat*

- Create a separate metricSet for load under the system module and remove load information from CPU stats. {pull}2101[2101]
- Add `system.load.norm.1`, `system.load.norm.5` and `system.load.norm.15`. {pull}2101[2101]
- Add threads fields to mysql module. {pull}2484[2484]

*Packetbeat*

- Set `enabled` ` in `packetbeat.protocols.icmp` configuration to `true` by default. {pull}1988[1988]

==== Bugfixes

*Affecting all Beats*

- Fix sync publisher `PublishEvents` return value if client is closed concurrently. {pull}2046[2046]

*Metricbeat*

- Do not send zero values when no value was present in the source. {issue}1972[1972]

*Filebeat*

- Fix potential data loss between Filebeat restarts, reporting unpublished lines as published. {issue}2041[2041]
- Fix open file handler issue. {issue}2028[2028] {pull}2020[2020]
- Fix filtering of JSON events when using integers in conditions. {issue}2038[2038]

*Winlogbeat*

- Fix potential data loss between Winlogbeat restarts, reporting unpublished lines as published. {issue}2041[2041]

==== Added

*Affecting all Beats*

- Periodically log internal metrics. {pull}1955[1955]
- Add enabled setting to all output modules. {pull}1987[1987]
- Command line flag `-c` can be used multiple times. {pull}1985[1985]
- Add OR/AND/NOT to the condition associated with the processors. {pull}1983[1983]
- Add `-E` CLI flag for overwriting single config options via command line. {pull}1986[1986]
- Choose the mapping template file based on the Elasticsearch version. {pull}1993[1993]
- Check stdout being available when console output is configured. {issue}2035[2035]

*Metricbeat*

- Add pgid field to process information. {pull} 2021[2021]

*Packetbeat*

- Add enabled setting to Packetbeat protocols. {pull}1988[1988]
- Add enabled setting to Packetbeat network flows configuration. {pull}1988[1988]

*Filebeat*

- Introduce `close_removed` and `close_renamed` harvester options. {issue}1600[1600]
- Introduce `close_eof` harvester option. {issue}1600[1600]
- Add `clean_removed` and `clean_inactive` config option. {issue}1600[1600]

==== Deprecated

*Filebeat*

- Deprecate `close_older` option and replace it with `close_inactive`. {issue}2051[2051]
- Deprecate `force_close_files` option and replace it with `close_removed` and `close_renamed`. {issue}1600[1600]

[[release-notes-5.0.0-alpha4]]
=== Beats version 5.0.0-alpha4
https://github.com/elastic/beats/compare/v5.0.0-alpha3...v5.0.0-alpha4[View commits]

==== Breaking changes

*Affecting all Beats*

- The topology_expire option of the Elasticsearch output was removed. {pull}1907[1907]

*Filebeat*

- Stop following symlink. Symlinks are now ignored: {pull}1686[1686]

==== Bugfixes

*Affecting all Beats*

- Reset backoff factor on partial ACK. {issue}1803[1803]
- Fix beats load balancer deadlock if max_retries: -1 or publish_async is enabled in filebeat. {issue}1829[1829]
- Fix logstash output with pipelining mode enabled not reconnecting. {issue}1876[1876]
- Empty configuration sections become merge-able with variables containing full path. {pull}1900[1900]
- Fix error message about required fields missing not printing the missing field name. {pull}1900[1900]

*Metricbeat*

- Fix the CPU values returned for each core. {issue}1863[1863]

*Packetbeat*

- Add missing nil-check to memcached GapInStream handler. {issue}1162[1162]
- Fix NFSv4 Operation returning the first found first-class operation available in compound requests. {pull}1821[1821]
- Fix TCP overlapping segments not being handled correctly. {pull}1898[1898]

*Winlogbeat*

- Fix issue with rendering forwarded event log records. {pull}1891[1891]

==== Added

*Affecting all Beats*

- Improve error message if compiling regular expression from config files fails. {pull}1900[1900]
- Compression support in the Elasticsearch output. {pull}1835[1835]

*Metricbeat*

- Add MongoDB module. {pull}1837[1837]


[[release-notes-5.0.0-alpha3]]
=== Beats version 5.0.0-alpha3
https://github.com/elastic/beats/compare/v5.0.0-alpha2...v5.0.0-alpha3[View commits]

==== Breaking changes

*Affecting all Beats*

- All configuration settings under `shipper:` are moved to be top level configuration settings. I.e.
  `shipper.name:` becomes `name:` in the configuration file. {pull}1570[1570]

*Topbeat*

- Topbeat is replaced by Metricbeat.

*Filebeat*

- The state for files which fall under ignore_older is not stored anymore. This has the consequence, that if a file which fell under ignore_older is updated, the whole file will be crawled.

==== Bugfixes

*Winlogbeat*

- Adding missing argument to the "Stop processing" log message. {pull}1590[1590]

==== Added

*Affecting all Beats*

- Add conditions to generic filtering. {pull}1623[1623]

*Metricbeat*

- First public release, containing the following modules: apache, mysql, nginx, redis, system, and zookeeper.

*Filebeat*

- The registry format was changed to an array instead of dict. The migration to the new format will happen automatically at the first startup. {pull}1703[1703]

==== Deprecated

*Affecting all Beats*

- The support for doing GeoIP lookups is deprecated and will be removed in version 6.0. {pull}1601[1601]


[[release-notes-5.0.0-alpha2]]
=== Beats version 5.0.0-alpha2
https://github.com/elastic/beats/compare/v5.0.0-alpha1...v5.0.0-alpha2[View commits]

==== Breaking changes

*Affecting all Beats*

- On DEB/RPM installations, the binary files are now found under `/usr/share/{{beat_name}}/bin`, not in `/usr/bin`. {pull}1385[1385]
- The logs are written by default to self rotating files, instead of syslog. {pull}1371[1371]
- Remove deprecated `host` option from elasticsearch, logstash and redis outputs. {pull}1474[1474]

*Packetbeat*

- Configuration of redis topology support changed. {pull}1353[1353]
- Move all Packetbeat configuration options under the packetbeat namespace {issue}1417[1417]

*Filebeat*

- Default location for the registry file was changed to be `data/registry` from the binary directory,
  rather than `.filebeat` in the current working directory. This affects installations for zip/tar.gz/source,
  the location for DEB and RPM packages stays the same. {pull}1373[1373]

==== Bugfixes

*Affecting all Beats*

- Drain response buffers when pipelining is used by Redis output. {pull}1353[1353]
- Unterminated environment variable expressions in config files will now cause an error {pull}1389[1389]
- Fix issue with the automatic template loading when Elasticsearch is not available on Beat start. {issue}1321[1321]
- Fix bug affecting -cpuprofile, -memprofile, and -httpprof CLI flags {pull}1415[1415]
- Fix race when multiple outputs access the same event with logstash output manipulating event {issue}1410[1410] {pull}1428[1428]
- Seed random number generator using crypto.rand package. {pull}1503{1503]
- Fix beats hanging in -configtest {issue}1213[1213]
- Fix kafka log message output {pull}1516[1516]

*Filebeat*

- Improvements in registrar dealing with file rotation. {pull}1281[1281]
- Fix issue with JSON decoding where `@timestamp` or `type` keys with the wrong type could cause Filebeat
  to crash. {issue}1378[1378]
- Fix issue with JSON decoding where values having `null` as values could crash Filebeat. {issue}1466[1466]
- Multiline reader normalizing newline to use `\n`. {pull}1552[1552]

*Winlogbeat*

- Fix panic when reading messages larger than 32K characters on Windows XP and 2003. {pull}1498[1498]
- Fix panic that occurs when reading a large events on Windows Vista and newer. {pull}1499[1499]

==== Added

*Affecting all Beats*

- Add support for TLS to Redis output. {pull}1353[1353]
- Add SOCKS5 proxy support to Redis output. {pull}1353[1353]
- Failover and load balancing support in redis output. {pull}1353[1353]
- Multiple-worker per host support for redis output. {pull}1353[1353]
- Added ability to escape `${x}` in config files to avoid environment variable expansion {pull}1389[1389]
- Configuration options and CLI flags for setting the home, data and config paths. {pull}1373[1373]
- Configuration options and CLI flags for setting the default logs path. {pull}1437[1437]
- Update to Go 1.6.2 {pull}1447[1447]
- Add Elasticsearch template files compatible with Elasticsearch 2.x. {pull}1501[1501]
- Add scripts for managing the dashboards of a single Beat {pull}1359[1359]

*Packetbeat*

- Fix compile issues for OpenBSD. {pull}1347[1347]

*Topbeat*

- Updated elastic/gosigar version so Topbeat can compile on OpenBSD. {pull}1403[1403]


[[release-notes-5.0.0-alpha1]]
=== Beats version 5.0.0-alpha1
https://github.com/elastic/beats/compare/v1.2.0...v5.0.0-alpha1[View commits]

==== Breaking changes

*libbeat*

- Run function to start a Beat now returns an error instead of directly exiting. {pull}771[771]
- The method signature of HandleFlags() was changed to allow returning an error {pull}1249[1249]
- Require braces for environment variable expansion in config files {pull}1304[1304]

*Packetbeat*

- Rename output fields in the dns package. Former flag `recursion_allowed` becomes `recursion_available`. {pull}803[803]
  Former SOA field `ttl` becomes `minimum`. {pull}803[803]
- The fully qualified domain names which are part of output fields values of the dns package now terminate with a dot. {pull}803[803]
- Remove the count field from the exported event {pull}1210[1210]

*Topbeat*

- Rename `proc.cpu.user_p` with `proc.cpu.total_p` as it includes CPU time spent in kernel space {pull}631[631]
- Remove `count` field from the exported fields {pull}1207[1207]
- Rename `input` top level config option to `topbeat`

*Filebeat*

- Scalar values in used in the `fields` configuration setting are no longer automatically converted to strings. {pull}1092[1092]
- Count field was removed from event as not used in filebeat {issue}778[778]

*Winlogbeat*

- The `message_inserts` field was replaced with the `event_data` field {issue}1053[1053]
- The `category` field was renamed to `task` to better align with the Windows Event Log API naming {issue}1053[1053]
- Remove the count field from the exported event {pull}1218[1218]


==== Bugfixes

*Affecting all Beats*

- Logstash output will not retry events that are not JSON-encodable {pull}927[927]

*Packetbeat*

- Create a proper BPF filter when ICMP is the only enabled protocol {issue}757[757]
- Check column length in pgsql parser. {issue}565[565]
- Harden pgsql parser. {issue}565[565]

*Topbeat*

- Fix issue with `cpu.system_p` being greater than 1 on Windows {pull}1128[1128]

*Filebeat*

- Stop filebeat if started without any prospectors defined or empty prospectors {pull}644[644] {pull}647[647]
- Improve shutdown of crawler and prospector to wait for clean completion {pull}720[720]
- Omit `fields` from Filebeat events when null {issue}899[899]

*Winlogbeat*

==== Added

*Affecting all Beats*

- Update builds to Golang version 1.6
- Add option to Elasticsearch output to pass http parameters in index operations {issue}805[805]
- Improve Logstash and Elasticsearch backoff behavior. {pull}927[927]
- Add experimental Kafka output. {pull}942[942]
- Add config file option to configure GOMAXPROCS. {pull}969[969]
- Improve shutdown handling in libbeat. {pull}1075[1075]
- Add `fields` and `fields_under_root` options under the `shipper` configuration {pull}1092[1092]
- Add the ability to use a SOCKS5 proxy with the Logstash output {issue}823[823]
- The `-configtest` flag will now print "Config OK" to stdout on success {pull}1249[1249]

*Packetbeat*

- Change the DNS library used throughout the dns package to github.com/miekg/dns. {pull}803[803]
- Add support for NFS v3 and v4. {pull}1231[1231]
- Add support for EDNS and DNSSEC. {pull}1292[1292]

*Topbeat*

- Add `username` to processes {pull}845[845]

*Filebeat*

- Add the ability to set a list of tags for each prospector {pull}1092[1092]
- Add JSON decoding support {pull}1143[1143]


*Winlogbeat*

- Add caching of event metadata handles and the system render context for the wineventlog API {pull}888[888]
- Improve config validation by checking for unknown top-level YAML keys. {pull}1100[1100]
- Add the ability to set tags, fields, and fields_under_root as options for each event log {pull}1092[1092]
- Add additional data to the events published by Winlogbeat. The new fields are `activity_id`,
`event_data`, `keywords`, `opcode`, `process_id`, `provider_guid`, `related_activity_id`,
`task`, `thread_id`, `user_data`, and `version`. {issue}1053[1053]
- Add `event_id`, `level`, and `provider` configuration options for filtering events {pull}1218[1218]
- Add `include_xml` configuration option for including the raw XML with the event {pull}1218[1218]

==== Known issues
* All Beats can hang or panic on shutdown if the next server in the pipeline (e.g. Elasticsearch or Logstash) is
  not reachable. {issue}1319[1319]
* When running the Beats as a service on Windows, you need to manually load the Elasticsearch mapping
  template. {issue}1315[1315]
* The ES template automatic load doesn't work if Elasticsearch is not available when the Beat is starting. {issue}1321[1321]

[[release-notes-1.3.1]]
=== Beats version 1.3.1
https://github.com/elastic/beats/compare/v1.3.0...v1.3.1[View commits]

==== Bugfixes

*Filebeat*

- Fix a concurrent bug on filebeat startup with a large number of prospectors defined. {pull}2509[2509]

*Packetbeat*

- Fix description for the -I CLI flag. {pull}2480[2480]

*Winlogbeat*

- Fix corrupt registry file that occurs on power loss by disabling file write caching. {issue}2313[2313]

[[release-notes-1.3.0]]
=== Beats version 1.3.0
https://github.com/elastic/beats/compare/v1.2.3...v1.3.0[View commits]

==== Deprecated

*Filebeat*

- Undocumented support for following symlinks is deprecated. Filebeat will not follow symlinks in version 5.0. {pull}1767[1767]

==== Bugfixes

*Affecting all Beats*

- Fix beats load balancer deadlock if `max_retries: -1` or `publish_async` is enabled in filebeat. {issue}1829[1829]
- Fix output modes backoff counter reset. {issue}1803[1803] {pull}1814[1814] {pull}1818[1818]
- Set logstash output default bulk_max_size to 2048. {issue}1662[1662]
- Seed random number generator using crypto.rand package. {pull}1503[1503]
- Check stdout being available when console output is configured. {issue}2063[2063]

*Packetbeat*

- Add missing nil-check to memcached GapInStream handler. {issue}1162[1162]
- Fix NFSv4 Operation returning the first found first-class operation available in compound requests. {pull}1821[1821]
- Fix TCP overlapping segments not being handled correctly. {pull}1917[1917]

==== Added

*Affecting all Beats*

- Updated to Go 1.7


[[release-notes-1.2.3]]
=== Beats version 1.2.3
https://github.com/elastic/beats/compare/v1.2.2...v1.2.3[View commits]

==== Bugfixes

*Topbeat*

- Fix high CPU usage when using filtering under Windows. {pull}1598[1598]

*Filebeat*

- Fix rotation issue with ignore_older. {issue}1528[1528]

*Winlogbeat*

- Fix panic when reading messages larger than 32K characters on Windows XP and 2003. {pull}1498[1498]

==== Added

*Filebeat*

- Prevent file opening for files which reached ignore_older. {pull}1649[1649]


[[release-notes-1.2.2]]
=== Beats version 1.2.2
https://github.com/elastic/beats/compare/v1.2.0...v1.2.2[View commits]

==== Bugfixes

*Affecting all Beats*

- Fix race when multiple outputs access the same event with Logstash output manipulating event. {issue}1410[1410]
- Fix go-daemon (supervisor used in init scripts) hanging when executed over SSH. {issue}1394[1394]

*Filebeat*

- Improvements in registrar dealing with file rotation. {issue}1281[1281]


[[release-notes-1.2.1]]
=== Beats version 1.2.1
https://github.com/elastic/beats/compare/v1.2.0...v1.2.1[View commits]

==== Breaking changes

*Affecting all Beats*

- Require braces for environment variable expansion in config files {pull}1304[1304]
- Removed deprecation warning for the Redis output. {pull}1282[1282]

*Topbeat*

- Fixed name of the setting `stats.proc` to `stats.process` in the default configuration file. {pull}1343[1343]
- Fix issue with cpu.system_p being greater than 1 on Windows {pull}1128[1128]

==== Added

*Topbeat*

- Add username to processes {pull}845[845]


[[release-notes-1.2.0]]
=== Beats version 1.2.0
https://github.com/elastic/beats/compare/v1.1.2...v1.2.0[View commits]

==== Breaking changes

*Filebeat*

- Default config for ignore_older is now infinite instead of 24h, means ignore_older is disabled by default. Use close_older to only close file handlers.

==== Bugfixes

*Packetbeat*

- Split real_ip_header value when it contains multiple IPs {pull}1241[1241]

*Winlogbeat*

- Fix invalid `event_id` on Windows XP and Windows 2003 {pull}1227[1227]

==== Added

*Affecting all Beats*

- Add ability to override configuration settings using environment variables {issue}114[114]
- Libbeat now always exits through a single exit method for proper cleanup and control {pull}736[736]
- Add ability to create Elasticsearch mapping on startup {pull}639[639]

*Topbeat*

- Add the command line used to start processes {issue}533[533]

*Filebeat*

- Add close_older configuration option to complete ignore_older https://github.com/elastic/filebeat/issues/181[181]

[[release-notes-1.1.2]]
=== Beats version 1.1.2
https://github.com/elastic/beats/compare/v1.1.1...v1.1.2[View commits]

==== Bugfixes

*Filebeat*

- Fix registrar bug for rotated files {pull}1010[1010]


[[release-notes-1.1.1]]
=== Beats version 1.1.1
https://github.com/elastic/beats/compare/v1.1.0...v1.1.1[View commits]

==== Bugfixes

*Affecting all Beats*

- Fix logstash output loop hanging in infinite loop on too many output errors. {pull}944[944]
- Fix critical bug in filebeat and winlogbeat potentially dropping events. {pull}953[953]

[[release-notes-1.1.0]]
=== Beats version 1.1.0
https://github.com/elastic/beats/compare/v1.0.1...v1.1.0[View commits]

==== Bugfixes

*Affecting all Beats*

- Fix logging issue with file based output where newlines could be misplaced
  during concurrent logging {pull}650[650]
- Reduce memory usage by separate queue sizes for single events and bulk events. {pull}649[649] {issue}516[516]
- Set default default bulk_max_size value to 2048 {pull}628[628]

*Packetbeat*

- Fix setting direction to out and use its value to decide when dropping events if ignore_outgoing is enabled {pull}557[557]
- Fix logging issue with file-based output where newlines could be misplaced
  during concurrent logging {pull}650[650]
- Reduce memory usage by having separate queue sizes for single events and bulk events. {pull}649[649] {issue}516[516]
- Set default bulk_max_size value to 2048 {pull}628[628]
- Fix logstash window size of 1 not increasing. {pull}598[598]

*Packetbeat*

- Fix the condition that determines whether the direction of the transaction is set to "outgoing". Packetbeat uses the
  direction field to determine which transactions to drop when dropping outgoing transactions. {pull}557[557]
- Allow PF_RING sniffer type to be configured using pf_ring or pfring {pull}671[671]

*Filebeat*

- Set spool_size default value to 2048 {pull}628[628]

==== Added

*Affecting all Beats*

- Add include_fields and drop_fields as part of generic filtering {pull}1120[1120]
- Make logstash output compression level configurable. {pull}630[630]
- Some publisher options refactoring in libbeat {pull}684[684]
- Move event preprocessor applying GeoIP to packetbeat {pull}772[772]

*Packetbeat*

- Add support for capturing DNS over TCP network traffic. {pull}486[486] {pull}554[554]

*Topbeat*

- Group all CPU usage per core statistics and export them optionally if cpu_per_core is configured {pull}496[496]

*Filebeat*

- Add multiline support for combining multiple related lines into one event. {issue}461[461]
- Add `exclude_lines` and `include_lines` options for regexp based line filtering. {pull}430[430]
- Add `exclude_files` configuration option. {pull}563[563]
- Add experimental option to enable filebeat publisher pipeline to operate asynchronously {pull}782[782]

*Winlogbeat*

- First public release of Winlogbeat

[[release-notes-1.0.1]]
=== Beats version 1.0.1
https://github.com/elastic/beats/compare/v1.0.0...v1.0.1[Check 1.0.1 diff]

==== Bugfixes

*Filebeat*

- Fix force_close_files in case renamed file appeared very fast. https://github.com/elastic/filebeat/pull/302[302]

*Packetbeat*

- Improve MongoDB message correlation. {issue}377[377]
- Improve redis parser performance. {issue}442[422]
- Fix panic on nil in redis protocol parser. {issue}384[384]
- Fix errors redis parser when messages are split in multiple TCP segments. {issue}402[402]
- Fix errors in redis parser when length prefixed strings contain sequences of CRLF. {issue}#402[402]
- Fix errors in redis parser when dealing with nested arrays. {issue}402[402]

[[release-notes-1.0.0]]
=== Beats version 1.0.0
https://github.com/elastic/beats/compare/1.0.0-rc2...1.0.0[Check 1.0.0 diff]

==== Breaking changes

*Topbeat*

- Change proc type to process #138


==== Bugfixes

*Affecting all Beats*

- Fix random panic on shutdown by calling shutdown handler only once. elastic/filebeat#204
- Fix credentials are not send when pinging an elasticsearch host. elastic/filebeat#287

*Filebeat*

- Fix problem that harvesters stopped reading after some time and filebeat stopped processing events #257
- Fix line truncating by internal buffers being reused by accident #258
- Set default ignore_older to 24 hours #282




[[release-notes-1.0.0-rc2]]
=== Beats version 1.0.0-rc2
https://github.com/elastic/beats/compare/1.0.0-rc1...1.0.0-rc2[Check 1.0.0-rc2
diff]

==== Breaking changes

*Affecting all Beats*

- The `shipper` output field is renamed to `beat.name`. #285
- Use of `enabled` as a configuration option for outputs (elasticsearch,
  logstash, etc.) has been removed. #264
- Use of `disabled` as a configuration option for tls has been removed. #264
- The `-test` command line flag was renamed to `-configtest`. #264
- Disable geoip by default. To enable it uncomment in config file. #305


*Filebeat*

- Removed utf-16be-bom encoding support. Support will be added with fix for #205
- Rename force_close_windows_files to force_close_files and make it available for all platforms.


==== Bugfixes

*Affecting all Beats*

- Disable logging to stderr after configuration phase. #276
- Set the default file logging path when not set in config. #275
- Fix bug silently dropping records based on current window size. elastic/filebeat#226
- Fix direction field in published events. #300
- Fix elasticsearch structured errors breaking error handling. #309

*Packetbeat*

- Packetbeat will now exit if a configuration error is detected. #357
- Fixed an issue handling DNS requests containing no questions. #369

*Topbeat*

- Fix leak of Windows handles. #98
- Fix memory leak of process information. #104

*Filebeat*

- Filebeat will now exit if a configuration error is detected. #198
- Fix to enable prospector to harvest existing files that are modified. #199
- Improve line reading and encoding to better keep track of file offsets based
  on encoding. #224
- Set input_type by default to "log"


==== Added

*Affecting all Beats*

- Added `beat.hostname` to contain the hostname where the Beat is running on as
  returned by the operating system. #285
- Added timestamp for file logging. #291

*Filebeat*

- Handling end of line under windows was improved #233



[[release-notes-1.0.0-rc1]]
=== Beats version 1.0.0-rc1
https://github.com/elastic/beats/compare/1.0.0-beta4...1.0.0-rc1[Check
1.0.0-rc1 diff]

==== Breaking changes

*Affecting all Beats*

- Rename timestamp field with @timestamp. #237

*Packetbeat*

- Rename timestamp field with @timestamp. #343

*Topbeat*

- Rename timestamp field with @timestamp for a better integration with
Logstash. #80

*Filebeat*

- Rename the timestamp field with @timestamp #168
- Rename tail_on_rotate prospector config to tail_files
- Removal of line field in event. Line number was not correct and does not add value. #217


==== Bugfixes

*Affecting all Beats*

- Use stderr for console log output. #219
- Handle empty event array in publisher. #207
- Respect '*' debug selector in IsDebug. #226 (elastic/packetbeat#339)
- Limit number of workers for Elasticsearch output. elastic/packetbeat#226
- On Windows, remove service related error message when running in the console. #242
- Fix waitRetry no configured in single output mode configuration. elastic/filebeat#144
- Use http as the default scheme in the elasticsearch hosts #253
- Respect max bulk size if bulk publisher (collector) is disabled or sync flag is set.
- Always evaluate status code from Elasticsearch responses when indexing events. #192
- Use bulk_max_size configuration option instead of bulk_size. #256
- Fix max_retries=0 (no retries) configuration option. #266
- Filename used for file based logging now defaults to beat name. #267

*Packetbeat*

- Close file descriptors used to monitor processes. #337
- Remove old RPM spec file. It moved to elastic/beats-packer. #334

*Topbeat*

- Don't wait for one period until shutdown #75

*Filebeat*

- Omit 'fields' from event JSON when null. #126
- Make offset and line value of type long in elasticsearch template to prevent overflow. #140
- Fix locking files for writing behaviour. #156
- Introduce 'document_type' config option per prospector to define document type
  for event stored in elasticsearch. #133
- Add 'input_type' field to published events reporting the prospector type being used. #133
- Fix high CPU usage when not connected to Elasticsearch or Logstash. #144
- Fix issue that files were not crawled anymore when encoding was set to something other then plain. #182


==== Added

*Affecting all Beats*

- Add Console output plugin. #218
- Add timestamp to log messages #245
- Send @metadata.beat to Logstash instead of @metadata.index to prevent
  possible name clashes and give user full control over index name used for
  Elasticsearch
- Add logging messages for bulk publishing in case of error #229
- Add option to configure number of parallel workers publishing to Elasticsearch
  or Logstash.
- Set default bulk size for Elasticsearch output to 50.
- Set default http timeout for Elasticsearch to 90s.
- Improve publish retry if sync flag is set by retrying only up to max bulk size
  events instead of all events to be published.

*Filebeat*

- Introduction of backoff, backoff_factor, max_backoff, partial_line_waiting, force_close_windows_files
  config variables to make crawling more configurable.
- All Godeps dependencies were updated to master on 2015-10-21 [#122]
- Set default value for ignore_older config to 10 minutes. #164
- Added the fields_under_root setting to optionally store the custom fields top
level in the output dictionary. #188
- Add more encodings by using x/text/encodings/htmlindex package to select
  encoding by name.




[[release-notes-1.0.0-beta4]]
=== Beats version 1.0.0-beta4
https://github.com/elastic/beats/compare/1.0.0-beta3...1.0.0-beta4[Check
1.0.0-beta4 diff]


==== Breaking changes

*Affecting all Beats*

- Update tls config options naming from dash to underline #162
- Feature/output modes: Introduction of PublishEvent(s) to be used by beats #118 #115

*Packetbeat*

- Renamed http module config file option 'strip_authorization' to 'redact_authorization'
- Save_topology is set to false by default
- Rename elasticsearch index to [packetbeat-]YYYY.MM.DD

*Topbeat*

- Percentage fields (e.g user_p) are exported as a float between 0 and 1 #34


==== Bugfixes

*Affecting all Beats*

- Determine Elasticsearch index for an event based on UTC time #81
- Fixing ES output's defaultDeadTimeout so that it is 60 seconds #103
- ES outputer: fix timestamp conversion #91
- Fix TLS insecure config option #239
- ES outputer: check bulk API per item status code for retransmit on failure.

*Packetbeat*

- Support for lower-case header names when redacting http authorization headers
- Redact proxy-authorization if redact-authorization is set
- Fix some multithreading issues #203
- Fix negative response time #216
- Fix memcache TCP connection being nil after dropping stream data. #299
- Add missing DNS protocol configuration to documentation #269

*Topbeat*

- Don't divide the reported memory by an extra 1024 #60


==== Added

*Affecting all Beats*

- Add logstash output plugin #151
- Integration tests for Beat -> Logstash -> Elasticsearch added #195 #188 #168 #137 #128 #112
- Large updates and improvements to the documentation
- Add direction field to publisher output to indicate inbound/outbound transactions #150
- Add tls configuration support to elasticsearch and logstash outputers #139
- All external dependencies were updated to the latest version. Update to Golang 1.5.1 #162
- Guarantee ES index is based in UTC time zone #164
- Cache: optional per element timeout #144
- Make it possible to set hosts in different ways. #135
- Expose more TLS config options #124
- Use the Beat name in the default configuration file path #99

*Packetbeat*

- add [.editorconfig file](http://editorconfig.org/)
- add (experimental/unsupported?) saltstack files
- Sample config file cleanup
- Moved common documentation to [libbeat repository](https://github.com/elastic/libbeat)
- Update build to go 1.5.1
- Adding device descriptions to the -device output.
- Generate coverage for system tests
- Move go-daemon dependency to beats-packer
- Rename integration tests to system tests
- Made the `-devices` option more user friendly in case `sudo` is not used.
  Issue #296.
- Publish expired DNS transactions #301
- Update protocol guide to libbeat changes
- Add protocol registration to new protocol guide
- Make transaction timeouts configurable #300
- Add direction field to the exported fields #317

*Topbeat*

- Document fields in a standardized format (etc/fields.yml) #34
- Updated to use new libbeat Publisher #37 #41
- Update to go 1.5.1 #43
- Updated configuration files with comments for all options #65
- Documentation improvements


==== Deprecated

*Affecting all Beats*

- Redis output was deprecated #169 #145
- Host and port configuration options are deprecated. They are replaced by the hosts
 configuration option. #141<|MERGE_RESOLUTION|>--- conflicted
+++ resolved
@@ -1332,12 +1332,9 @@
 - Precalculate composed id fields for kafka dashboards. {pull}8504[8504]
 - Add support for `full` status page output for php-fpm module as a separate metricset called `process`. {pull}8394[8394]
 - Add Kafka dashboard. {pull}8457[8457]
-<<<<<<< HEAD
-- Release Kafka module as GA. {pull}8854[8854]
-=======
 - Added `path_name` and `start_name` to service metricset on windows module {issue}8364[8364]
 - Add untyped metric support to the prometheus module. {pull}8681[8681]
->>>>>>> 6c8b75e5
+- Release Kafka module as GA. {pull}8854[8854]
 
 
 *Packetbeat*
