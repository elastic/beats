
// Use these for links to issue and pulls. Note issues and pulls redirect one to
// each other on Github, so don't worry too much on using the right prefix.
:issue: https://github.com/elastic/beats/issues/
:pull: https://github.com/elastic/beats/pull/

////////////////////////////////////////////////////////////
// Template, add newest changes here

=== Beats version HEAD
https://github.com/elastic/beats/compare/v5.1.1...master[Check the HEAD diff]

==== Breaking changes

*Affecting all Beats*

- Change beat generator. Use `$GOPATH/src/github.com/elastic/beats/script/generate.py` to generate a beat. {pull}3452[3452]
- Configuration files must be owned by the user running the beat or by root, and
  they must not be writable by others. {pull}3544[3544] {pull}3689[3689]
- Usage of field `_type` is now ignored and hardcoded to `doc`. {pull}3757[3757]
- Change vendor manager from glide to govendor. {pull}3851[3851]
- Rename `error` field to `error.message`. {pull}3987[3987]
- Change `dashboards.*` config options to `setup.dashboards.*`. {pull}3921[3921]

*Filebeat*
- Always use absolute path for event and registry. This can lead to issues when relative paths were used before. {pull}3328[3328]
- Remove code to convert states from 1.x. {pull}3767[3767]
- Remove deprecated config options force_close_files and close_older. {pull}3768[3768]
- Change clean_removed behaviour to also remove states for files which cannot be found anymore under the same name. {pull}3827[3827]
- Add Icinga module. {pull}3904[3904]

*Heartbeat*

*Metricbeat*
- Linux cgroup metrics are now enabled by default for the system process
  metricset. The configuration option for the feature was renamed from
  `cgroups` to `process.cgroups.enabled`. {pull}3519[3519]
- Change fieldnames couchbase.node.couch.*.actual_disk_size.* to couchbase.node.couch.*.disk_size.* {pull}3545[3545]
- Fixing prometheus collector to aggregate metrics based on metric family. {pull}4075[4075]

*Packetbeat*
- Remove deprecated geoip. {pull}3766[3766]
- Add experimental Kibana module. {pull}3895[3895]

*Winlogbeat*
- Remove metrics endpoint. Replaced by http endpoint in libbeat (see #3717). {pull}3901[3901]


==== Bugfixes

*Affecting all Beats*

- Add `_id`, `_type`, `_index` and `_score` fields in the generated index pattern. {pull}3282[3282]
- Fix potential elasticsearch output URL parsing error if protocol scheme is missing. {pull}3671[3671]
- Improve error message when downloading the dashboards fails. {pull}3805[3805]
- Fix panic when testing regex-AST to match against date patterns. {issue}3889[3889]
- Fix panic due to race condition in kafka output. {pull}4098[4098]

*Filebeat*
- Always use absolute path for event and registry. {pull}3328[3328]
- Raise an exception in case there is a syntax error in one of the configuration files available under
  filebeat.config_dir. {pull}3573[3573]
- Fix empty registry file on machine crash. {issue}3537[3537]
- Allow `-` in Apache access log byte count. {pull}3863[3863]
- Downgrade Elasticsearch per batch item failure log to debug level. {issue}3953[3953]
- Allow log lines without a program name in the Syslog fileset. {pull}3944[3944]
- Fix panic in JSON decoding code if the input line is "null". {pull}4042[4042]
- Properly shut down crawler in case one prospector is misconfigured. {pull}4037[4037]

*Heartbeat*
- Add default ports in HTTP monitor. {pull}3924[3924]
- Use IP type of elasticsearch for ip field. {pull}3926[3926]

*Metricbeat*

- Fix go routine leak in docker module. {pull}3492[3492]
- Fix bug docker module hanging when docker container killed. {issue}3610[3610]
- Set timeout to period instead of 1s by default as documented.
- Add error handling to system process metricset for when Linux cgroups are missing from the kernel. {pull}3692[3692]
- Add labels to the Docker healthcheck metricset output. {pull}3707[3707]
- Make system process metricset honor the cpu_ticks config option. {issue}3590[3590]
- Support common.Time in mapstriface.toTime() {pull}3812[3812]
- Fixing panic on prometheus collector when label has , {pull}3947[3947]
- Fix MongoDB dbstats fields mapping. {pull}4025[4025]
- Fixing prometheus collector to aggregate metrics based on metric family. {pull}4075[4075]

*Packetbeat*

*Winlogbeat*

- Fix handling of empty strings in event_data. {pull}3705[3705]
- Fix null terminators include in raw XML string when include_xml is enabled. {pull}3943[3943]

==== Added

*Affecting all Beats*

- Files created by Beats (logs, registry, file output) will have 0600 permissions. {pull}3387[3387].
- RPM/deb packages will now install the config file with 0600 permissions. {pull}3382[3382]
- Add the option to pass custom HTTP headers to the Elasticsearch output. {pull}3400[3400]
- Unify `regexp` and `contains` conditionals, for both to support array of strings and convert numbers to strings if required. {pull}3469[3469]
- Add the option to load the sample dashboards during the Beat startup phase. {pull}3506[3506]
- Disabled date detection in Elasticsearch index templates. Date fields must be explicitly defined in index templates. {pull}3528[3528]
- Using environment variables in the configuration file is now GA, instead of experimental. {pull}3525[3525]
- Initialize a beats UUID from file on startup. {pull}3615[3615]
- Add new `add_locale` processor to export the local timezone with an event. {pull}3902[3902]
- Add http endpoint. {pull}3717[3717]
- Updated to Go 1.8.1. {pull}4033[4033]
- Add kubernetes processor {pull}3888[3888]
- Add support for include_labels and include_annotations in kubernetes processor {pull}4043[4043]
- Support new `index_patterns` field when loading templates for Elasticsearch >= 6.0 {pull}4056[4056]

*Filebeat*

- Add the `pipeline` config option at the prospector level, for configuring the Ingest Node pipeline ID. {pull}3433[3433]
- Update regular expressions used for matching file names or lines (multiline, include/exclude functionality) to new matchers improving performance of simple string matches. {pull}3469[3469]
- The `symlinks` and `harverster_limit` settings are now GA, instead of experimental. {pull}3525[3525]
- close_timeout is also applied when the output is blocking. {pull}3511[3511]
- Improve handling of different path variants on Windows. {pull}3781[3781]
- Restructure input.Event to be inline with outputs.Data {pull}3823[3823]
- Add base for supporting prospector level processors {pull}3853[3853]
- Add auditd module for reading audit logs on Linux. {pull}3750[3750] {pull}3941[3941]
<<<<<<< HEAD
- Add a `recursive_glob.enabled` setting to expand "**" in patterns. {{pull}}3980[3980]
=======
- Add filebeat.config.path as replacement for config_dir. {pull}4051[4051]
>>>>>>> 5afda3d9

*Heartbeat*

*Metricbeat*

- Add experimental dbstats metricset to MongoDB module. {pull}3228[3228]
- Use persistent, direct connections to the configured nodes for MongoDB module. {pull}3228[3228]
- Add dynamic configuration reloading for modules. {pull}3281[3281]
- Add docker health metricset {pull}3357[3357]
- Add docker image metricset {pull}3467[3467]
- System module uses new matchers for white-listing processes. {pull}3469[3469]
- Add Beta CEPH module with health metricset. {pull}3311[3311]
- Add Beta php_fpm module with pool metricset. {pull}3415[3415]
- The Docker, Kafka, and Prometheus modules are now Beta, instead of experimental. {pull}3525[3525]
- The HAProxy module is now GA, instead of experimental. {pull}3525[3525]
- Add the ability to collect the environment variables from system processes. {pull}3337[3337]
- Add experimental metricset `perfmon` to Windows module. {pull}3758[3758]
- Add memcached module with stats metricset. {pull}3693[3693]
- Add the `process.cmdline.cache.enabled` config option to the System Process Metricset. {pull}3891[3891]
- Adding support for custom http headers and TLS for metricbeat modules {pull}3945[3945]
- Add new MetricSet interfaces for developers (`Closer`, `ReportingFetcher`, and `PushMetricSet`). {pull}3908[3908]
- Add kubelet module {pull}3916[3916]
- Add dropwizard module {pull}4022[4022]

*Packetbeat*
- Add `fields` and `fields_under_root` to packetbeat protocols configurations. {pull}3518[3518]
- Add list style packetbeat protocols configurations. This change supports specifying multiple configurations of the same protocol analyzer. {pull}3518[3518]
- Add DNS dashboard for an overview the DNS traffic. {pull}3883[3883]
- Add DNS Tunneling dashboard to highlight domains with large numbers of subdomains or high data volume. {pull}3884[3884]

*Winlogbeat*

==== Deprecated

*Affecting all Beats*

- Usage of field _type is deprecated. It should not be used in queries or dashboards. {pull}3409[3409]

*Filebeat*

- The experimental `publish_async` option is now deprecated and is planned to be removed in 6.0. {pull}3525[3525]

*Heartbeat*

*Metricbeat*

*Packetbeat*
- Deprecate dictionary style protocols configuration. {pull}3518[3518]

*Winlogbeat*

==== Knwon Issue

*Filebeat*
- Prospector reloading only works properly with new files. {pull}3546[3546]

////////////////////////////////////////////////////////////

[[release-notes-5.2.0]]
=== Beats version 5.2.0
https://github.com/elastic/beats/compare/v5.1.2...v5.2.0[View commits]

==== Bugfixes

*Affecting all Beats*

- Fix overwriting explicit empty config sections. {issue}2918[2918]

*Filebeat*

- Fix alignment issue were Filebeat compiled with Go 1.7.4 was crashing on 32 bits system. {issue}3273[3273]

*Metricbeat*

- Fix service times-out at startup. {pull}3056[3056]
- Kafka module case sensitive host name matching. {pull}3193[3193]
- Fix interface conversion panic in couchbase module {pull}3272[3272]

*Packetbeat*

- Fix issue where some Cassandra visualizations were showing data from all protocols. {issue}3314[3314]

==== Added

*Affecting all Beats*

- Add support for passing list and dictionary settings via -E flag.
- Support for parsing list and dictionary setting from environment variables.
- Added new flags to import_dashboards (-cacert, -cert, -key, -insecure). {pull}3139[3139] {pull}3163[3163]
- The limit for the number of fields is increased via the mapping template. {pull}3275[3275]
- Updated to Go 1.7.4. {pull}3277[3277]
- Added a NOTICE file containing the notices and licenses of the dependencies. {pull}3334[3334].

*Heartbeat*

- First release, containing monitors for ICMP, TCP, and HTTP.

*Filebeat*

- Add enabled config option to prospectors. {pull}3157[3157]
- Add target option for decoded_json_field. {pull}3169[3169]

*Metricbeat*

- Kafka module broker matching enhancements. {pull}3129[3129]
- Add a couchbase module with metricsets for node, cluster and bucket. {pull}3081[3081]
- Export number of cores for CPU module. {pull}3192[3192]
- Experimental Prometheus module. {pull}3202[3202]
- Add system socket module that reports all TCP sockets. {pull}3246[3246]
- Kafka consumer groups metricset. {pull}3240[3240]
- Add jolokia module with dynamic jmx metricset. {pull}3570[3570]

*Winlogbeat*

- Reduced amount of memory allocated while reading event log records. {pull}3113[3113] {pull}3118[3118]

[[release-notes-5.1.2]]
=== Beats version 5.1.2
https://github.com/elastic/beats/compare/v5.1.1...v5.1.2[View commits]

==== Bugfixes

*Filebeat*

- Fix registry migration issue from old states where files were only harvested after second restart. {pull}3322[3322]

*Packetbeat*

- Fix error on importing dashboards due to colons in the Cassandra dashboard. {issue}3140[3140]
- Fix error on importing dashboards due to the wrong type for the geo_point fields. {pull}3147[3147]

*Winlogbeat*

- Fix for "The array bounds are invalid" error when reading large events. {issue}3076[3076]

[[release-notes-5.1.1]]
=== Beats version 5.1.1
https://github.com/elastic/beats/compare/v5.0.2...v5.1.1[View commits]

==== Breaking changes

*Metricbeat*

- Change data structure of experimental haproxy module. {pull}3003[3003]

*Filebeat*

- If a file is falling under `ignore_older` during startup, offset is now set to end of file instead of 0.
  With the previous logic the whole file was sent in case a line was added and it was inconsistent with
  files which were harvested previously. {pull}2907[2907]
- `tail_files` is now only applied on the first scan and not for all new files. {pull}2932[2932]

==== Bugfixes

*Affecting all Beats*

- Fix empty benign errors logged by processor actions. {pull}3046[3046]

*Metricbeat*

- Calculate the fsstat values per mounting point, and not filesystem. {pull}2777[2777]

==== Added

*Affecting all Beats*

- Add add_cloud_metadata processor for collecting cloud provider metadata. {pull}2728[2728]
- Added decode_json_fields processor for decoding fields containing JSON strings. {pull}2605[2605]
- Add Tencent Cloud provider for add_cloud_metadata processor. {pull}4023[4023]

*Metricbeat*

- Add experimental Docker module. Provided by Ingensi and @douaejeouit based on dockbeat.
- Add a sample Redis Kibana dashboard. {pull}2916[2916]
- Add support for MongoDB 3.4 and WiredTiger metrics. {pull}2999[2999]
- Add experimental kafka module with partition metricset. {pull}2969[2969]
- Add raw config option for mysql/status metricset. {pull}3001[3001]
- Add command fields for mysql/status metricset. {pull}3251[3251]

*Filebeat*

- Add command line option `-once` to run Filebeat only once and then close. {pull}2456[2456]
- Only load matching states into prospector to improve state handling {pull}2840[2840]
- Reset all states ttl on startup to make sure it is overwritten by new config {pull}2840[2840]
- Persist all states for files which fall under `ignore_older` to have consistent behaviour {pull}2859[2859]
- Improve shutdown behaviour with large number of files. {pull}3035[3035]

*Winlogbeat*

- Add `event_logs.batch_read_size` configuration option. {pull}2641[2641]

[[release-notes-5.1.0]]
=== Beats version 5.1.0 (skipped)

Version 5.1.0 doesn't exist because, for a short period of time, the Elastic
Yum and Apt repositories included unreleased binaries labeled 5.1.0. To avoid
confusion and upgrade issues for the people that have installed these without
realizing, we decided to skip the 5.1.0 version and release 5.1.1 instead.

[[release-notes-5.0.2]]
=== Beats version 5.0.2
https://github.com/elastic/beats/compare/v5.0.1...v5.0.2[View commits]

==== Bugfixes

*Metricbeat*

- Fix the `password` option in the MongoDB module. {pull}2995[2995]


[[release-notes-5.0.1]]
=== Beats version 5.0.1
https://github.com/elastic/beats/compare/v5.0.0...v5.0.1[View commits]

==== Bugfixes

*Metricbeat*

- Fix `system.process.start_time` on Windows. {pull}2848[2848]
- Fix `system.process.ppid` on Windows. {issue}2860[2860]
- Fix system process metricset for Windows XP and 2003. `cmdline` will be unavailable. {issue}1704[1704]
- Fix access denied issues in system process metricset by enabling SeDebugPrivilege on Windows. {issue}1897[1897]
- Fix system diskio metricset for Windows XP and 2003. {issue}2885[2885]

*Packetbeat*

- Fix 'index out of bounds' bug in Packetbeat DNS protocol plugin. {issue}2872[2872]

*Filebeat*

- Fix registry cleanup issue when files falling under ignore_older after restart. {issue}2818[2818]


==== Added

*Metricbeat*

- Add username and password config options to the PostgreSQL module. {pull}2889[2890]
- Add username and password config options to the MongoDB module. {pull}2889[2889]
- Add system core metricset for Windows. {pull}2883[2883]

*Packetbeat*

- Define `client_geoip.location` as geo_point in the mappings to be used by the GeoIP processor in the Ingest Node pipeline.
  {pull}2795[2795]

*Filebeat*

- Stop Filebeat on registrar loading error. {pull}2868[2868]


include::libbeat/docs/release-notes/5.0.0.asciidoc[]

[[release-notes-5.0.0-ga]]
=== Beats version 5.0.0-GA
https://github.com/elastic/beats/compare/v5.0.0-rc1...v5.0.0[View commits]

The list below covers the changes between 5.0.0-rc1 and 5.0.0 GA only.

==== Bugfixes

*Affecting all Beats*

- Fix kafka output re-trying batches with too large events. {issue}2735[2735]
- Fix kafka output protocol error if `version: 0.10` is configured. {issue}2651[2651]
- Fix kafka output connection closed by broker on SASL/PLAIN. {issue}2717[2717]

*Metricbeat*

- Fix high CPU usage on macOS when encountering processes with long command lines. {issue}2747[2747]
- Fix high value of `system.memory.actual.free` and `system.memory.actual.used`. {issue}2653[2653]
- Change several `OpenProcess` calls on Windows to request the lowest possible access provilege.  {issue}1897[1897]
- Fix system.memory.actual.free high value on Windows. {issue}2653[2653]

*Filebeat*

- Fix issue when clean_removed and clean_inactive were used together that states were not directly removed from the registry.
- Fix issue where upgrading a 1.x registry file resulted in duplicate state entries. {pull}2792[2792]

==== Added

*Affecting all Beats*

- Add beat.version fields to all events.

[[release-notes-5.0.0-rc1]]
=== Beats version 5.0.0-rc1
https://github.com/elastic/beats/compare/v5.0.0-beta1...v5.0.0-rc1[View commits]

==== Breaking changes

*Affecting all Beats*

- A dynamic mapping rule is added to the default Elasticsearch template to treat strings as keywords by default. {pull}2688[2688]

==== Bugfixes

*Affecting all Beats*

- Make sure Beats sent always float values when they are defined as float by sending 5.00000 instead of 5. {pull}2627[2627]
- Fix ignoring all fields from drop_fields in case the first field is unknown. {pull}2685[2685]
- Fix dynamic configuration int/uint to float type conversion. {pull}2698[2698]
- Fix primitive types conversion if values are read from environment variables. {pull}2698[2698]

*Metricbeat*

- Fix default configuration file on Windows to not enabled the `load` metricset. {pull}2632[2632]

*Packetbeat*

- Fix the `bpf_filter` setting. {issue}2660[2660]

*Filebeat*

- Fix input buffer on encoding problem. {pull}2416[2416]

==== Deprecated

*Affecting all Beats*

- Setting `port` has been deprecated in Redis and Logstash outputs. {pull}2620[2620]


[[release-notes-5.0.0-beta1]]
=== Beats version 5.0.0-beta1
https://github.com/elastic/beats/compare/v5.0.0-alpha5...v5.0.0-beta1[View commits]

==== Breaking changes

*Affecting all Beats*

- Change Elasticsearch output index configuration to be based on format strings. If index has been configured, no date will be appended anymore to the index name. {pull}2119[2119]
- Replace `output.kafka.use_type` by `output.kafka.topic` accepting a format string. {pull}2188[2188]
- If the path specified by the `-c` flag is not absolute and `-path.config` is not specified, it
  is considered relative to the current working directory. {pull}2245[2245]
- rename `tls` configurations section to `ssl`. {pull}2330[2330]
- rename `certificate_key` configuration to `key`. {pull}2330[2330]
- replace `tls.insecure` with `ssl.verification_mode` setting. {pull}2330[2330]
- replace `tls.min/max_version` with `ssl.supported_protocols` setting requiring full protocol name. {pull}2330[2330]

*Metricbeat*

- Change field type system.process.cpu.start_time from keyword to date. {issue}1565[1565]
- redis/info metricset fields were renamed up according to the naming conventions.

*Packetbeat*

- Group HTTP fields under `http.request` and `http.response` {pull}2167[2167]
- Export `http.request.body` and `http.response.body` when configured under `include_body_for` {pull}2167[2167]
- Move `ignore_outgoing` config to `packetbeat.ignore_outgoing` {pull}2393[2393]

*Filebeat*

- Set close_inactive default to 5 minutes (was 1 hour before)
- Set clean_removed and close_removed to true by default

==== Bugfixes

*Affecting all Beats*

- Fix logstash output handles error twice when asynchronous sending fails. {pull}2441[2441]
- Fix Elasticsearch structured error response parsing error. {issue}2229[2229]
- Fixed the run script to allow the overriding of the configuration file. {issue}2171[2171]
- Fix logstash output crash if no hosts are configured. {issue}2325[2325]
- Fix array value support in -E CLI flag. {pull}2521[2521]
- Fix merging array values if -c CLI flag is used multiple times. {pull}2521[2521]
- Fix beats failing to start due to invalid duplicate key error in configuration file. {pull}2521[2521]
- Fix panic on non writable logging directory. {pull}2571[2571]

*Metricbeat*

- Fix module filters to work properly with drop_event filter. {issue}2249[2249]

*Packetbeat*

- Fix mapping for some Packetbeat flow metrics that were not marked as being longs. {issue}2177[2177]
- Fix handling of messages larger than the maximum message size (10MB). {pull}2470[2470]

*Filebeat*

- Fix processor failure in Filebeat when using regex, contain, or equals with the message field. {issue}2178[2178]
- Fix async publisher sending empty events {pull}2455[2455]
- Fix potential issue with multiple harvester per file on large file numbers or slow output {pull}2541[2541]

*Winlogbeat*

- Fix corrupt registry file that occurs on power loss by disabling file write caching. {issue}2313[2313]

==== Added

*Affecting all Beats*

- Add script to generate the Kibana index-pattern from fields.yml. {pull}2122[2122]
- Enhance Redis output key selection based on format string. {pull}2169[2169]
- Configurable Redis `keys` using filters and format strings. {pull}2169[2169]
- Add format string support to `output.kafka.topic`. {pull}2188[2188]
- Add `output.kafka.topics` for more advanced kafka topic selection per event. {pull}2188[2188]
- Add support for Kafka 0.10. {pull}2190[2190]
- Add SASL/PLAIN authentication support to kafka output. {pull}2190[2190]
- Make Kafka metadata update configurable. {pull}2190[2190]
- Add Kafka version setting (optional) enabling kafka broker version support. {pull}2190[2190]
- Add Kafka message timestamp if at least version 0.10 is configured. {pull}2190[2190]
- Add configurable Kafka event key setting. {pull}2284[2284]
- Add settings for configuring the kafka partitioning strategy. {pull}2284[2284]
- Add partitioner settings `reachable_only` to ignore partitions not reachable by network. {pull}2284[2284]
- Enhance contains condition to work on fields that are arrays of strings. {issue}2237[2237]
- Lookup the configuration file relative to the `-path.config` CLI flag. {pull}2245[2245]
- Re-write import_dashboards.sh in Golang. {pull}2155[2155]
- Update to Go 1.7. {pull}2306[2306]
- Log total non-zero internal metrics on shutdown. {pull}2349[2349]
- Add support for encrypted private key files by introducing `ssl.key_passphrase` setting. {pull}2330[2330]
- Add experimental symlink support with `symlinks` config {pull}2478[2478]
- Improve validation of registry file on startup.

*Metricbeat*

- Use the new scaled_float Elasticsearch type for the percentage values. {pull}2156[2156]
- Add experimental cgroup metrics to the system/process MetricSet. {pull}2184[2184]
- Added a PostgreSQL module. {pull}2253[2253]
- Improve mapping by converting half_float to scaled_float and integers to long. {pull}2430[2430]
- Add experimental haproxy module. {pull}2384[2384]
- Add Kibana dashboard for cgroups data {pull}2555[2555]

*Packetbeat*

- Add Cassandra protocol analyzer to Packetbeat. {pull}1959[1959]
- Match connections with IPv6 addresses to processes {pull}2254[2254]
- Add IP address to -devices command output {pull}2327[2327]
- Add configuration option for the maximum message size. Used to be hard-coded to 10 MB. {pull}2470[2470]

*Filebeat*

- Introduce close_timeout harvester options {issue}1926[1926]
- Strip BOM from first message in case of BOM files {issue}2351[2351]
- Add harvester_limit option {pull}2417[2417]

==== Deprecated

*Affecting all Beats*

- Topology map is deprecated. This applies to the settings: refresh_topology_freq, topology_expire, save_topology, host_topology, password_topology, db_topology.


[[release-notes-5.0.0-alpha5]]
=== Beats version 5.0.0-alpha5
https://github.com/elastic/beats/compare/v5.0.0-alpha4...v5.0.0-alpha5[View commits]

==== Breaking changes

*Affecting all Beats*

- Rename the `filters` section to `processors`. {pull}1944[1944]
- Introduce the condition with `when` in the processor configuration. {pull}1949[1949]
- The Elasticsearch template is now loaded by default. {pull}1993[1993]
- The Redis output `index` setting is renamed to `key`. `index` still works but it's deprecated. {pull}2077[2077]
- The undocumented file output `index` setting was removed. Use `filename` instead. {pull}2077[2077]

*Metricbeat*

- Create a separate metricSet for load under the system module and remove load information from CPU stats. {pull}2101[2101]
- Add `system.load.norm.1`, `system.load.norm.5` and `system.load.norm.15`. {pull}2101[2101]
- Add threads fields to mysql module. {pull}2484[2484]

*Packetbeat*

- Set `enabled` ` in `packetbeat.protocols.icmp` configuration to `true` by default. {pull}1988[1988]

==== Bugfixes

*Affecting all Beats*

- Fix sync publisher `PublishEvents` return value if client is closed concurrently. {pull}2046[2046]

*Metricbeat*

- Do not send zero values when no value was present in the source. {issue}1972[1972]

*Filebeat*

- Fix potential data loss between Filebeat restarts, reporting unpublished lines as published. {issue}2041[2041]
- Fix open file handler issue. {issue}2028[2028] {pull}2020[2020]
- Fix filtering of JSON events when using integers in conditions. {issue}2038[2038]

*Winlogbeat*

- Fix potential data loss between Winlogbeat restarts, reporting unpublished lines as published. {issue}2041[2041]

==== Added

*Affecting all Beats*

- Periodically log internal metrics. {pull}1955[1955]
- Add enabled setting to all output modules. {pull}1987[1987]
- Command line flag `-c` can be used multiple times. {pull}1985[1985]
- Add OR/AND/NOT to the condition associated with the processors. {pull}1983[1983]
- Add `-E` CLI flag for overwriting single config options via command line. {pull}1986[1986]
- Choose the mapping template file based on the Elasticsearch version. {pull}1993[1993]
- Check stdout being available when console output is configured. {issue}2035[2035]

*Metricbeat*

- Add pgid field to process information. {pull} 2021[2021]

*Packetbeat*

- Add enabled setting to Packetbeat protocols. {pull}1988[1988]
- Add enabled setting to Packetbeat network flows configuration. {pull}1988[1988]

*Filebeat*

- Introduce `close_removed` and `close_renamed` harvester options. {issue}1600[1600]
- Introduce `close_eof` harvester option. {issue}1600[1600]
- Add `clean_removed` and `clean_inactive` config option. {issue}1600[1600]

==== Deprecated

*Filebeat*

- Deprecate `close_older` option and replace it with `close_inactive`. {issue}2051[2051]
- Deprecate `force_close_files` option and replace it with `close_removed` and `close_renamed`. {issue}1600[1600]

[[release-notes-5.0.0-alpha4]]
=== Beats version 5.0.0-alpha4
https://github.com/elastic/beats/compare/v5.0.0-alpha3...v5.0.0-alpha4[View commits]

==== Breaking changes

*Affecting all Beats*

- The topology_expire option of the Elasticserach output was removed. {pull}1907[1907]

*Filebeat*

- Stop following symlink. Symlinks are now ignored: {pull}1686[1686]

==== Bugfixes

*Affecting all Beats*

- Reset backoff factor on partial ACK. {issue}1803[1803]
- Fix beats load balancer deadlock if max_retries: -1 or publish_async is enabled in filebeat. {issue}1829[1829]
- Fix logstash output with pipelining mode enabled not reconnecting. {issue}1876[1876]
- Empty configuration sections become merge-able with variables containing full path. {pull}1900[1900]
- Fix error message about required fields missing not printing the missing field name. {pull}1900[1900]

*Metricbeat*

- Fix the CPU values returned for each core. {issue}1863[1863]

*Packetbeat*

- Add missing nil-check to memcached GapInStream handler. {issue}1162[1162]
- Fix NFSv4 Operation returning the first found first-class operation available in compound requests. {pull}1821[1821]
- Fix TCP overlapping segments not being handled correctly. {pull}1898[1898]

*Winlogbeat*

- Fix issue with rendering forwarded event log records. {pull}1891[1891]

==== Added

*Affecting all Beats*

- Improve error message if compiling regular expression from config files fails. {pull}1900[1900]
- Compression support in the Elasticsearch output. {pull}1835[1835]

*Metricbeat*

- Add MongoDB module. {pull}1837[1837]


[[release-notes-5.0.0-alpha3]]
=== Beats version 5.0.0-alpha3
https://github.com/elastic/beats/compare/v5.0.0-alpha2...v5.0.0-alpha3[View commits]

==== Breaking changes

*Affecting all Beats*

- All configuration settings under `shipper:` are moved to be top level configuration settings. I.e.
  `shipper.name:` becomes `name:` in the configuration file. {pull}1570[1570]

*Topbeat*

- Topbeat is replaced by Metricbeat.

*Filebeat*

- The state for files which fall under ignore_older is not stored anymore. This has the consequence, that if a file which fell under ignore_older is updated, the whole file will be crawled.

==== Bugfixes

*Winlogbeat*

- Adding missing argument to the "Stop processing" log message. {pull}1590[1590]

==== Added

*Affecting all Beats*

- Add conditions to generic filtering. {pull}1623[1623]

*Metricbeat*

- First public release, containing the following modules: apache, mysql, nginx, redis, system, and zookeeper.

*Filebeat*

- The registry format was changed to an array instead of dict. The migration to the new format will happen automatically at the first startup. {pull}1703[1703]

==== Deprecated

*Affecting all Beats*

- The support for doing GeoIP lookups is deprecated and will be removed in version 6.0. {pull}1601[1601]


[[release-notes-5.0.0-alpha2]]
=== Beats version 5.0.0-alpha2
https://github.com/elastic/beats/compare/v5.0.0-alpha1...v5.0.0-alpha2[View commits]

==== Breaking changes

*Affecting all Beats*

- On DEB/RPM installations, the binary files are now found under `/usr/share/{{beat_name}}/bin`, not in `/usr/bin`. {pull}1385[1385]
- The logs are written by default to self rotating files, instead of syslog. {pull}1371[1371]
- Remove deprecated `host` option from elasticsearch, logstash and redis outputs. {pull}1474[1474]

*Packetbeat*

- Configuration of redis topology support changed. {pull}1353[1353]
- Move all Packetbeat configuration options under the packetbeat namespace {issue}1417[1417]

*Filebeat*

- Default location for the registry file was changed to be `data/registry` from the binary directory,
  rather than `.filebeat` in the current working directory. This affects installations for zip/tar.gz/source,
  the location for DEB and RPM packages stays the same. {pull}1373[1373]

==== Bugfixes

*Affecting all Beats*

- Drain response buffers when pipelining is used by Redis output. {pull}1353[1353]
- Unterminated environment variable expressions in config files will now cause an error {pull}1389[1389]
- Fix issue with the automatic template loading when Elasticsearch is not available on Beat start. {issue}1321[1321]
- Fix bug affecting -cpuprofile, -memprofile, and -httpprof CLI flags {pull}1415[1415]
- Fix race when multiple outputs access the same event with logstash output manipulating event {issue}1410[1410] {pull}1428[1428]
- Seed random number generator using crypto.rand package. {pull}1503{1503]
- Fix beats hanging in -configtest {issue}1213[1213]
- Fix kafka log message output {pull}1516[1516]

*Filebeat*

- Improvements in registrar dealing with file rotation. {pull}1281[1281]
- Fix issue with JSON decoding where `@timestamp` or `type` keys with the wrong type could cause Filebeat
  to crash. {issue}1378[1378]
- Fix issue with JSON decoding where values having `null` as values could crash Filebeat. {issue}1466[1466]
- Multiline reader normalizing newline to use `\n`. {pull}1552[1552]

*Winlogbeat*

- Fix panic when reading messages larger than 32K characters on Windows XP and 2003. {pull}1498[1498]
- Fix panic that occurs when reading a large events on Windows Vista and newer. {pull}1499[1499]

==== Added

*Affecting all Beats*

- Add support for TLS to Redis output. {pull}1353[1353]
- Add SOCKS5 proxy support to Redis output. {pull}1353[1353]
- Failover and load balancing support in redis output. {pull}1353[1353]
- Multiple-worker per host support for redis output. {pull}1353[1353]
- Added ability to escape `${x}` in config files to avoid environment variable expansion {pull}1389[1389]
- Configuration options and CLI flags for setting the home, data and config paths. {pull}1373[1373]
- Configuration options and CLI flags for setting the default logs path. {pull}1437[1437]
- Update to Go 1.6.2 {pull}1447[1447]
- Add Elasticsearch template files compatible with Elasticsearch 2.x. {pull}1501[1501]
- Add scripts for managing the dashboards of a single Beat {pull}1359[1359]

*Packetbeat*

- Fix compile issues for OpenBSD. {pull}1347[1347]

*Topbeat*

- Updated elastic/gosigar version so Topbeat can compile on OpenBSD. {pull}1403[1403]


[[release-notes-5.0.0-alpha1]]
=== Beats version 5.0.0-alpha1
https://github.com/elastic/beats/compare/v1.2.0...v5.0.0-alpha1[View commits]

==== Breaking changes

*libbeat*

- Run function to start a Beat now returns an error instead of directly exiting. {pull}771[771]
- The method signature of HandleFlags() was changed to allow returning an error {pull}1249[1249]
- Require braces for environment variable expansion in config files {pull}1304[1304]

*Packetbeat*

- Rename output fields in the dns package. Former flag `recursion_allowed` becomes `recursion_available`. {pull}803[803]
  Former SOA field `ttl` becomes `minimum`. {pull}803[803]
- The fully qualified domain names which are part of output fields values of the dns package now terminate with a dot. {pull}803[803]
- Remove the count field from the exported event {pull}1210[1210]

*Topbeat*

- Rename `proc.cpu.user_p` with `proc.cpu.total_p` as it includes CPU time spent in kernel space {pull}631[631]
- Remove `count` field from the exported fields {pull}1207[1207]
- Rename `input` top level config option to `topbeat`

*Filebeat*

- Scalar values in used in the `fields` configuration setting are no longer automatically converted to strings. {pull}1092[1092]
- Count field was removed from event as not used in filebeat {issue}778[778]

*Winlogbeat*

- The `message_inserts` field was replaced with the `event_data` field {issue}1053[1053]
- The `category` field was renamed to `task` to better align with the Windows Event Log API naming {issue}1053[1053]
- Remove the count field from the exported event {pull}1218[1218]


==== Bugfixes

*Affecting all Beats*

- Logstash output will not retry events that are not JSON-encodable {pull}927[927]

*Packetbeat*

- Create a proper BPF filter when ICMP is the only enabled protocol {issue}757[757]
- Check column length in pgsql parser. {issue}565[565]
- Harden pgsql parser. {issue}565[565]

*Topbeat*

- Fix issue with `cpu.system_p` being greater than 1 on Windows {pull}1128[1128]

*Filebeat*

- Stop filebeat if started without any prospectors defined or empty prospectors {pull}644[644] {pull}647[647]
- Improve shutdown of crawler and prospector to wait for clean completion {pull}720[720]
- Omit `fields` from Filebeat events when null {issue}899[899]

*Winlogbeat*

==== Added

*Affecting all Beats*

- Update builds to Golang version 1.6
- Add option to Elasticsearch output to pass http parameters in index operations {issue}805[805]
- Improve Logstash and Elasticsearch backoff behavior. {pull}927[927]
- Add experimental Kafka output. {pull}942[942]
- Add config file option to configure GOMAXPROCS. {pull}969[969]
- Improve shutdown handling in libbeat. {pull}1075[1075]
- Add `fields` and `fields_under_root` options under the `shipper` configuration {pull}1092[1092]
- Add the ability to use a SOCKS5 proxy with the Logstash output {issue}823[823]
- The `-configtest` flag will now print "Config OK" to stdout on success {pull}1249[1249]

*Packetbeat*

- Change the DNS library used throughout the dns package to github.com/miekg/dns. {pull}803[803]
- Add support for NFS v3 and v4. {pull}1231[1231]
- Add support for EDNS and DNSSEC. {pull}1292[1292]

*Topbeat*

- Add `username` to processes {pull}845[845]

*Filebeat*

- Add the ability to set a list of tags for each prospector {pull}1092[1092]
- Add JSON decoding support {pull}1143[1143]


*Winlogbeat*

- Add caching of event metadata handles and the system render context for the wineventlog API {pull}888[888]
- Improve config validation by checking for unknown top-level YAML keys. {pull}1100[1100]
- Add the ability to set tags, fields, and fields_under_root as options for each event log {pull}1092[1092]
- Add additional data to the events published by Winlogbeat. The new fields are `activity_id`,
`event_data`, `keywords`, `opcode`, `process_id`, `provider_guid`, `related_activity_id`,
`task`, `thread_id`, `user_data`, and `version`. {issue}1053[1053]
- Add `event_id`, `level`, and `provider` configuration options for filtering events {pull}1218[1218]
- Add `include_xml` configuration option for including the raw XML with the event {pull}1218[1218]

==== Known issues
* All Beats can hang or panic on shutdown if the next server in the pipeline (e.g. Elasticsearch or Logstash) is
  not reachable. {issue}1319[1319]
* When running the Beats as a service on Windows, you need to manually load the Elasticsearch mapping
  template. {issue}1315[1315]
* The ES template automatic load doesn't work if Elasticsearch is not available when the Beat is starting. {issue}1321[1321]

[[release-notes-1.3.1]]
=== Beats version 1.3.1
https://github.com/elastic/beats/compare/v1.3.0...v1.3.1[View commits]

==== Bugfixes

*Filebeat*

- Fix a concurrent bug on filebeat startup with a large number of prospectors defined. {pull}2509[2509]

*Packetbeat*

- Fix description for the -I CLI flag. {pull}2480[2480]

*Winlogbeat*

- Fix corrupt registry file that occurs on power loss by disabling file write caching. {issue}2313[2313]

[[release-notes-1.3.0]]
=== Beats version 1.3.0
https://github.com/elastic/beats/compare/v1.2.3...v1.3.0[View commits]

==== Deprecated

*Filebeat*

- Undocumented support for following symlinks is deprecated. Filebeat will not follow symlinks in version 5.0. {pull}1767[1767]

==== Bugfixes

*Affecting all Beats*

- Fix beats load balancer deadlock if `max_retries: -1` or `publish_async` is enabled in filebeat. {issue}1829[1829]
- Fix output modes backoff counter reset. {issue}1803[1803] {pull}1814[1814] {pull}1818[1818]
- Set logstash output default bulk_max_size to 2048. {issue}1662[1662]
- Seed random number generator using crypto.rand package. {pull}1503[1503]
- Check stdout being available when console output is configured. {issue}2063[2063]

*Packetbeat*

- Add missing nil-check to memcached GapInStream handler. {issue}1162[1162]
- Fix NFSv4 Operation returning the first found first-class operation available in compound requests. {pull}1821[1821]
- Fix TCP overlapping segments not being handled correctly. {pull}1917[1917]

==== Added

*Affecting all Beats*

- Updated to Go 1.7


[[release-notes-1.2.3]]
=== Beats version 1.2.3
https://github.com/elastic/beats/compare/v1.2.2...v1.2.3[View commits]

==== Bugfixes

*Topbeat*

- Fix high CPU usage when using filtering under Windows. {pull}1598[1598]

*Filebeat*

- Fix rotation issue with ignore_older. {issue}1528[1528]

*Winlogbeat*

- Fix panic when reading messages larger than 32K characters on Windows XP and 2003. {pull}1498[1498]

==== Added

*Filebeat*

- Prevent file opening for files which reached ignore_older. {pull}1649[1649]


[[release-notes-1.2.2]]
=== Beats version 1.2.2
https://github.com/elastic/beats/compare/v1.2.0...v1.2.2[View commits]

==== Bugfixes

*Affecting all Beats*

- Fix race when multiple outputs access the same event with Logstash output manipulating event. {issue}1410[1410]
- Fix go-daemon (supervisor used in init scripts) hanging when executed over SSH. {issue}1394[1394]

*Filebeat*

- Improvements in registrar dealing with file rotation. {issue}1281[1281]


[[release-notes-1.2.1]]
=== Beats version 1.2.1
https://github.com/elastic/beats/compare/v1.2.0...v1.2.1[View commits]

==== Breaking changes

*Affecting all Beats*

- Require braces for environment variable expansion in config files {pull}1304[1304]
- Removed deprecation warning for the Redis output. {pull}1282[1282]

*Topbeat*

- Fixed name of the setting `stats.proc` to `stats.process` in the default configuration file. {pull}1343[1343]
- Fix issue with cpu.system_p being greater than 1 on Windows {pull}1128[1128]

==== Added

*Topbeat*

- Add username to processes {pull}845[845]


[[release-notes-1.2.0]]
=== Beats version 1.2.0
https://github.com/elastic/beats/compare/v1.1.2...v1.2.0[View commits]

==== Breaking changes

*Filebeat*

- Default config for ignore_older is now infinite instead of 24h, means ignore_older is disabled by default. Use close_older to only close file handlers.

==== Bugfixes

*Packetbeat*

- Split real_ip_header value when it contains multiple IPs {pull}1241[1241]

*Winlogbeat*

- Fix invalid `event_id` on Windows XP and Windows 2003 {pull}1227[1227]

==== Added

*Affecting all Beats*

- Add ability to override configuration settings using environment variables {issue}114[114]
- Libbeat now always exits through a single exit method for proper cleanup and control {pull}736[736]
- Add ability to create Elasticsearch mapping on startup {pull}639[639]

*Topbeat*

- Add the command line used to start processes {issue}533[533]

*Filebeat*

- Add close_older configuration option to complete ignore_older https://github.com/elastic/filebeat/issues/181[181]

[[release-notes-1.1.2]]
=== Beats version 1.1.2
https://github.com/elastic/beats/compare/v1.1.1...v1.1.2[View commits]

==== Bugfixes

*Filebeat*

- Fix registrar bug for rotated files {pull}1010[1010]


[[release-notes-1.1.1]]
=== Beats version 1.1.1
https://github.com/elastic/beats/compare/v1.1.0...v1.1.1[View commits]

==== Bugfixes

*Affecting all Beats*

- Fix logstash output loop hanging in infinite loop on too many output errors. {pull}944[944]
- Fix critical bug in filebeat and winlogbeat potentially dropping events. {pull}953[953]

[[release-notes-1.1.0]]
=== Beats version 1.1.0
https://github.com/elastic/beats/compare/v1.0.1...v1.1.0[View commits]

==== Bugfixes

*Affecting all Beats*

- Fix logging issue with file based output where newlines could be misplaced
  during concurrent logging {pull}650[650]
- Reduce memory usage by separate queue sizes for single events and bulk events. {pull}649[649] {issue}516[516]
- Set default default bulk_max_size value to 2048 {pull}628[628]

*Packetbeat*

- Fix setting direction to out and use its value to decide when dropping events if ignore_outgoing is enabled {pull}557[557]
- Fix logging issue with file-based output where newlines could be misplaced
  during concurrent logging {pull}650[650]
- Reduce memory usage by having separate queue sizes for single events and bulk events. {pull}649[649] {issue}516[516]
- Set default bulk_max_size value to 2048 {pull}628[628]
- Fix logstash window size of 1 not increasing. {pull}598[598]

*Packetbeat*

- Fix the condition that determines whether the direction of the transaction is set to "outgoing". Packetbeat uses the
  direction field to determine which transactions to drop when dropping outgoing transactions. {pull}557[557]
- Allow PF_RING sniffer type to be configured using pf_ring or pfring {pull}671[671]

*Filebeat*

- Set spool_size default value to 2048 {pull}628[628]

==== Added

*Affecting all Beats*

- Add include_fields and drop_fields as part of generic filtering {pull}1120[1120]
- Make logstash output compression level configurable. {pull}630[630]
- Some publisher options refactoring in libbeat {pull}684[684]
- Move event preprocessor applying GeoIP to packetbeat {pull}772[772]

*Packetbeat*

- Add support for capturing DNS over TCP network traffic. {pull}486[486] {pull}554[554]

*Topbeat*

- Group all CPU usage per core statistics and export them optionally if cpu_per_core is configured {pull}496[496]

*Filebeat*

- Add multiline support for combining multiple related lines into one event. {issue}461[461]
- Add `exclude_lines` and `include_lines` options for regexp based line filtering. {pull}430[430]
- Add `exclude_files` configuration option. {pull}563[563]
- Add experimental option to enable filebeat publisher pipeline to operate asynchonrously {pull}782[782]

*Winlogbeat*

- First public release of Winlogbeat

[[release-notes-1.0.1]]
=== Beats version 1.0.1
https://github.com/elastic/beats/compare/v1.0.0...v1.0.1[Check 1.0.1 diff]

==== Bugfixes

*Filebeat*

- Fix force_close_files in case renamed file appeared very fast. https://github.com/elastic/filebeat/pull/302[302]

*Packetbeat*

- Improve MongoDB message correlation. {issue}377[377]
- Improve redis parser performance. {issue}442[422]
- Fix panic on nil in redis protocol parser. {issue}384[384]
- Fix errors redis parser when messages are split in multiple TCP segments. {issue}402[402]
- Fix errors in redis parser when length prefixed strings contain sequences of CRLF. {issue}#402[402]
- Fix errors in redis parser when dealing with nested arrays. {issue}402[402]

[[release-notes-1.0.0]]
=== Beats version 1.0.0
https://github.com/elastic/beats/compare/1.0.0-rc2...1.0.0[Check 1.0.0 diff]

==== Breaking changes

*Topbeat*

- Change proc type to process #138


==== Bugfixes

*Affecting all Beats*

- Fix random panic on shutdown by calling shutdown handler only once. elastic/filebeat#204
- Fix credentials are not send when pinging an elasticsearch host. elastic/fileabeat#287

*Filebeat*

- Fix problem that harvesters stopped reading after some time and filebeat stopped processing events #257
- Fix line truncating by internal buffers being reused by accident #258
- Set default ignore_older to 24 hours #282




[[release-notes-1.0.0-rc2]]
=== Beats version 1.0.0-rc2
https://github.com/elastic/beats/compare/1.0.0-rc1...1.0.0-rc2[Check 1.0.0-rc2
diff]

==== Breaking changes

*Affecting all Beats*

- The `shipper` output field is renamed to `beat.name`. #285
- Use of `enabled` as a configuration option for outputs (elasticsearch,
  logstash, etc.) has been removed. #264
- Use of `disabled` as a configuration option for tls has been removed. #264
- The `-test` command line flag was renamed to `-configtest`. #264
- Disable geoip by default. To enable it uncomment in config file. #305


*Filebeat*

- Removed utf-16be-bom encoding support. Support will be added with fix for #205
- Rename force_close_windows_files to force_close_files and make it available for all platforms.


==== Bugfixes

*Affecting all Beats*

- Disable logging to stderr after configuration phase. #276
- Set the default file logging path when not set in config. #275
- Fix bug silently dropping records based on current window size. elastic/filebeat#226
- Fix direction field in published events. #300
- Fix elasticsearch structured errors breaking error handling. #309

*Packetbeat*

- Packetbeat will now exit if a configuration error is detected. #357
- Fixed an issue handling DNS requests containing no questions. #369

*Topbeat*

- Fix leak of Windows handles. #98
- Fix memory leak of process information. #104

*Filebeat*

- Filebeat will now exit if a configuration error is detected. #198
- Fix to enable prospector to harvest existing files that are modified. #199
- Improve line reading and encoding to better keep track of file offsets based
  on encoding. #224
- Set input_type by default to "log"


==== Added

*Affecting all Beats*

- Added `beat.hostname` to contain the hostname where the Beat is running on as
  returned by the operating system. #285
- Added timestamp for file logging. #291

*Filebeat*

- Handling end of line under windows was improved #233



[[release-notes-1.0.0-rc1]]
=== Beats version 1.0.0-rc1
https://github.com/elastic/beats/compare/1.0.0-beta4...1.0.0-rc1[Check
1.0.0-rc1 diff]

==== Breaking changes

*Affecting all Beats*

- Rename timestamp field with @timestamp. #237

*Packetbeat*

- Rename timestamp field with @timestamp. #343

*Topbeat*

- Rename timestamp field with @timestamp for a better integration with
Logstash. #80

*Filebeat*

- Rename the timestamp field with @timestamp #168
- Rename tail_on_rotate prospector config to tail_files
- Removal of line field in event. Line number was not correct and does not add value. #217


==== Bugfixes

*Affecting all Beats*

- Use stderr for console log output. #219
- Handle empty event array in publisher. #207
- Respect '*' debug selector in IsDebug. #226 (elastic/packetbeat#339)
- Limit number of workers for Elasticsearch output. elastic/packetbeat#226
- On Windows, remove service related error message when running in the console. #242
- Fix waitRetry no configured in single output mode configuration. elastic/filebeat#144
- Use http as the default scheme in the elasticsearch hosts #253
- Respect max bulk size if bulk publisher (collector) is disabled or sync flag is set.
- Always evaluate status code from Elasticsearch responses when indexing events. #192
- Use bulk_max_size configuration option instead of bulk_size. #256
- Fix max_retries=0 (no retries) configuration option. #266
- Filename used for file based logging now defaults to beat name. #267

*Packetbeat*

- Close file descriptors used to monitor processes. #337
- Remove old RPM spec file. It moved to elastic/beats-packer. #334

*Topbeat*

- Don't wait for one period until shutdown #75

*Filebeat*

- Omit 'fields' from event JSON when null. #126
- Make offset and line value of type long in elasticsearch template to prevent overflow. #140
- Fix locking files for writing behaviour. #156
- Introduce 'document_type' config option per prospector to define document type
  for event stored in elasticsearch. #133
- Add 'input_type' field to published events reporting the prospector type being used. #133
- Fix high CPU usage when not connected to Elasticsearch or Logstash. #144
- Fix issue that files were not crawled anymore when encoding was set to something other then plain. #182


==== Added

*Affecting all Beats*

- Add Console output plugin. #218
- Add timestamp to log messages #245
- Send @metadata.beat to Logstash instead of @metadata.index to prevent
  possible name clashes and give user full control over index name used for
  Elasticsearch
- Add logging messages for bulk publishing in case of error #229
- Add option to configure number of parallel workers publishing to Elasticsearch
  or Logstash.
- Set default bulk size for Elasticsearch output to 50.
- Set default http timeout for Elasticsearch to 90s.
- Improve publish retry if sync flag is set by retrying only up to max bulk size
  events instead of all events to be published.

*Filebeat*

- Introduction of backoff, backoff_factor, max_backoff, partial_line_waiting, force_close_windows_files
  config variables to make crawling more configurable.
- All Godeps dependencies were updated to master on 2015-10-21 [#122]
- Set default value for ignore_older config to 10 minutes. #164
- Added the fields_under_root setting to optionally store the custom fields top
level in the output dictionary. #188
- Add more encodings by using x/text/encodings/htmlindex package to select
  encoding by name.




[[release-notes-1.0.0-beta4]]
=== Beats version 1.0.0-beta4
https://github.com/elastic/beats/compare/1.0.0-beta3...1.0.0-beta4[Check
1.0.0-beta4 diff]


==== Breaking changes

*Affecting all Beats*

- Update tls config options naming from dash to underline #162
- Feature/output modes: Introduction of PublishEvent(s) to be used by beats #118 #115

*Packetbeat*

- Renamed http module config file option 'strip_authorization' to 'redact_authorization'
- Save_topology is set to false by default
- Rename elasticsearch index to [packetbeat-]YYYY.MM.DD

*Topbeat*

- Percentage fields (e.g user_p) are exported as a float between 0 and 1 #34


==== Bugfixes

*Affecting all Beats*

- Determine Elasticsearch index for an event based on UTC time #81
- Fixing ES output's defaultDeadTimeout so that it is 60 seconds #103
- ES outputer: fix timestamp conversion #91
- Fix TLS insecure config option #239
- ES outputer: check bulk API per item status code for retransmit on failure.

*Packetbeat*

- Support for lower-case header names when redacting http authorization headers
- Redact proxy-authorization if redact-authorization is set
- Fix some multithreading issues #203
- Fix negative response time #216
- Fix memcache TCP connection being nil after dropping stream data. #299
- Add missing DNS protocol configuration to documentation #269

*Topbeat*

- Don't divide the reported memory by an extra 1024 #60


==== Added

*Affecting all Beats*

- Add logstash output plugin #151
- Integration tests for Beat -> Logstash -> Elasticsearch added #195 #188 #168 #137 #128 #112
- Large updates and improvements to the documentation
- Add direction field to publisher output to indicate inbound/outbound transactions #150
- Add tls configuration support to elasticsearch and logstash outputers #139
- All external dependencies were updated to the latest version. Update to Golang 1.5.1 #162
- Guarantee ES index is based in UTC time zone #164
- Cache: optional per element timeout #144
- Make it possible to set hosts in different ways. #135
- Expose more TLS config options #124
- Use the Beat name in the default configuration file path #99

*Packetbeat*

- add [.editorconfig file](http://editorconfig.org/)
- add (experimental/unsupported?) saltstack files
- Sample config file cleanup
- Moved common documentation to [libbeat repository](https://github.com/elastic/libbeat)
- Update build to go 1.5.1
- Adding device descriptions to the -device output.
- Generate coverage for system tests
- Move go-daemon dependency to beats-packer
- Rename integration tests to system tests
- Made the `-devices` option more user friendly in case `sudo` is not used.
  Issue #296.
- Publish expired DNS transactions #301
- Update protocol guide to libbeat changes
- Add protocol registration to new protocol guide
- Make transaction timeouts configurable #300
- Add direction field to the exported fields #317

*Topbeat*

- Document fields in a standardized format (etc/fields.yml) #34
- Updated to use new libbeat Publisher #37 #41
- Update to go 1.5.1 #43
- Updated configuration files with comments for all options #65
- Documentation improvements


==== Deprecated

*Affecting all Beats*

- Redis output was deprecated #169 #145
- Host and port configuration options are deprecated. They are replaced by the hosts
 configuration option. #141<|MERGE_RESOLUTION|>--- conflicted
+++ resolved
@@ -120,11 +120,8 @@
 - Restructure input.Event to be inline with outputs.Data {pull}3823[3823]
 - Add base for supporting prospector level processors {pull}3853[3853]
 - Add auditd module for reading audit logs on Linux. {pull}3750[3750] {pull}3941[3941]
-<<<<<<< HEAD
+- Add filebeat.config.path as replacement for config_dir. {pull}4051[4051]
 - Add a `recursive_glob.enabled` setting to expand "**" in patterns. {{pull}}3980[3980]
-=======
-- Add filebeat.config.path as replacement for config_dir. {pull}4051[4051]
->>>>>>> 5afda3d9
 
 *Heartbeat*
 
