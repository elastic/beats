--- conflicted
+++ resolved
@@ -16,11 +16,8 @@
 - Update add_cloud_metadata fields to adjust to ECS. {pull}9265[9265]
 - Automaticall cap signed integers to 63bits. {pull}8991[8991]
 - Rename beat.timezone to event.timezone. {pull}9458[9458]
-<<<<<<< HEAD
 - Use _doc as document type. {pull}9056[9056]{pull}9573[9573]
-=======
 - Update to Golang 1.11.3. {pull}9560[9560]
->>>>>>> 6c88537d
 
 *Auditbeat*
 
