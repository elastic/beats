--- conflicted
+++ resolved
@@ -331,16 +331,7 @@
           - file: filebeat/using-environ-vars.md
           - file: filebeat/yaml-tips.md
           - file: filebeat/migrate-to-filestream.md
-<<<<<<< HEAD
-=======
-            children:
-              - file: filebeat/_step_1_set_an_identifier_for_each_filestream_input.md
-              - file: filebeat/_step_2_enable_the_take_over_mode.md
-              - file: filebeat/_step_3_use_new_option_names.md
-              - file: filebeat/_step_4.md
-              - file: filebeat/_debugging_on_kibana.md
           - file: filebeat/file-identity.md
->>>>>>> 3e0932c5
           - file: filebeat/migrate-from-deprecated-module.md
       - file: filebeat/filebeat-modules.md
         children:
