--- conflicted
+++ resolved
@@ -24,14 +24,9 @@
 :::::::{tab-set}
 :group: deployment
 
-<<<<<<< HEAD
 ::::::{tab-item} {{ech}}
+:sync: hosted
 To get started quickly, spin up an [{{ech}}](https://www.elastic.co/cloud?page=docs&placement=docs-body) deployment. {{ech}} is available on AWS, GCP, and Azure. [Try it out for free](https://cloud.elastic.co/registration?page=docs&placement=docs-body).
-=======
-::::::{tab-item} Elasticsearch Service
-:sync: hosted
-To get started quickly, spin up a deployment of our [hosted {{ess}}](https://www.elastic.co/cloud/elasticsearch-service). The {{ess}} is available on AWS, GCP, and Azure. [Try it out for free](https://cloud.elastic.co/registration?page=docs&placement=docs-body).
->>>>>>> af0a5dad
 ::::::
 
 ::::::{tab-item} Self-managed
@@ -125,14 +120,9 @@
 :::::::{tab-set}
 :group: deployment
 
-<<<<<<< HEAD
 ::::::{tab-item} {{ech}}
+:sync: hosted
 Specify the [cloud.id](/reference/auditbeat/configure-cloud-id.md) of your {{ech}} deployment, and set [cloud.auth](/reference/auditbeat/configure-cloud-id.md) to a user who is authorized to set up Auditbeat. For example:
-=======
-::::::{tab-item} Elasticsearch Service
-:sync: hosted
-Specify the [cloud.id](/reference/auditbeat/configure-cloud-id.md) of your {{ess}}, and set [cloud.auth](/reference/auditbeat/configure-cloud-id.md) to a user who is authorized to set up Auditbeat. For example:
->>>>>>> af0a5dad
 
 ```yaml
 cloud.id: "staging:dXMtZWFzdC0xLmF3cy5mb3VuZC5pbyRjZWM2ZjI2MWE3NGJmMjRjZTMzYmI4ODExYjg0Mjk0ZiRjNmMyY2E2ZDA0MjI0OWFmMGNjN2Q3YTllOTYyNTc0Mw=="
@@ -351,12 +341,8 @@
     :::::::{tab-set}
     :group: deployment
 
-<<<<<<< HEAD
     ::::::{tab-item} {{ech}}
-=======
-    ::::::{tab-item} Elasticsearch Service
     :sync: hosted
->>>>>>> af0a5dad
     1. [Log in](https://cloud.elastic.co/) to your {{ecloud}} account.
     2. Navigate to the {{kib}} endpoint in your deployment.
     ::::::
