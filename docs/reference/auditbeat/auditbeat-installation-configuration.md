---
navigation_title: "Quick start"
mapped_pages:
  - https://www.elastic.co/guide/en/beats/auditbeat/current/auditbeat-installation-configuration.html
---

# Auditbeat quick start: installation and configuration [auditbeat-installation-configuration]


This guide describes how to get started quickly with audit data collection. You’ll learn how to:

* install Auditbeat on each system you want to monitor
* specify the location of your audit data
* parse log data into fields and send it to {{es}}
* visualize the log data in {{kib}}

% TO DO: Update `:class: screenshot`
![Auditbeat Auditd dashboard](images/auditbeat-auditd-dashboard.png)

## Before you begin [_before_you_begin]

You need {{es}} for storing and searching your data, and {{kib}} for visualizing and managing it.

:::::::{tab-set}
:group: deployment

::::::{tab-item} {{ech}}
:sync: hosted
To get started quickly, spin up an [{{ech}}](https://www.elastic.co/cloud?page=docs&placement=docs-body) deployment. {{ech}} is available on AWS, GCP, and Azure. [Try it out for free](https://cloud.elastic.co/registration?page=docs&placement=docs-body).
::::::

::::::{tab-item} Self-managed
:sync: self
To install and run {{es}} and {{kib}}, see [Installing the {{stack}}](docs-content://deploy-manage/deploy/self-managed/installing-elasticsearch.md).
::::::

:::::::

## Step 1: Install Auditbeat [install]

Install Auditbeat on all the servers you want to monitor.

To download and install Auditbeat, use the commands that work with your system:

:::::::{tab-set}
:group: platform

::::::{tab-item} DEB
:sync: deb
```shell subs=true
curl -L -O https://artifacts.elastic.co/downloads/beats/auditbeat/auditbeat-{{stack-version}}-amd64.deb
sudo dpkg -i auditbeat-{{stack-version}}-amd64.deb
```
::::::

::::::{tab-item} RPM
:sync: rpm
```shell subs=true
curl -L -O https://artifacts.elastic.co/downloads/beats/auditbeat/auditbeat-{{stack-version}}-x86_64.rpm
sudo rpm -vi auditbeat-{{stack-version}}-x86_64.rpm
```
::::::

::::::{tab-item} MacOS
:sync: macos
```shell subs=true
curl -L -O https://artifacts.elastic.co/downloads/beats/auditbeat/auditbeat-{{stack-version}}-darwin-x86_64.tar.gz
tar xzvf auditbeat-{{stack-version}}-darwin-x86_64.tar.gz
```
::::::

::::::{tab-item} Linux
:sync: linux
```shell subs=true
curl -L -O https://artifacts.elastic.co/downloads/beats/auditbeat/auditbeat-{{stack-version}}-linux-x86_64.tar.gz
tar xzvf auditbeat-{{stack-version}}-linux-x86_64.tar.gz
```
::::::

::::::{tab-item} Windows
:sync: windows
1. Download the [Auditbeat Windows zip file](https://artifacts.elastic.co/downloads/beats/auditbeat/auditbeat-{{stack-version}}-windows-x86_64.zip).

2. Extract the contents of the zip file into `C:\Program Files`.

3. Rename the `auditbeat-[version]-windows-x86_64` directory to `Auditbeat`.

4. Open a PowerShell prompt as an Administrator (right-click the PowerShell icon and select *Run As Administrator*).

5. From the PowerShell prompt, run the following commands to install Auditbeat as a Windows service:

  ```shell subs=true
  PS > cd 'C:\Program Files\Auditbeat'
  PS C:\Program Files\Auditbeat> .\install-service-auditbeat.ps1
  ```

:::{note}
If script execution is disabled on your system, you need to set the execution policy for the current session to allow the script to run. For example: `PowerShell.exe -ExecutionPolicy UnRestricted -File .\install-service-auditbeat.ps1`.
:::
::::::
:::::::

The commands shown are for AMD platforms, but ARM packages are also available. Refer to the [download page](https://www.elastic.co/downloads/beats/auditbeat) for the full list of available packages.


### Other installation options [other-installation-options]

* [APT or YUM](/reference/auditbeat/setup-repositories.md)
* [Download page](https://www.elastic.co/downloads/beats/auditbeat)
* [Docker](/reference/auditbeat/running-on-docker.md)
* [Kubernetes](/reference/auditbeat/running-on-kubernetes.md)


## Step 2: Connect to the {{stack}} [set-connection]

Connections to {{es}} and {{kib}} are required to set up Auditbeat.

Set the connection information in `auditbeat.yml`. To locate this configuration file, see [Directory layout](/reference/auditbeat/directory-layout.md).

:::::::{tab-set}
:group: deployment

::::::{tab-item} {{ech}}
:sync: hosted
Specify the [cloud.id](/reference/auditbeat/configure-cloud-id.md) of your {{ech}} deployment, and set [cloud.auth](/reference/auditbeat/configure-cloud-id.md) to a user who is authorized to set up Auditbeat. For example:

```yaml
cloud.id: "staging:dXMtZWFzdC0xLmF3cy5mb3VuZC5pbyRjZWM2ZjI2MWE3NGJmMjRjZTMzYmI4ODExYjg0Mjk0ZiRjNmMyY2E2ZDA0MjI0OWFmMGNjN2Q3YTllOTYyNTc0Mw=="
cloud.auth: "auditbeat_setup:YOUR_PASSWORD" <1>
```

1. This examples shows a hard-coded password, but you should store sensitive values in the [secrets keystore](/reference/auditbeat/keystore.md).
::::::

::::::{tab-item} Self-managed
:sync: self
1. Set the host and port where Auditbeat can find the {{es}} installation, and set the username and password of a user who is authorized to set up Auditbeat. For example:

    ```yaml
    output.elasticsearch:
      hosts: ["https://myEShost:9200"]
      username: "auditbeat_internal"
      password: "YOUR_PASSWORD" <1>
      ssl:
        enabled: true
        ca_trusted_fingerprint: "b9a10bbe64ee9826abeda6546fc988c8bf798b41957c33d05db736716513dc9c" <2>
    ```

    1. This example shows a hard-coded password, but you should store sensitive values in the [secrets keystore](/reference/auditbeat/keystore.md).
    2. This example shows a hard-coded fingerprint, but you should store sensitive values in the [secrets keystore](/reference/auditbeat/keystore.md). The fingerprint is a HEX encoded SHA-256 of a CA certificate, when you start {{es}} for the first time, security features such as network encryption (TLS) for {{es}} are enabled by default. If you are using the self-signed certificate generated by {{es}} when it is started for the first time, you will need to add its fingerprint here. The fingerprint is printed on {{es}} start up logs, or you can refer to [connect clients to {{es}} documentation](docs-content://deploy-manage/security/security-certificates-keys.md#_connect_clients_to_es_5) for other options on retrieving it. If you are providing your own SSL certificate to {{es}} refer to [Auditbeat documentation on how to setup SSL](/reference/auditbeat/configuration-ssl.md#ssl-client-config).

2. If you plan to use our pre-built {{kib}} dashboards, configure the {{kib}} endpoint. Skip this step if {{kib}} is running on the same host as {{es}}.

    ```yaml
      setup.kibana:
        host: "mykibanahost:5601" <1>
        username: "my_kibana_user" <2> <3>
        password: "YOUR_PASSWORD"
    ```

    1. The hostname and port of the machine where {{kib}} is running, for example, `mykibanahost:5601`. If you specify a path after the port number, include the scheme and port: `http://mykibanahost:5601/path`.
    2. The `username` and `password` settings for {{kib}} are optional. If you don’t specify credentials for {{kib}}, Auditbeat uses the `username` and `password` specified for the {{es}} output.
    3. To use the pre-built {{kib}} dashboards, this user must be authorized to view dashboards or have the `kibana_admin` [built-in role](elasticsearch://reference/elasticsearch/roles.md).

::::::
:::::::

To learn more about required roles and privileges, see [*Grant users access to secured resources*](/reference/auditbeat/feature-roles.md).

::::{note}
You can send data to other [outputs](/reference/auditbeat/configuring-output.md), such as {{ls}}, but that requires additional configuration and setup.
::::

## Step 3: Configure data collection modules [enable-modules]

Auditbeat uses [modules](/reference/auditbeat/auditbeat-modules.md) to collect audit information.

By default, Auditbeat uses a configuration that’s tailored to the operating system where Auditbeat is running.

To use a different configuration, change the module settings in `auditbeat.yml`.

The following example shows the `file_integrity` module configured to generate events whenever a file in one of the specified paths changes on disk:

```sh
auditbeat.modules:

- module: file_integrity
  paths:
  - /bin
  - /usr/bin
  - /sbin
  - /usr/sbin
  - /etc
```

::::{tip}
To test your configuration file, change to the directory where the Auditbeat binary is installed, and run Auditbeat in the foreground with the following options specified: `./auditbeat test config -e`. Make sure your config files are in the path expected by Auditbeat (see [Directory layout](/reference/auditbeat/directory-layout.md)), or use the `-c` flag to specify the path to the config file.
::::


For more information about configuring Auditbeat, also see:

* [Configure Auditbeat](/reference/auditbeat/configuring-howto-auditbeat.md)
* [Config file format](/reference/libbeat/config-file-format.md)
* [`auditbeat.reference.yml`](/reference/auditbeat/auditbeat-reference-yml.md): This reference configuration file shows all non-deprecated options. You’ll find it in the same location as `auditbeat.yml`.


## Step 4: Set up assets [setup-assets]

Auditbeat comes with predefined assets for parsing, indexing, and visualizing your data. To load these assets:

1. Make sure the user specified in `auditbeat.yml` is [authorized to set up Auditbeat](/reference/auditbeat/privileges-to-setup-beats.md).
2. From the installation directory, run:

    :::::::{tab-set}
    :group: platform

    ::::::{tab-item} DEB
    :sync: deb
    ```sh
    auditbeat setup -e
    ```
    ::::::

    ::::::{tab-item} RPM
    :sync: rpm
    ```sh
    auditbeat setup -e
    ```
    ::::::

    ::::::{tab-item} MacOS
    :sync: macos
    ```sh
    ./auditbeat setup -e
    ```
    ::::::

    ::::::{tab-item} Linux
    :sync: linux
    ```sh
    ./auditbeat setup -e
    ```
    ::::::

    ::::::{tab-item} Windows
    :sync: windows
    ```sh
    PS > .\auditbeat.exe setup -e
    ```
    ::::::
    :::::::

    `-e` is optional and sends output to standard error instead of the configured log output.

This step loads the recommended [index template](docs-content://manage-data/data-store/templates.md) for writing to {{es}} and deploys the sample dashboards for visualizing the data in {{kib}}.

:::{tip}
A connection to {{es}} (or {{ech}}) is required to set up the initial environment. If you're using a different output, such as {{ls}}, see [](/reference/auditbeat/auditbeat-template.md#load-template-manually) and [](/reference/auditbeat/load-kibana-dashboards.md).
:::

## Step 5: Start Auditbeat [start]

Before starting Auditbeat, modify the user credentials in `auditbeat.yml` and specify a user who is [authorized to publish events](/reference/auditbeat/privileges-to-publish-events.md).

To start Auditbeat, run:

:::::::{tab-set}
:group: platform

::::::{tab-item} DEB
:sync: deb
```sh
sudo service auditbeat start
```

:::{note}
If you use an `init.d` script to start Auditbeat, you can’t specify command line flags (see [Command reference](/reference/filebeat/command-line-options.md)). To specify flags, start Auditbeat in the foreground.
:::

<<<<<<< HEAD
    By default, Windows log files are stored in `C:\Program Files\auditbeat-Data\logs`.
    For versions < 9.1.0, logs are stored by default in `C:\ProgramData\auditbeat\Logs`.
    ::::::
=======
Also see [Auditbeat and systemd](/reference/auditbeat/running-with-systemd.md).
::::::
>>>>>>> 27f1b728

::::::{tab-item} RPM
:sync: rpm
```sh
sudo service auditbeat start
```

:::{note}
If you use an `init.d` script to start Auditbeat, you can’t specify command line flags (see [Command reference](/reference/filebeat/command-line-options.md)). To specify flags, start Auditbeat in the foreground.
:::

Also see [Auditbeat and systemd](/reference/auditbeat/running-with-systemd.md).
::::::

::::::{tab-item} MacOS
:sync: macos
```sh
sudo chown root auditbeat.yml <1>
sudo ./auditbeat -e
```

1. You’ll be running Auditbeat as root, so you need to change ownership of the configuration file, or run Auditbeat with `--strict.perms=false` specified. See [Config File Ownership and Permissions](/reference/libbeat/config-file-permissions.md).
::::::

::::::{tab-item} Linux
:sync: linux
```sh
sudo chown root auditbeat.yml <1>
sudo ./auditbeat -e
```

1. You’ll be running Auditbeat as root, so you need to change ownership of the configuration file, or run Auditbeat with `--strict.perms=false` specified. See [Config File Ownership and Permissions](/reference/libbeat/config-file-permissions.md).
::::::

::::::{tab-item} Windows
:sync: windows
```sh
PS C:\Program Files\auditbeat> Start-Service auditbeat
```

By default, Windows log files are stored in `C:\ProgramData\auditbeat\Logs`.
::::::

:::::::

Auditbeat should begin streaming events to {{es}}.

If you see a warning about too many open files, you need to increase the `ulimit`. See the [FAQ](/reference/auditbeat/ulimit.md) for more details.


## Step 6: View your data in {{kib}} [view-data]

To make it easier for you to start auditing the activities of users and processes on your system, Auditbeat comes with pre-built {{kib}} dashboards and UIs for visualizing your data.

To open the dashboards:

1. Launch {{kib}}:

    :::::::{tab-set}
    :group: deployment

    ::::::{tab-item} {{ech}}
    :sync: hosted
    1. [Log in](https://cloud.elastic.co/) to your {{ecloud}} account.
    2. Navigate to the {{kib}} endpoint in your deployment.
    ::::::

    ::::::{tab-item} Self-managed
    :sync: self
    Point your browser to [http://localhost:5601](http://localhost:5601), replacing `localhost` with the name of the {{kib}} host.
    ::::::

    :::::::

2. In the side navigation, click **Discover**. To see Auditbeat data, make sure the predefined `auditbeat-*` data view is selected.

    ::::{tip}
    If you don’t see data in {{kib}}, try changing the time filter to a larger range. By default, {{kib}} shows the last 15 minutes.
    ::::

3. In the side navigation, click **Dashboard**, then select the dashboard that you want to open.

The dashboards are provided as examples. We recommend that you [customize](docs-content://explore-analyze/dashboards.md) them to meet your needs.


## What’s next? [_whats_next]

Now that you have audit data streaming into {{es}}, learn how to unify your logs, metrics, uptime, and application performance data.

1. Ingest data from other sources by installing and configuring other Elastic {{beats}}:

    | Elastic {{beats}} | To capture |
    | --- | --- |
    | [{{metricbeat}}](/reference/metricbeat/metricbeat-installation-configuration.md) | Infrastructure metrics |
    | [{{filebeat}}](/reference/filebeat/filebeat-installation-configuration.md) | Logs |
    | [{{winlogbeat}}](/reference/winlogbeat/winlogbeat-installation-configuration.md) | Windows event logs |
    | [{{heartbeat}}](/reference/heartbeat/heartbeat-installation-configuration.md) | Uptime information |
    | [APM](docs-content://solutions/observability/apm/index.md) | Application performance metrics |

2. Use the Observability apps in {{kib}} to search across all your data:

    | Elastic apps | Use to |
    | --- | --- |
    | [{{metrics-app}}](docs-content://solutions/observability/infra-and-hosts/analyze-infrastructure-host-metrics.md) | Explore metrics about systems and services across your ecosystem |
    | [{{logs-app}}](docs-content://solutions/observability/logs/explore-logs.md) | Tail related log data in real time |
    | [{{uptime-app}}](docs-content://solutions/observability/synthetics/index.md#monitoring-uptime) | Monitor availability issues across your apps and services |
    | [APM app](docs-content://solutions/observability/apm/overviews.md) | Monitor application performance |
    | [{{siem-app}}](docs-content://solutions/security.md) | Analyze security events |

<|MERGE_RESOLUTION|>--- conflicted
+++ resolved
@@ -249,6 +249,10 @@
     PS > .\auditbeat.exe setup -e
     ```
     ::::::
+
+    By default, Windows log files are stored in `C:\Program Files\auditbeat-Data\logs`.
+    For versions < 9.1.0, logs are stored by default in `C:\ProgramData\auditbeat\Logs`.
+    ::::::
     :::::::
 
     `-e` is optional and sends output to standard error instead of the configured log output.
@@ -278,14 +282,8 @@
 If you use an `init.d` script to start Auditbeat, you can’t specify command line flags (see [Command reference](/reference/filebeat/command-line-options.md)). To specify flags, start Auditbeat in the foreground.
 :::
 
-<<<<<<< HEAD
-    By default, Windows log files are stored in `C:\Program Files\auditbeat-Data\logs`.
-    For versions < 9.1.0, logs are stored by default in `C:\ProgramData\auditbeat\Logs`.
-    ::::::
-=======
 Also see [Auditbeat and systemd](/reference/auditbeat/running-with-systemd.md).
 ::::::
->>>>>>> 27f1b728
 
 ::::::{tab-item} RPM
 :sync: rpm
