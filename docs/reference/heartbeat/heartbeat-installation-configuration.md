--- conflicted
+++ resolved
@@ -344,20 +344,12 @@
 1. You’ll be running Heartbeat as root, so you need to change ownership of the configuration file, or run Heartbeat with `--strict.perms=false` specified. See [Config File Ownership and Permissions](/reference/libbeat/config-file-permissions.md).
 ::::::
 
-<<<<<<< HEAD
-    By default, Windows log files are stored in `C:\Program Files\heartbeat-Data\logs`.
-    For versions < 9.1.0, logs are stored by default in `C:\ProgramData\heartbeat\Logs`.
-
-    ::::::
-    :::::::
-=======
 ::::::{tab-item} Linux
 :sync: linux
 ```sh
 sudo chown root heartbeat.yml <1>
 sudo ./heartbeat -e
 ```
->>>>>>> 27f1b728
 
 1. You’ll be running Heartbeat as root, so you need to change ownership of the configuration file, or run Heartbeat with `--strict.perms=false` specified. See [Config File Ownership and Permissions](/reference/libbeat/config-file-permissions.md).
 ::::::
@@ -368,7 +360,9 @@
 PS C:\Program Files\heartbeat> Start-Service heartbeat
 ```
 
-By default, Windows log files are stored in `C:\ProgramData\heartbeat\Logs`.
+By default, Windows log files are stored in `C:\Program Files\heartbeat-Data\logs`.
+For versions < 9.1.0, logs are stored by default in `C:\ProgramData\heartbeat\Logs`.
+
 ::::::
 :::::::
 
