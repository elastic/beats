--- conflicted
+++ resolved
@@ -350,6 +350,10 @@
     PS > .\filebeat.exe setup -e
     ```
     ::::::
+
+    By default, Windows log files are stored in `C:\Program Files\filebeat-Data\logs`.
+    For versions < 9.1.0, logs are stored by default in `C:\ProgramData\filebeat\Logs`.
+    ::::::
     :::::::
 
     `-e` is optional and sends output to standard error instead of the configured log output.
@@ -392,17 +396,11 @@
 Also see [Filebeat and systemd](/reference/filebeat/running-with-systemd.md).
 ::::::
 
-<<<<<<< HEAD
-    By default, Windows log files are stored in `C:\Program Files\filebeat-Data\logs`.
-    For versions < 9.1.0, logs are stored by default in `C:\ProgramData\filebeat\Logs`.
-    ::::::
-=======
 ::::::{tab-item} RPM
 :sync: rpm
 ```sh
 sudo service filebeat start
 ```
->>>>>>> 27f1b728
 
 ::::{note}
 If you use an `init.d` script to start Filebeat, you can’t specify command line flags (see [Command reference](/reference/filebeat/command-line-options.md)). To specify flags, start Filebeat in the foreground.
