--- conflicted
+++ resolved
@@ -325,6 +325,10 @@
     ```
     ::::::
 
+
+    By default, Windows log files are stored in `C:\Program Files\metricbeat-Data\logs`.
+    For versions < 9.1.0, logs are stored by default in `C:\ProgramData\metricbeat\Logs`.
+
     :::::::
 
     `-e` is optional and sends output to standard error instead of the configured log output.
@@ -364,14 +368,9 @@
 sudo service metricbeat start
 ```
 
-<<<<<<< HEAD
-    By default, Windows log files are stored in `C:\Program Files\metricbeat-Data\logs`.
-    For versions < 9.1.0, logs are stored by default in `C:\ProgramData\metricbeat\Logs`.
-=======
 ::::{note}
 If you use an `init.d` script to start Metricbeat, you can’t specify command line flags (see [Command reference](/reference/metricbeat/command-line-options.md)). To specify flags, start Metricbeat in the foreground.
 ::::
->>>>>>> 27f1b728
 
 
 Also see [Metricbeat and systemd](/reference/metricbeat/running-with-systemd.md).
