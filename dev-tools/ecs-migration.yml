--- conflicted
+++ resolved
@@ -1206,7 +1206,23 @@
 
 ## Modules
 
-<<<<<<< HEAD
+### Redis
+
+- from: redis.info.server.version
+  to: service.version
+  alias: true
+  beat: metricbeat
+
+- from: redis.info.server.process_id
+  to: process.pid
+  alias: true
+  beat: metricbeat
+
+- from: redis.info.server.os
+  to: os.full
+  alias: true
+  beat: metricbeat
+
 ### System
 
 - from: system.process.name
@@ -1215,21 +1231,10 @@
   beat: metricbeat
 
 - from: system.process.pid
-=======
-### Redis
-
-- from: redis.info.server.version
-  to: service.version
+  to: process.pid
   alias: true
   beat: metricbeat
 
-- from: redis.info.server.process_id
->>>>>>> fa40a540
-  to: process.pid
-  alias: true
-  beat: metricbeat
-
-<<<<<<< HEAD
 - from: system.process.ppid
   to: process.ppid
   alias: true
@@ -1237,10 +1242,6 @@
 
 - from: system.process.username
   to: user.name
-  alias: true
-=======
-- from: redis.info.server.os
-  to: os.full
   alias: true
   beat: metricbeat
 
@@ -1248,7 +1249,6 @@
 - from: http.request.body
   to: http.request.body.content
   alias: false
->>>>>>> fa40a540
   beat: metricbeat
 
 ### Zookeeper
