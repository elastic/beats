--- conflicted
+++ resolved
@@ -1223,48 +1223,47 @@
   alias: true
   beat: metricbeat
 
-<<<<<<< HEAD
-### System
-
-- from: system.socket.direction
-  to: network.direction
-  alias: true
-  beat: metricbeat
-
-- from: system.socket.family
-  to: network.type
-  alias: true
-  beat: metricbeat
-
-- from: system.socket.process.command
-  to: process.name
-  alias: true
-  beat: metricbeat
-
-- from: system.socket.process.exe
-  to: process.executable
-  alias: true
-  beat: metricbeat
-
-- from: system.socket.process.pid
-  to: process.pid
-  alias: true
-  beat: metricbeat
-
-- from: system.socket.user.id
-  to: user.id
-  alias: true
-  beat: metricbeat
-
-- from: system.socket.user.name
-  to: user.name
-  alias: true
-=======
 ### HTTP
 - from: http.request.body
   to: http.request.body.content
   alias: false
->>>>>>> fa40a540
+  beat: metricbeat
+
+### System
+
+- from: system.socket.direction
+  to: network.direction
+  alias: true
+  beat: metricbeat
+
+- from: system.socket.family
+  to: network.type
+  alias: true
+  beat: metricbeat
+
+- from: system.socket.process.command
+  to: process.name
+  alias: true
+  beat: metricbeat
+
+- from: system.socket.process.exe
+  to: process.executable
+  alias: true
+  beat: metricbeat
+
+- from: system.socket.process.pid
+  to: process.pid
+  alias: true
+  beat: metricbeat
+
+- from: system.socket.user.id
+  to: user.id
+  alias: true
+  beat: metricbeat
+
+- from: system.socket.user.name
+  to: user.name
+  alias: true
   beat: metricbeat
 
 ### Zookeeper
