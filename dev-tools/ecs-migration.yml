--- conflicted
+++ resolved
@@ -918,7 +918,6 @@
   to: network.forwarded_ip
   alias: false
 
-<<<<<<< HEAD
 ## NFS
 - from: rpc.time
   to: event.duration
@@ -940,12 +939,11 @@
   comment: >
     Cannot add alias at this time because the field is used by MongoDB which
     has not been updated yet.
-=======
+
 ## Cassandra
 - from: no_request
   to: cassandra.no_request
   alias: true
->>>>>>> 4cb81a59
 
 
 # Heartbeat
