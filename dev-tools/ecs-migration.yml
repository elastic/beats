--- conflicted
+++ resolved
@@ -1206,7 +1206,23 @@
 
 ## Modules
 
-<<<<<<< HEAD
+### Redis
+
+- from: redis.info.server.version
+  to: service.version
+  alias: true
+  beat: metricbeat
+
+- from: redis.info.server.process_id
+  to: process.pid
+  alias: true
+  beat: metricbeat
+
+- from: redis.info.server.os
+  to: os.full
+  alias: true
+  beat: metricbeat
+
 ### System
 
 - from: system.socket.direction
@@ -1230,21 +1246,10 @@
   beat: metricbeat
 
 - from: system.socket.process.pid
-=======
-### Redis
-
-- from: redis.info.server.version
-  to: service.version
-  alias: true
-  beat: metricbeat
-
-- from: redis.info.server.process_id
->>>>>>> 1ad23473
   to: process.pid
   alias: true
   beat: metricbeat
 
-<<<<<<< HEAD
 - from: system.socket.user.id
   to: user.id
   alias: true
@@ -1252,10 +1257,6 @@
 
 - from: system.socket.user.name
   to: user.name
-=======
-- from: redis.info.server.os
-  to: os.full
->>>>>>> 1ad23473
   alias: true
   beat: metricbeat
 
