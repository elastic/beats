--- conflicted
+++ resolved
@@ -60,10 +60,7 @@
 	XPackDir     = "../x-pack"
 	RaceDetector = false
 	TestCoverage = false
-<<<<<<< HEAD
-=======
 	UseVendor    = false
->>>>>>> 8ebcc0d5
 
 	// CrossBuildMountModcache, if true, mounts $GOPATH/pkg/mod into
 	// the crossbuild images at /go/pkg/mod, read-only.
@@ -113,13 +110,10 @@
 	if err != nil {
 		panic(errors.Wrap(err, "failed to parse TEST_COVERAGE env value"))
 	}
-<<<<<<< HEAD
-=======
 	UseVendor, err = strconv.ParseBool(EnvOr("USE_VENDOR", "false"))
 	if err != nil {
 		panic(errors.Wrap(err, "failed to parse USE_VENDOR env value"))
 	}
->>>>>>> 8ebcc0d5
 
 	Snapshot, err = strconv.ParseBool(EnvOr("SNAPSHOT", "false"))
 	if err != nil {
