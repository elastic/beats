--- conflicted
+++ resolved
@@ -138,14 +138,6 @@
 // Use RACE_DETECTOR=true to enable the race detector.
 // Use MODULE=module to run only tests for `module`.
 func GoTestIntegrationForModule(ctx context.Context) error {
-<<<<<<< HEAD
-	passThruEnvVars := IntegrationTestEnvVars()
-	return RunIntegTest("goIntegTest", func() error {
-		module := EnvOr("MODULE", "")
-		if module != "" {
-			err := GoTest(ctx, GoTestIntegrationArgsForModule(module))
-			return errors.Wrapf(err, "integration tests failed for module %s", module)
-=======
 	module := EnvOr("MODULE", "")
 	modulesFileInfo, err := ioutil.ReadDir("./module")
 	if err != nil {
@@ -160,12 +152,13 @@
 		}
 		if module != "" && module != fi.Name() {
 			continue
->>>>>>> cca56483
 		}
 		foundModule = true
 
 		// Set MODULE because only want that modules tests to run inside the testing environment.
-		runners, err := NewIntegrationRunners(path.Join("./module", fi.Name()), map[string]string{"MODULE": fi.Name()})
+		env := map[string]string{"MODULE": fi.Name()}
+		passThroughEnvs(env, IntegrationTestEnvVars()...)
+		runners, err := NewIntegrationRunners(path.Join("./module", fi.Name()), env)
 		if err != nil {
 			return errors.Wrapf(err, "test setup failed for module %s", fi.Name())
 		}
@@ -180,13 +173,6 @@
 			// err will already be report to stdout, collect failed module to report at end
 			failedModules = append(failedModules, fi.Name())
 		}
-<<<<<<< HEAD
-		if failed {
-			return errors.New("integration tests failed")
-		}
-		return nil
-	}, passThruEnvVars...)
-=======
 	}
 	if module != "" && !foundModule {
 		return fmt.Errorf("no module %s", module)
@@ -195,7 +181,6 @@
 		return fmt.Errorf("failed modules: %s", strings.Join(failedModules, ", "))
 	}
 	return nil
->>>>>>> cca56483
 }
 
 // GoTest invokes "go test" and reports the results to stdout. It returns an
