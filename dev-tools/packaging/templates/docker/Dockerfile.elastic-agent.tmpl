{{- $beatHome := printf "%s/%s" "/usr/share" .BeatName }}
{{- $beatBinary := printf "%s/%s" $beatHome .BeatName }}
{{- $repoInfo := repo }}

# Prepare home in a different stage to avoid creating additional layers on
# the final image because of permission changes.
FROM {{ .buildFrom }} AS home

COPY beat {{ $beatHome }}

RUN mkdir -p {{ $beatHome }}/data {{ $beatHome }}/data/elastic-agent-{{ commit_short }}/logs && \
    chown -R root:root {{ $beatHome }} && \
    find {{ $beatHome }} -type d -exec chmod 0755 {} \; && \
    find {{ $beatHome }} -type f -exec chmod 0644 {} \; && \
    find {{ $beatHome }}/data -type d -exec chmod 0770 {} \; && \
    find {{ $beatHome }}/data -type f -exec chmod 0660 {} \; && \
    rm {{ $beatBinary }} && \
    ln -s {{ $beatHome }}/data/elastic-agent-{{ commit_short }}/elastic-agent {{ $beatBinary }} && \
    chmod 0755 {{ $beatHome }}/data/elastic-agent-*/elastic-agent && \
{{- if .linux_capabilities }}
    setcap {{ .linux_capabilities }} {{ $beatBinary }} && \
{{- end }}
{{- range $i, $modulesd := .ModulesDirs }}
    chmod 0775 {{ $beatHome}}/{{ $modulesd }} && \
{{- end }}
<<<<<<< HEAD
{{- if contains .from "-cloud" }}
    tar -xvf {{ $beatHome }}/data/elastic-agent-*/downloads/metricbeat-*.tar.gz --strip-components 1 --directory /opt --wildcards "*metricbeat" --directory && \
    tar -xvf {{ $beatHome }}/data/elastic-agent-*/downloads/filebeat-*.tar.gz --strip-components 1 --directory /opt --wildcards "*filebeat" --directory && \
=======
{{- if (and (eq .Variant "cloud") (not (contains .from "ubi-minimal")))  }}
    tar -xvf {{ $beatHome }}/data/elastic-agent-*/downloads/metricbeat-*.tar.gz --strip-components 1 --directory /opt --wildcards "*metricbeat" && \
    tar -xvf {{ $beatHome }}/data/elastic-agent-*/downloads/filebeat-*.tar.gz --strip-components 1 --directory /opt --wildcards "*filebeat" && \
>>>>>>> 14c5499c
{{- end }}
    true

FROM {{ .from }}

# Contains the elastic agent image variant, an empty string for the standard variant
# or "complete" for the bigger one.
ENV ELASTIC_AGENT_IMAGE_VARIANT={{.Variant}}

{{- if contains .from "ubi-minimal" }}
RUN for iter in {1..10}; do microdnf update -y && microdnf install -y shadow-utils jq &&  microdnf clean all && exit_code=0 && break || exit_code=$? && echo "microdnf error: retry $iter in 10s" && sleep 10; done; (exit $exit_code)
{{- else }}
# Installing jq needs to be installed after epel-release and cannot be in the same yum install command.
RUN case $(arch) in aarch64) YUM_FLAGS="-x bind-license";; esac; \
    for iter in {1..10}; do \
        yum update -y $YUM_FLAGS && \
        yum install -y epel-release &&  \
        yum update -y $YUM_FLAGS && \
        yum install -y jq && \

        yum clean all && \
        exit_code=0 && break || exit_code=$? && echo "yum error: retry $iter in 10s" && sleep 10; \
    done; \
    (exit $exit_code)
{{- end }}

{{- if (and (eq .Variant "complete") (not (contains .from "ubi-minimal"))) }}
RUN for iter in {1..10}; do \
        yum -y install atk cups gtk gdk xrandr pango libXcomposite libXcursor libXdamage \
        libXext libXi libXtst cups-libs libXScrnSaver libXrandr GConf2 \
        alsa-lib atk gtk3 ipa-gothic-fonts xorg-x11-fonts-100dpi xorg-x11-fonts-75dpi xorg-x11-utils \
        xorg-x11-fonts-cyrillic xorg-x11-fonts-Type1 xorg-x11-fonts-misc \
        yum clean all && \
        exit_code=0 && break || exit_code=$? && echo "yum error: retry $iter in 10s" && sleep 10; \
    done; \
    (exit $exit_code)
ENV NODE_PATH={{ $beatHome }}/.node
RUN echo \
    $NODE_PATH \
    {{ $beatHome }}/.config \
    {{ $beatHome }}/.synthetics \
    {{ $beatHome }}/.npm \
    {{ $beatHome }}/.cache \
    | xargs -IDIR sh -c 'mkdir -p DIR && chmod 0770 DIR'
{{- end }}

LABEL \
  org.label-schema.build-date="{{ date }}" \
  org.label-schema.schema-version="1.0" \
  org.label-schema.vendor="{{ .BeatVendor }}" \
  org.label-schema.license="{{ .License }}" \
  org.label-schema.name="{{ .BeatName }}" \
  org.label-schema.version="{{ beat_version }}{{if .Snapshot}}-SNAPSHOT{{end}}" \
  org.label-schema.url="{{ .BeatURL }}" \
  org.label-schema.vcs-url="{{ $repoInfo.RootImportPath }}" \
  org.label-schema.vcs-ref="{{ commit }}" \
  io.k8s.description="{{ .BeatDescription }}" \
  io.k8s.display-name="{{ .BeatName | title }} image" \
  org.opencontainers.image.created="{{ date }}" \
  org.opencontainers.image.licenses="{{ .License }}" \
  org.opencontainers.image.title="{{ .BeatName | title }}" \
  org.opencontainers.image.vendor="{{ .BeatVendor }}" \
  name="{{ .BeatName }}" \
  maintainer="infra@elastic.co" \
  vendor="{{ .BeatVendor }}" \
  version="{{ beat_version }}{{if .Snapshot}}-SNAPSHOT{{end}}" \
  release="1" \
  url="{{ .BeatURL }}" \
  summary="{{ .BeatName }}" \
  license="{{ .License }}" \
  description="{{ .BeatDescription }}"

ENV ELASTIC_CONTAINER "true"
ENV PATH={{ $beatHome }}:$PATH
ENV GODEBUG="madvdontneed=1"

# Add an init process, check the checksum to make sure it's a match
RUN set -e ; \
  TINI_BIN=""; \
  TINI_SHA256=""; \
  TINI_VERSION="v0.19.0"; \
  case "$(arch)" in \
    x86_64) \
        TINI_BIN="tini-amd64"; \
        TINI_SHA256="93dcc18adc78c65a028a84799ecf8ad40c936fdfc5f2a57b1acda5a8117fa82c"; \
        ;; \
    aarch64) \
        TINI_BIN="tini-arm64"; \
        TINI_SHA256="07952557df20bfd2a95f9bef198b445e006171969499a1d361bd9e6f8e5e0e81"; \
        ;; \
    *) \
        echo >&2 ; echo >&2 "Unsupported architecture \$(arch)" ; echo >&2 ; exit 1 ; \
        ;; \
  esac ; \
  curl --retry 8 -S -L -O "https://github.com/krallin/tini/releases/download/${TINI_VERSION}/${TINI_BIN}" ; \
  echo "${TINI_SHA256} ${TINI_BIN}" | sha256sum -c - ; \
  mv "${TINI_BIN}" /usr/bin/tini ; \
  chmod +x /usr/bin/tini

COPY docker-entrypoint /usr/local/bin/docker-entrypoint
RUN chmod 755 /usr/local/bin/docker-entrypoint

COPY --from=home {{ $beatHome }} {{ $beatHome }}

# Elastic Agent needs group permissions in the home itself to be able to
# create fleet.yml when running as non-root.
RUN chmod 0770 {{ $beatHome }}

RUN mkdir /licenses
COPY --from=home {{ $beatHome }}/LICENSE.txt /licenses
COPY --from=home {{ $beatHome }}/NOTICE.txt /licenses

{{- if contains .from "-cloud" }}
COPY --from=home /opt/filebeat /opt/filebeat
COPY --from=home /opt/metricbeat /opt/metricbeat
{{- end }}

{{- if ne .user "root" }}
RUN groupadd --gid 1000 {{ .BeatName }}
RUN useradd -M --uid 1000 --gid 1000 --groups 0 --home {{ $beatHome }} {{ .user }}
{{- if (and (eq .Variant "complete") (not (contains .from "ubi-minimal")))  }}
RUN chown {{ .user }} $NODE_PATH
{{- end }}
{{- end }}
USER {{ .user }}

{{- if (and (eq .Variant "complete") (not (contains .from "ubi-minimal")))  }}
# Setup synthetics env vars
ENV ELASTIC_SYNTHETICS_CAPABLE=true
ENV SUITES_DIR={{ $beatHome }}/suites
ENV NODE_VERSION=14.17.5
ENV PATH="$NODE_PATH/node/bin:$PATH"
# Install the latest version of @elastic/synthetics forcefully ignoring the previously
# cached node_modules, heartbeat then calls the global executable to run test suites
# Setup node
RUN cd {{$beatHome}}/.node \
  && NODE_DOWNLOAD_URL="" \
  && case "$(arch)" in \
       x86_64) \
           NODE_DOWNLOAD_URL=https://nodejs.org/dist/v${NODE_VERSION}/node-v${NODE_VERSION}-linux-x64.tar.xz \
           ;; \
       aarch64) \
           NODE_DOWNLOAD_URL=https://nodejs.org/dist/v${NODE_VERSION}/node-v${NODE_VERSION}-linux-arm64.tar.xz \
           ;; \
       *) \
           echo >&2 ; echo >&2 "Unsupported architecture \$(arch)" ; echo >&2 ; exit 1 ; \
           ;; \
     esac \
  && mkdir -p node \
  && curl ${NODE_DOWNLOAD_URL} | tar -xJ --strip 1 -C node \
  && chmod ug+rwX -R $NODE_PATH \
  && npm i -g -f @elastic/synthetics && chmod ug+rwX -R $NODE_PATH
{{- end }}



{{- range $i, $port := .ExposePorts }}
EXPOSE {{ $port }}
{{- end }}

# When running under Docker, we must ensure libbeat monitoring pulls cgroup
# metrics from /sys/fs/cgroup/<subsystem>/, ignoring any paths found in
# /proc/self/cgroup.
ENV LIBBEAT_MONITORING_CGROUPS_HIERARCHY_OVERRIDE=/

WORKDIR {{ $beatHome }}
ENTRYPOINT ["/usr/bin/tini", "--", "/usr/local/bin/docker-entrypoint"]<|MERGE_RESOLUTION|>--- conflicted
+++ resolved
@@ -23,15 +23,9 @@
 {{- range $i, $modulesd := .ModulesDirs }}
     chmod 0775 {{ $beatHome}}/{{ $modulesd }} && \
 {{- end }}
-<<<<<<< HEAD
 {{- if contains .from "-cloud" }}
-    tar -xvf {{ $beatHome }}/data/elastic-agent-*/downloads/metricbeat-*.tar.gz --strip-components 1 --directory /opt --wildcards "*metricbeat" --directory && \
-    tar -xvf {{ $beatHome }}/data/elastic-agent-*/downloads/filebeat-*.tar.gz --strip-components 1 --directory /opt --wildcards "*filebeat" --directory && \
-=======
-{{- if (and (eq .Variant "cloud") (not (contains .from "ubi-minimal")))  }}
     tar -xvf {{ $beatHome }}/data/elastic-agent-*/downloads/metricbeat-*.tar.gz --strip-components 1 --directory /opt --wildcards "*metricbeat" && \
     tar -xvf {{ $beatHome }}/data/elastic-agent-*/downloads/filebeat-*.tar.gz --strip-components 1 --directory /opt --wildcards "*filebeat" && \
->>>>>>> 14c5499c
 {{- end }}
     true
 
