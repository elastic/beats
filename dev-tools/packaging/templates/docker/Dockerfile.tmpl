--- conflicted
+++ resolved
@@ -233,18 +233,6 @@
 # Journald input
 {{- if (eq .BeatName "filebeat") }}
 
-<<<<<<< HEAD
-    {{- if (contains .from "wolfi") }}
-    RUN for iter in {1..10}; do \
-            apk update && \
-            apk add --no-interactive --no-progress --no-cache systemd && \
-            exit_code=0 && break || exit_code=$? && echo "apk error: retry $iter in 10s" && sleep 10; \
-        done; \
-        (exit $exit_code)
-    {{- end}}
-
-=======
->>>>>>> 27f1b728
     {{- if (contains .from "ubi") }}
     RUN for iter in {1..10}; do \
             microdnf -y update && \
