{{- $beatHome := printf "%s/%s" "/usr/share" .BeatName }}
{{- $beatBinary := printf "%s/%s" $beatHome .BeatName }}
{{- $repoInfo := repo }}

# Prepare home in a different stage to avoid creating additional layers on
# the final image because of permission changes.
FROM {{ .buildFrom }} AS home

COPY beat {{ $beatHome }}

RUN mkdir -p {{ $beatHome }}/data {{ $beatHome }}/logs && \
    chown -R root:root {{ $beatHome }} && \
    find {{ $beatHome }} -type d -exec chmod 0755 {} \; && \
    find {{ $beatHome }} -type f -exec chmod 0644 {} \; && \
    chmod 0755 {{ $beatBinary }} && \
{{- range $i, $modulesd := .ModulesDirs }}
    chmod 0775 {{ $beatHome}}/{{ $modulesd }} && \
{{- end }}
    chmod 0775 {{ $beatHome }}/data {{ $beatHome }}/logs

FROM {{ .from }}

{{- if contains .from "ubi-minimal" }}
RUN microdnf -y update && \
    microdnf install findutils shadow-utils && \
    microdnf clean all
{{- else }}
RUN for iter in {1..10}; do \
        apt-get update -y && \
        DEBIAN_FRONTEND=noninteractive apt-get install --no-install-recommends --yes ca-certificates curl gawk libcap2-bin xz-utils && \
        apt-get clean all && \
        exit_code=0 && break || exit_code=$? && echo "apt-get error: retry $iter in 10s" && sleep 10; \
    done; \
    (exit $exit_code)
{{- end }}

LABEL \
  org.label-schema.build-date="{{ date }}" \
  org.label-schema.schema-version="1.0" \
  org.label-schema.vendor="{{ .BeatVendor }}" \
  org.label-schema.license="{{ .License }}" \
  org.label-schema.name="{{ .BeatName }}" \
  org.label-schema.version="{{ beat_version }}{{if .Snapshot}}-SNAPSHOT{{end}}" \
  org.label-schema.url="{{ .BeatURL }}" \
  org.label-schema.vcs-url="{{ $repoInfo.RootImportPath }}" \
  org.label-schema.vcs-ref="{{ commit }}" \
  io.k8s.description="{{ .BeatDescription }}" \
  io.k8s.display-name="{{ .BeatName | title }} image" \
  org.opencontainers.image.created="{{ date }}" \
  org.opencontainers.image.licenses="{{ .License }}" \
  org.opencontainers.image.title="{{ .BeatName | title }}" \
  org.opencontainers.image.vendor="{{ .BeatVendor }}" \
  name="{{ .BeatName }}" \
  maintainer="infra@elastic.co" \
  vendor="{{ .BeatVendor }}" \
  version="{{ beat_version }}{{if .Snapshot}}-SNAPSHOT{{end}}" \
  release="1" \
  url="{{ .BeatURL }}" \
  summary="{{ .BeatName }}" \
  license="{{ .License }}" \
  description="{{ .BeatDescription }}"

ENV ELASTIC_CONTAINER "true"
ENV PATH={{ $beatHome }}:$PATH
ENV GODEBUG="madvdontneed=1"

# Add an init process, check the checksum to make sure it's a match
RUN set -e ; \
  TINI_BIN=""; \
  TINI_SHA256=""; \
  TINI_VERSION="v0.19.0"; \
  echo "The arch value is $(arch)"; \
  case "$(arch)" in \
    x86_64) \
        TINI_BIN="tini-amd64"; \
        TINI_SHA256="93dcc18adc78c65a028a84799ecf8ad40c936fdfc5f2a57b1acda5a8117fa82c"; \
        ;; \
    aarch64) \
        TINI_BIN="tini-arm64"; \
        TINI_SHA256="07952557df20bfd2a95f9bef198b445e006171969499a1d361bd9e6f8e5e0e81"; \
        ;; \
    *) \
        echo >&2 ; echo >&2 "Unsupported architecture \$(arch)" ; echo >&2 ; exit 1 ; \
        ;; \
  esac ; \
  curl --retry 8 -S -L -O "https://github.com/krallin/tini/releases/download/${TINI_VERSION}/${TINI_BIN}" ; \
  echo "${TINI_SHA256} ${TINI_BIN}" | sha256sum -c - ; \
  mv "${TINI_BIN}" /usr/bin/tini ; \
  chmod +x /usr/bin/tini

COPY docker-entrypoint /usr/local/bin/docker-entrypoint
RUN chmod 755 /usr/local/bin/docker-entrypoint

COPY --from=home {{ $beatHome }} {{ $beatHome }}

RUN mkdir /licenses
COPY --from=home {{ $beatHome }}/LICENSE.txt /licenses
COPY --from=home {{ $beatHome }}/NOTICE.txt /licenses

{{- if .linux_capabilities }}
# Since the beat is stored at the other end of a symlink we must follow the symlink first
# For security reasons setcap does not support symlinks. This is smart in the general case
# but in our specific case since we're building a trusted image from trusted binaries this is
# fine. Thus, we use readlink to follow the link and setcap on the actual binary
RUN readlink -f {{ $beatBinary }} | xargs setcap {{ .linux_capabilities }}
{{- end }}

{{- if ne .user "root" }}
RUN groupadd --gid 1000 {{ .BeatName }}
RUN useradd -M --uid 1000 --gid 1000 --groups 0 --home {{ $beatHome }} {{ .user }}

{{- if (and (eq .BeatName "heartbeat") (not (contains .from "ubi-minimal"))) }}
ENV NODE_PATH={{ $beatHome }}/.node
RUN echo \
    $NODE_PATH \
    {{ $beatHome }}/.config \
    {{ $beatHome }}/.synthetics \
    {{ $beatHome }}/.npm \
    {{ $beatHome }}/.cache \
    | xargs -IDIR sh -c 'mkdir -p DIR && chmod 0770 DIR'

# Setup synthetics env vars
ENV ELASTIC_SYNTHETICS_CAPABLE=true
ENV SUITES_DIR={{ $beatHome }}/suites
ENV NODE_VERSION=18.12.0
ENV PATH="$NODE_PATH/node/bin:$PATH"
# Install the latest version of @elastic/synthetics forcefully ignoring the previously
# cached node_modules, heartbeat then calls the global executable to run test suites
# Setup node
# Also try to add any deps that were missed earlier in terms of playwright reqs
# playwright install-deps is kept up to date with additional packages chromium needs
# beyond the base packages listed above
RUN cd {{$beatHome}}/.node \
  && NODE_DOWNLOAD_URL="" \
  && case "$(arch)" in \
       x86_64) \
           NODE_DOWNLOAD_URL=https://nodejs.org/dist/v${NODE_VERSION}/node-v${NODE_VERSION}-linux-x64.tar.xz \
           ;; \
       aarch64) \
           NODE_DOWNLOAD_URL=https://nodejs.org/dist/v${NODE_VERSION}/node-v${NODE_VERSION}-linux-arm64.tar.xz \
           ;; \
       *) \
           echo >&2 ; echo >&2 "Unsupported architecture \$(arch)" ; echo >&2 ; exit 1 ; \
           ;; \
     esac \
  && mkdir -p node \
  && curl ${NODE_DOWNLOAD_URL} | tar -xJ --strip 1 -C node \
  && chmod ug+rwX -R $NODE_PATH

# Install synthetics as a regular user, installing npm deps as root odesn't work
RUN chown -R {{ .user }} $NODE_PATH
USER {{ .user }}
# If this fails dump the NPM logs
<<<<<<< HEAD
RUN npm i -g --loglevel verbose --engine-strict @elastic/synthetics@stack_release || sh -c 'tail -n +1 /root/.npm/_logs/* && exit 1'
RUN chmod ug+rwX -R $NODE_PATH 
=======
RUN npm i -g --loglevel verbose -f @elastic/synthetics@stack_release || sh -c 'tail -n +1 /root/.npm/_logs/* && exit 1'
RUN chmod ug+rwX -R $NODE_PATH
>>>>>>> 809fbfa2
USER root

# Install the deps as needed by the exact version of playwright elastic synthetics uses
# We don't use npx playwright install-deps because that could pull a newer version
# Install additional fonts as well
RUN for iter in {1..10}; do \
    apt-get update -y && \
    $NODE_PATH/node/lib/node_modules/@elastic/synthetics/node_modules/.bin/playwright install-deps chromium && \
    DEBIAN_FRONTEND=noninteractive apt-get install --no-install-recommends --yes \
    fonts-noto \
    fonts-noto-cjk && \
    exit_code=0 && break || exit_code=$? && echo "apt-get error: retry $iter in 10s" && sleep 10; \
done; \
(exit $exit_code)
{{- end }}
{{- end }}
USER {{ .user }}

{{- range $i, $port := .ExposePorts }}
EXPOSE {{ $port }}
{{- end }}

# When running under Docker, we must ensure libbeat monitoring pulls cgroup
# metrics from /sys/fs/cgroup/<subsystem>/, ignoring any paths found in
# /proc/self/cgroup.
ENV LIBBEAT_MONITORING_CGROUPS_HIERARCHY_OVERRIDE=/

WORKDIR {{ $beatHome }}
ENTRYPOINT ["/usr/bin/tini", "--", "/usr/local/bin/docker-entrypoint"]
CMD ["-environment", "container"]<|MERGE_RESOLUTION|>--- conflicted
+++ resolved
@@ -151,13 +151,8 @@
 RUN chown -R {{ .user }} $NODE_PATH
 USER {{ .user }}
 # If this fails dump the NPM logs
-<<<<<<< HEAD
 RUN npm i -g --loglevel verbose --engine-strict @elastic/synthetics@stack_release || sh -c 'tail -n +1 /root/.npm/_logs/* && exit 1'
 RUN chmod ug+rwX -R $NODE_PATH 
-=======
-RUN npm i -g --loglevel verbose -f @elastic/synthetics@stack_release || sh -c 'tail -n +1 /root/.npm/_logs/* && exit 1'
-RUN chmod ug+rwX -R $NODE_PATH
->>>>>>> 809fbfa2
 USER root
 
 # Install the deps as needed by the exact version of playwright elastic synthetics uses
