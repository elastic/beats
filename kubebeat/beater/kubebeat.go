--- conflicted
+++ resolved
@@ -14,21 +14,13 @@
 
 // kubebeat configuration.
 type kubebeat struct {
-<<<<<<< HEAD
-	done      chan struct{}
-	config    config.Config
-	client    beat.Client
-	eval      *evaluator
-	data      *Data
-	scheduler ResourceScheduler
-=======
 	done           chan struct{}
 	config         config.Config
 	client         beat.Client
 	eval           *evaluator
 	data           *Data
 	opaEventParser *opaEventParser
->>>>>>> fc61b0ac
+	scheduler ResourceScheduler
 }
 
 // New creates an instance of kubebeat.
@@ -64,19 +56,12 @@
 	data.RegisterFetcher("file_system", NewFileFetcher(c.Files))
 
 	bt := &kubebeat{
-<<<<<<< HEAD
-		done:      make(chan struct{}),
-		config:    c,
-		eval:      evaluator,
-		data:      data,
-		scheduler: scheduler,
-=======
 		done:           make(chan struct{}),
 		config:         c,
 		eval:           evaluator,
 		data:           data,
 		opaEventParser: eventParser,
->>>>>>> fc61b0ac
+		scheduler: scheduler,
 	}
 	return bt, nil
 }
@@ -117,7 +102,6 @@
 		case o := <-output:
 			runId, _ := uuid.NewV4()
 			omap := o.(map[string][]interface{})
-<<<<<<< HEAD
 
 			func1 := func(r interface{}) {
 				bt.resourceIteration(runId, r)
@@ -128,22 +112,7 @@
 	}
 }
 
-func (bt *kubebeat) resourceIteration(runId uuid.UUID, resource interface{}) {
-	// logp.Info("resourceIteration trace runId: %v resource: %+v", runId, resource)
-
-	events := make([]beat.Event, 0)
-=======
-			for _, resources := range omap {
-				for _, r := range resources {
-					bt.resourceIteration(r,runId)
-				}
-			}
-		}
-	}
-}
-
 func (bt *kubebeat) resourceIteration(resource interface{}, runId uuid.UUID) {
->>>>>>> fc61b0ac
 	timestamp := time.Now()
 
 	result, err := bt.eval.Decision(resource)
