<<<<<<< HEAD
FROM golang:1.20.7
=======
FROM golang:1.20.6
>>>>>>> 0716c514

RUN \
    apt-get update \
      && DEBIAN_FRONTEND=noninteractive apt-get install -y --no-install-recommends \
         python3 \
         python3-pip \
         python3-venv \
         librpm-dev \
         netcat-openbsd \
         libpcap-dev \
      && rm -rf /var/lib/apt/lists/*

# Use a virtualenv to avoid the PEP668 "externally managed environment" error caused by conflicts
# with the system Python installation. golang:1.20.6 uses Debian 12 which now enforces PEP668.
ENV VIRTUAL_ENV=/opt/venv
RUN python3 -m venv $VIRTUAL_ENV
ENV PATH="$VIRTUAL_ENV/bin:$PATH"

RUN pip3 install --upgrade pip==20.1.1<|MERGE_RESOLUTION|>--- conflicted
+++ resolved
@@ -1,8 +1,4 @@
-<<<<<<< HEAD
 FROM golang:1.20.7
-=======
-FROM golang:1.20.6
->>>>>>> 0716c514
 
 RUN \
     apt-get update \
