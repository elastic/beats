from packetbeat import BaseTest

"""
Tests for the NFS
"""


class Test(BaseTest):

    def test_V3(self):
        """
        Should correctly parse NFS v3 packet
        """
        self.render_config_template(
            nfs_ports=[2049],
        )
        self.run_packetbeat(pcap="nfs_v3.pcap")

        objs = self.read_output()
        assert len(objs) == 1
        o = objs[0]

        assert o["type"] == "nfs"
        assert o["rpc.auth_flavor"] == "unix"
        assert "rpc.time" in o
        assert "rpc.time_str" in o
        assert "rpc.call_size" in o
        assert "rpc.reply_size" in o

        assert o["nfs.version"] == 3
        assert o["nfs.opcode"] == "LOOKUP"
        assert o["nfs.status"] == "NFSERR_NOENT"

    def test_v4(self):
        """
        Should correctly parse NFSv4.1 packet
        """
        self.render_config_template(
            nfs_ports=[2049],
        )
        self.run_packetbeat(pcap="nfs_v4.pcap")

        objs = self.read_output()
        assert len(objs) == 1
        o = objs[0]

        assert o["type"] == "nfs"
        assert o["rpc.auth_flavor"] == "unix"
        assert "rpc.time" in o
        assert "rpc.time_str" in o
        assert "rpc.call_size" in o
        assert "rpc.reply_size" in o

        assert o["nfs.version"] == 4
        assert o["nfs.minor_version"] == 1
        assert o["nfs.tag"] == "readdir"

        assert o["nfs.opcode"] == "READDIR"
        assert o["nfs.status"] == "NFS_OK"

    def test_first_class_op(self):
        """
<<<<<<< HEAD
        Should correctly detect first-class opration in a middle of
=======
        Should correctly detect first-class operation in a middle of
>>>>>>> e2d8da08
        compound call
        """
        self.render_config_template(
            nfs_ports=[2049],
        )
        self.run_packetbeat(pcap="nfs4_close.pcap")

        objs = self.read_output()
        assert len(objs) == 1
        o = objs[0]

        assert o["nfs.opcode"] == "CLOSE"

    def test_first_class_op_v42(self):
        """
        Should correctly detect first-class nfs v4.2 opration in a middle of
        compound call
        """
        self.render_config_template(
            nfs_ports=[2049],
        )
        self.run_packetbeat(pcap="nfsv42_layoutstats.pcap")

        objs = self.read_output()
        assert len(objs) == 1
        o = objs[0]

        assert o["nfs.opcode"] == "LAYOUTSTATS"

    def test_clone_notsupp_v42(self):
        """
        Should correctly detect first-class nfs v4.2 opration in a middle of
        compound call and corresponding error code
        """
        self.render_config_template(
            nfs_ports=[2049],
        )
        self.run_packetbeat(pcap="nfsv42_clone.pcap")

        objs = self.read_output()
        assert len(objs) == 1
        o = objs[0]

        assert o["nfs.opcode"] == "CLONE"
        assert o["nfs.status"] == "NFSERR_NOTSUPP"<|MERGE_RESOLUTION|>--- conflicted
+++ resolved
@@ -60,11 +60,7 @@
 
     def test_first_class_op(self):
         """
-<<<<<<< HEAD
-        Should correctly detect first-class opration in a middle of
-=======
         Should correctly detect first-class operation in a middle of
->>>>>>> e2d8da08
         compound call
         """
         self.render_config_template(
