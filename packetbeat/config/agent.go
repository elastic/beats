// Licensed to Elasticsearch B.V. under one or more contributor
// license agreements. See the NOTICE file distributed with
// this work for additional information regarding copyright
// ownership. Elasticsearch B.V. licenses this file to you under
// the Apache License, Version 2.0 (the "License"); you may
// not use this file except in compliance with the License.
// You may obtain a copy of the License at
//
//     http://www.apache.org/licenses/LICENSE-2.0
//
// Unless required by applicable law or agreed to in writing,
// software distributed under the License is distributed on an
// "AS IS" BASIS, WITHOUT WARRANTIES OR CONDITIONS OF ANY
// KIND, either express or implied.  See the License for the
// specific language governing permissions and limitations
// under the License.

package config

import (
	"fmt"
	"runtime"

	"github.com/elastic/beats/v7/libbeat/common"
	"github.com/elastic/beats/v7/libbeat/logp"
	"github.com/elastic/beats/v7/packetbeat/procs"
<<<<<<< HEAD
	conf "github.com/elastic/elastic-agent-libs/config"
=======
	"github.com/elastic/elastic-agent-libs/mapstr"
>>>>>>> 89bcc33a
	"github.com/elastic/go-ucfg"
)

type datastream struct {
	Namespace string `config:"namespace"`
	Dataset   string `config:"dataset"`
	Type      string `config:"type"`
}

type agentInput struct {
	Type       string                   `config:"type"`
	Datastream datastream               `config:"data_stream"`
	Processors []mapstr.M               `config:"processors"`
	Streams    []map[string]interface{} `config:"streams"`
}

var osDefaultDevices = map[string]string{
	"darwin": "en0",
	"linux":  "any",
}

func defaultDevice() string {
	if device, found := osDefaultDevices[runtime.GOOS]; found {
		return device
	}
	return "0"
}

func (i agentInput) addProcessorsAndIndex(cfg *conf.C) (*conf.C, error) {
	namespace := i.Datastream.Namespace
	if namespace == "" {
		namespace = "default"
	}
	datastreamConfig := struct {
		Datastream datastream `config:"data_stream"`
	}{}
	if err := cfg.Unpack(&datastreamConfig); err != nil {
		return nil, err
	}
<<<<<<< HEAD
	mergeConfig, err := conf.NewConfigFrom(common.MapStr{
=======
	mergeConfig, err := common.NewConfigFrom(mapstr.M{
>>>>>>> 89bcc33a
		"index": datastreamConfig.Datastream.Type + "-" + datastreamConfig.Datastream.Dataset + "-" + namespace,
		"processors": append([]mapstr.M{
			{
				"add_fields": mapstr.M{
					"target": "data_stream",
					"fields": mapstr.M{
						"type":      datastreamConfig.Datastream.Type,
						"dataset":   datastreamConfig.Datastream.Dataset,
						"namespace": namespace,
					},
				},
			},
			{
				"add_fields": mapstr.M{
					"target": "event",
					"fields": mapstr.M{
						"dataset": datastreamConfig.Datastream.Dataset,
					},
				},
			},
		}, i.Processors...),
	})
	if err != nil {
		return nil, err
	}
	if err := cfg.MergeWithOpts(mergeConfig, ucfg.FieldAppendValues("processors")); err != nil {
		return nil, err
	}
	return cfg, nil
}

func mergeProcsConfig(one, two procs.ProcsConfig) procs.ProcsConfig {
	maxProcReadFreq := one.MaxProcReadFreq
	if two.MaxProcReadFreq > maxProcReadFreq {
		maxProcReadFreq = two.MaxProcReadFreq
	}

	refreshPidsFreq := one.RefreshPidsFreq
	if two.RefreshPidsFreq < refreshPidsFreq {
		refreshPidsFreq = two.RefreshPidsFreq
	}

	return procs.ProcsConfig{
		Enabled:         true,
		MaxProcReadFreq: maxProcReadFreq,
		RefreshPidsFreq: refreshPidsFreq,
		Monitored:       append(one.Monitored, two.Monitored...),
	}
}

// NewAgentConfig allows the packetbeat configuration to understand
// agent semantics
func NewAgentConfig(cfg *conf.C) (Config, error) {
	logp.Debug("agent", "Normalizing agent configuration")
	var input agentInput
	config := Config{
		Interfaces: InterfacesConfig{
			// TODO: make this configurable rather than just using the default device
			Device: defaultDevice(),
		},
	}
	if err := cfg.Unpack(&input); err != nil {
		return config, err
	}

	logp.Debug("agent", fmt.Sprintf("Found %d inputs", len(input.Streams)))
	for _, stream := range input.Streams {
		if interfaceOverride, ok := stream["interface"]; ok {
			cfg, err := conf.NewConfigFrom(interfaceOverride)
			if err != nil {
				return config, err
			}
			if err := cfg.Unpack(&config.Interfaces); err != nil {
				return config, err
			}
		}

		if procsOverride, ok := stream["procs"]; ok {
			cfg, err := conf.NewConfigFrom(procsOverride)
			if err != nil {
				return config, err
			}
			var newProcsConfig procs.ProcsConfig
			if err := cfg.Unpack(&newProcsConfig); err != nil {
				return config, err
			}
			config.Procs = mergeProcsConfig(config.Procs, newProcsConfig)
		}

		if rawStreamType, ok := stream["type"]; ok {
			streamType, ok := rawStreamType.(string)
			if !ok {
				return config, fmt.Errorf("invalid input type of: '%T'", rawStreamType)
			}
			logp.Debug("agent", fmt.Sprintf("Found agent configuration for %v", streamType))
			cfg, err := conf.NewConfigFrom(stream)
			if err != nil {
				return config, err
			}
			cfg, err = input.addProcessorsAndIndex(cfg)
			if err != nil {
				return config, err
			}
			switch streamType {
			case "flow":
				if err := cfg.Unpack(&config.Flows); err != nil {
					return config, err
				}
			default:
				config.ProtocolsList = append(config.ProtocolsList, cfg)
			}
		}
	}
	return config, nil
}<|MERGE_RESOLUTION|>--- conflicted
+++ resolved
@@ -21,14 +21,10 @@
 	"fmt"
 	"runtime"
 
-	"github.com/elastic/beats/v7/libbeat/common"
 	"github.com/elastic/beats/v7/libbeat/logp"
 	"github.com/elastic/beats/v7/packetbeat/procs"
-<<<<<<< HEAD
 	conf "github.com/elastic/elastic-agent-libs/config"
-=======
 	"github.com/elastic/elastic-agent-libs/mapstr"
->>>>>>> 89bcc33a
 	"github.com/elastic/go-ucfg"
 )
 
@@ -68,11 +64,7 @@
 	if err := cfg.Unpack(&datastreamConfig); err != nil {
 		return nil, err
 	}
-<<<<<<< HEAD
-	mergeConfig, err := conf.NewConfigFrom(common.MapStr{
-=======
-	mergeConfig, err := common.NewConfigFrom(mapstr.M{
->>>>>>> 89bcc33a
+	mergeConfig, err := conf.NewConfigFrom(mapstr.M{
 		"index": datastreamConfig.Datastream.Type + "-" + datastreamConfig.Datastream.Dataset + "-" + namespace,
 		"processors": append([]mapstr.M{
 			{
