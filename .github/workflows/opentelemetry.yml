--- conflicted
+++ resolved
@@ -3,16 +3,11 @@
 on:
   workflow_run:
     workflows:
-<<<<<<< HEAD
       - check-auditbeat
-=======
-      - check-dev-tools
-      - check-x-pack-functionbeat
-      - check-x-pack-packetbeat
->>>>>>> 2dd91cc2
       - check-dev-tools
       - check-packetbeat
       - check-x-pack-auditbeat
+      - check-x-pack-functionbeat
       - check-x-pack-packetbeat
       - golangci-lint
       - auditbeat
