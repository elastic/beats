--- conflicted
+++ resolved
@@ -3,26 +3,21 @@
 on:
   workflow_run:
     workflows:
-<<<<<<< HEAD
-      - check-heartbeat
-      - check-packetbeat
-      - check-x-pack-heartbeat
-      - check-x-pack-packetbeat
-=======
       - check-auditbeat
       - check-dev-tools
       - check-filebeat
+      - check-heartbeat
       - check-metricbeat
       - check-packetbeat
       - check-winlogbeat
       - check-x-pack-auditbeat
       - check-x-pack-filebeat
       - check-x-pack-functionbeat
+      - check-x-pack-heartbeat
       - check-x-pack-metricbeat
       - check-x-pack-osquerybeat
       - check-x-pack-packetbeat
       - check-x-pack-winlogbeat
->>>>>>> 6c1620ad
       - golangci-lint
       - auditbeat
       - filebeat
