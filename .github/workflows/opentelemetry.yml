--- conflicted
+++ resolved
@@ -7,17 +7,9 @@
       - check-dev-tools
       - check-filebeat
       - check-packetbeat
-<<<<<<< HEAD
-<<<<<<< HEAD
-=======
       - check-winlogbeat
       - check-x-pack-auditbeat
       - check-x-pack-filebeat
->>>>>>> da20ec779b (action: checks for filebeat and x-pack/filebeat (#32746))
-=======
-      - check-winlogbeat
-      - check-x-pack-auditbeat
->>>>>>> b407e44e
       - check-x-pack-functionbeat
       - check-x-pack-osquerybeat
       - check-x-pack-packetbeat
