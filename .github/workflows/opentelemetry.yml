name: OpenTelemetry Export Trace

on:
  workflow_run:
    workflows:
      - check-auditbeat
      - check-dev-tools
      - check-packetbeat
<<<<<<< HEAD
      - check-winlogbeat
=======
      - check-x-pack-auditbeat
>>>>>>> 4a07748b
      - check-x-pack-functionbeat
      - check-x-pack-osquerybeat
      - check-x-pack-packetbeat
      - check-x-pack-winlogbeat
      - golangci-lint
      - auditbeat
      - filebeat
      - heartbeat
      - metricbeat
      - packetbeat
      - x-pack-auditbeat
      - x-pack-filebeat
      - x-pack-functionbeat
      - x-pack-heartbeat
      - x-pack-metricbeat
      - x-pack-osquerybeat
      - x-pack-packetbeat
      - pre-commit
      - check-default
      - check-docs
    types: [completed]

jobs:
  otel-export-trace:
    name: OpenTelemetry Export Trace
    runs-on: ubuntu-latest
    steps:
      - name: Export Workflow Trace
        uses: inception-health/otel-export-trace-action@latest
        with:
          otlpEndpoint: "${{ secrets.APM_SERVER }}"
          otlpHeaders: "Authorization=Bearer ${{ secrets.APM_TOKEN }}"
          githubToken: ${{ secrets.GITHUB_TOKEN }}
          runId: ${{ github.event.workflow_run.id }}<|MERGE_RESOLUTION|>--- conflicted
+++ resolved
@@ -6,11 +6,8 @@
       - check-auditbeat
       - check-dev-tools
       - check-packetbeat
-<<<<<<< HEAD
       - check-winlogbeat
-=======
       - check-x-pack-auditbeat
->>>>>>> 4a07748b
       - check-x-pack-functionbeat
       - check-x-pack-osquerybeat
       - check-x-pack-packetbeat
