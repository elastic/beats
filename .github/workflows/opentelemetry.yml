name: OpenTelemetry Export Trace

on:
  workflow_run:
    workflows:
      - check-auditbeat
      - check-dev-tools
      - check-filebeat
      - check-packetbeat
      - check-winlogbeat
<<<<<<< HEAD
      - check-x-pack-filebeat
=======
      - check-x-pack-auditbeat
>>>>>>> beff80f2
      - check-x-pack-functionbeat
      - check-x-pack-osquerybeat
      - check-x-pack-packetbeat
      - check-x-pack-winlogbeat
      - golangci-lint
      - auditbeat
      - filebeat
      - heartbeat
      - metricbeat
      - packetbeat
      - x-pack-auditbeat
      - x-pack-filebeat
      - x-pack-functionbeat
      - x-pack-heartbeat
      - x-pack-metricbeat
      - x-pack-osquerybeat
      - x-pack-packetbeat
      - pre-commit
      - check-default
      - check-docs
    types: [completed]

jobs:
  otel-export-trace:
    name: OpenTelemetry Export Trace
    runs-on: ubuntu-latest
    steps:
      - name: Export Workflow Trace
        uses: inception-health/otel-export-trace-action@latest
        with:
          otlpEndpoint: "${{ secrets.APM_SERVER }}"
          otlpHeaders: "Authorization=Bearer ${{ secrets.APM_TOKEN }}"
          githubToken: ${{ secrets.GITHUB_TOKEN }}
          runId: ${{ github.event.workflow_run.id }}<|MERGE_RESOLUTION|>--- conflicted
+++ resolved
@@ -8,11 +8,8 @@
       - check-filebeat
       - check-packetbeat
       - check-winlogbeat
-<<<<<<< HEAD
+      - check-x-pack-auditbeat
       - check-x-pack-filebeat
-=======
-      - check-x-pack-auditbeat
->>>>>>> beff80f2
       - check-x-pack-functionbeat
       - check-x-pack-osquerybeat
       - check-x-pack-packetbeat
