name: OpenTelemetry Export Trace

on:
  workflow_run:
    workflows:
      - check-dev-tools
      - check-packetbeat
<<<<<<< HEAD
      - check-winlogbeat
      - check-x-pack-osquerybeat
      - check-x-pack-packetbeat
      - check-x-pack-winlogbeat
=======
      - check-x-pack-functionbeat
      - check-x-pack-osquerybeat
      - check-x-pack-packetbeat
>>>>>>> f1703613
      - golangci-lint
      - auditbeat
      - filebeat
      - heartbeat
      - metricbeat
      - packetbeat
      - x-pack-auditbeat
      - x-pack-filebeat
      - x-pack-functionbeat
      - x-pack-heartbeat
      - x-pack-metricbeat
      - x-pack-osquerybeat
      - x-pack-packetbeat
      - pre-commit
      - check-default
      - check-docs
    types: [completed]

jobs:
  otel-export-trace:
    name: OpenTelemetry Export Trace
    runs-on: ubuntu-latest
    steps:
      - name: Export Workflow Trace
        uses: inception-health/otel-export-trace-action@latest
        with:
          otlpEndpoint: "${{ secrets.APM_SERVER }}"
          otlpHeaders: "Authorization=Bearer ${{ secrets.APM_TOKEN }}"
          githubToken: ${{ secrets.GITHUB_TOKEN }}
          runId: ${{ github.event.workflow_run.id }}<|MERGE_RESOLUTION|>--- conflicted
+++ resolved
@@ -5,16 +5,11 @@
     workflows:
       - check-dev-tools
       - check-packetbeat
-<<<<<<< HEAD
       - check-winlogbeat
+      - check-x-pack-functionbeat
       - check-x-pack-osquerybeat
       - check-x-pack-packetbeat
       - check-x-pack-winlogbeat
-=======
-      - check-x-pack-functionbeat
-      - check-x-pack-osquerybeat
-      - check-x-pack-packetbeat
->>>>>>> f1703613
       - golangci-lint
       - auditbeat
       - filebeat
