# options for analysis running
run:
  concurrency: 0
  # timeout for analysis, e.g. 30s, 5m, default is 1m
  timeout: 15m
  build-tags:
    - synthetics
    - integration

issues:
  # Maximum count of issues with the same text.
  # Set to 0 to disable.
  # Default: 3
  max-same-issues: 3
  # Maximum issues count per one linter.
  # Set to 0 to disable.
  # Default: 50
  max-issues-per-linter: 50
  exclude-rules:
    # Exclude package name contains '-' issue because we have at least one package with
    # it on its name.
    - text: "ST1003:"
      linters:
        - stylecheck
    - text: "undefined"
      linters:
        - typecheck
    - text: "undeclared name:"
      linters:
        - typecheck
    - text: "imported and not used"
      linters:
        - typecheck
    - text: "previous case"
      linters:
        - typecheck
    # From mage we are printing to the console to ourselves
    - path: (.*magefile.go|.*dev-tools/mage/.*)
      linters: forbidigo

output:
  sort-results: true

# Find the whole list here https://golangci-lint.run/usage/linters/
linters:
  disable-all: true
  enable:
    - errcheck # checking for unchecked errors in go programs
    - errorlint # errorlint is a linter for that can be used to find code that will cause problems with the error wrapping scheme introduced in Go 1.13.
    - forbidigo # forbids identifiers matched by reg exps
    - gosimple # linter for Go source code that specializes in simplifying a code
    - misspell # finds commonly misspelled English words in comments
    - nakedret # finds naked returns in functions greater than a specified function length
    - nolintlint # reports ill-formed or insufficient nolint directives
    - staticcheck # Staticcheck is a go vet on steroids, applying a ton of static analysis checks
    - stylecheck # a replacement for golint
    - unused # checks Go code for unused constants, variables, functions and types
    - govet # Vet examines Go source code and reports suspicious constructs, such as Printf calls whose arguments do not align with the format string
    - ineffassign # detects when assignments to existing variables are not used
    - asciicheck # simple linter to check that your code does not contain non-ASCII identifiers
    - bodyclose # checks whether HTTP response body is closed successfully
    - durationcheck # check for two durations multiplied together
    - exportloopref # checks for pointers to enclosing loop variables
    - goimports # Goimports does everything that gofmt does. Additionally it checks unused imports
    - gosec # inspects source code for security problems
    - importas # enforces consistent import aliases
    - nilerr # finds the code that returns nil even if it checks that the error is not nil.
    - noctx # noctx finds sending http request without context.Context
    - unconvert # Remove unnecessary type conversions
    - wastedassign # wastedassign finds wasted assignment statements.
    - gomodguard # check for blocked dependencies
    - depguard
    - gomoddirectives

# all available settings of specific linters
linters-settings:
  depguard:
    rules:
      apache-licensed-code:
        list-mode: lax
        files:
          - '!**/x-pack/**/*.go'
        deny:
          - pkg: github.com/elastic/beats/v7/x-pack
            desc: Apache 2.0 licensed code cannot depend on Elastic licensed code (x-pack/).
  errcheck:
    # report about not checking of errors in type assertions: `a := b.(MyStruct)`;
    # default is false: such cases aren't reported by default.
    check-type-assertions: true
    # report about assignment of errors to blank identifier: `num, _ := strconv.Atoi(numStr)`.
    check-blank: false
    # List of functions to exclude from checking, where each entry is a single function to exclude.
    # See https://github.com/kisielk/errcheck#excluding-functions for details.
    exclude-functions:
      - (github.com/elastic/elastic-agent-libs/mapstr.M).Delete # Only returns ErrKeyNotFound, can safely be ignored.
      - (github.com/elastic/elastic-agent-libs/mapstr.M).Put # Can only fail on type conversions, usually safe to ignore.
      - github.com/elastic/elastic-agent-libs/logp.TestingSetup # Cannot return a non-nil error using the provided API.
      - github.com/elastic/elastic-agent-libs/logp.DevelopmentSetup # Cannot return a non-nil error using the provided API.

  errorlint:
    # Check whether fmt.Errorf uses the %w verb for formatting errors. See the readme for caveats
    errorf: true
    # Check for plain type assertions and type switches
    asserts: true
    # Check for plain error comparisons
    comparison: true

  forbidigo:
    # Forbid the following identifiers
    forbid:
      - fmt.Print.* # too much log noise
    # Exclude godoc examples from forbidigo checks.  Default is true.
    exclude_godoc_examples: true

  goimports:
    local-prefixes: github.com/elastic

  gomodguard:
    blocked:
      # List of blocked modules.
      modules:
        # Blocked module.
        - github.com/pkg/errors:
            # Recommended modules that should be used instead. (Optional)
            recommendations:
              - errors
              - fmt
            reason: "This package is deprecated, use `fmt.Errorf` with `%w` instead"
        - github.com/google/uuid:
            # Recommended modules that should be used instead. (Optional)
            recommendations:
              - github.com/gofrs/uuid/v5
            reason: "Use one uuid library consistently across the codebase"

  gomoddirectives:
    # Forbid local `replace` directives
    replace-local: false

    # Forbid any `replace` directives that are intended temporarily only during
    # development. The modules listed below are intended to be replaced permanently.
    replace-allow-list:
      - github.com/Azure/azure-sdk-for-go/sdk/resourcemanager/consumption/armconsumption
      - github.com/Shopify/sarama
      - github.com/apoydence/eachers
      - github.com/dop251/goja
      - github.com/dop251/goja_nodejs
      - github.com/fsnotify/fsevents
      - github.com/fsnotify/fsnotify
      - github.com/google/gopacket
      - github.com/insomniacslk/dhcp
      - github.com/meraki/dashboard-api-go/v3
      - github.com/snowflakedb/gosnowflake

<<<<<<< HEAD
=======
  gosimple:
    # Select the Go version to target. The default is '1.13'.
    go: "1.22.10"

>>>>>>> fd9570d1
  nakedret:
    # make an issue if func has more lines of code than this setting and it has naked returns; default is 30
    max-func-lines: 0

  nolintlint:
    # Enable to ensure that nolint directives are all used. Default is true.
    allow-unused: false
    # Exclude following linters from requiring an explanation.  Default is [].
    allow-no-explanation: []
    # Enable to require an explanation of nonzero length after each nolint directive. Default is false.
    require-explanation: true
    # Enable to require nolint directives to mention the specific linter being suppressed. Default is false.
    require-specific: false

  staticcheck:
    # Select the Go version to target. The default is '1.13'.
<<<<<<< HEAD
=======
    go: "1.22.10"
>>>>>>> fd9570d1
    checks: ["all"]

  stylecheck:
    # Select the Go version to target. The default is '1.13'.
<<<<<<< HEAD
=======
    go: "1.22.10"
>>>>>>> fd9570d1
    # Disabled:
    # ST1005: error strings should not be capitalized
    checks: ["all", "-ST1005"]

<<<<<<< HEAD
=======
  unused:
    # Select the Go version to target. The default is '1.13'.
    go: "1.22.10"

>>>>>>> fd9570d1
  gosec:
    excludes:
    - G306 # Expect WriteFile permissions to be 0600 or less
    - G404 # Use of weak random number generator
    - G401 # Detect the usage of DES, RC4, MD5 or SHA1: Used in non-crypto contexts.
    - G501 # Import blocklist: crypto/md5: Used in non-crypto contexts.
    - G505 # Import blocklist: crypto/sha1: Used in non-crypto contexts.

  prealloc:
    # IMPORTANT: we don't recommend using this linter before doing performance profiling.
    # For most programs usage of prealloc will be a premature optimization.

    # Report pre-allocation suggestions only on simple loops that have no returns/breaks/continues/gotos in them.
    # Default: true
    simple: false
    # Report pre-allocation suggestions on range loops.
    # Default: true
    range-loops: true
    # Report pre-allocation suggestions on for loops.
    # Default: false
    for-loops: true<|MERGE_RESOLUTION|>--- conflicted
+++ resolved
@@ -151,13 +151,6 @@
       - github.com/meraki/dashboard-api-go/v3
       - github.com/snowflakedb/gosnowflake
 
-<<<<<<< HEAD
-=======
-  gosimple:
-    # Select the Go version to target. The default is '1.13'.
-    go: "1.22.10"
-
->>>>>>> fd9570d1
   nakedret:
     # make an issue if func has more lines of code than this setting and it has naked returns; default is 30
     max-func-lines: 0
@@ -173,30 +166,13 @@
     require-specific: false
 
   staticcheck:
-    # Select the Go version to target. The default is '1.13'.
-<<<<<<< HEAD
-=======
-    go: "1.22.10"
->>>>>>> fd9570d1
     checks: ["all"]
 
   stylecheck:
-    # Select the Go version to target. The default is '1.13'.
-<<<<<<< HEAD
-=======
-    go: "1.22.10"
->>>>>>> fd9570d1
     # Disabled:
     # ST1005: error strings should not be capitalized
     checks: ["all", "-ST1005"]
 
-<<<<<<< HEAD
-=======
-  unused:
-    # Select the Go version to target. The default is '1.13'.
-    go: "1.22.10"
-
->>>>>>> fd9570d1
   gosec:
     excludes:
     - G306 # Expect WriteFile permissions to be 0600 or less
